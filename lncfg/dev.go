--- conflicted
+++ resolved
@@ -4,11 +4,8 @@
 
 import (
 	"time"
-<<<<<<< HEAD
-=======
 
 	"github.com/lightningnetwork/lnd/lnwallet/chanfunding"
->>>>>>> e6f7a2d6
 )
 
 // IsDevBuild returns a bool to indicate whether we are in a development
@@ -29,11 +26,6 @@
 	return 0
 }
 
-<<<<<<< HEAD
-// GetReservationTimeout returns the config value for `ReservationTimeout`.
-func (d *DevConfig) GetReservationTimeout() time.Duration {
-	return DefaultReservationTimeout
-=======
 // GetUnsafeDisconnect returns the config value, which is always true for
 // production build.
 //
@@ -48,7 +40,6 @@
 // GetReservationTimeout returns the config value for `ReservationTimeout`.
 func (d *DevConfig) GetReservationTimeout() time.Duration {
 	return chanfunding.DefaultReservationTimeout
->>>>>>> e6f7a2d6
 }
 
 // GetZombieSweeperInterval returns the config value for`ZombieSweeperInterval`.
