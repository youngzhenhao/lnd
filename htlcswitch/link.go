--- conflicted
+++ resolved
@@ -1440,27 +1440,6 @@
 				)
 			}
 
-<<<<<<< HEAD
-		case req := <-l.shutdownRequest:
-			// If the channel is clean, we send nil on the err chan
-			// and return to prevent the htlcManager goroutine from
-			// processing any more updates. The full link shutdown
-			// will be triggered by RemoveLink in the peer.
-			if l.channel.IsChannelClean() {
-				req.err <- nil
-				return
-			}
-
-			l.log.Infof("Channel is in an unclean state " +
-				"(lingering updates), graceful shutdown of " +
-				"channel link not possible")
-
-			// Otherwise, the channel has lingering updates, send
-			// an error and continue.
-			req.err <- ErrLinkFailedShutdown
-
-=======
->>>>>>> e6f7a2d6
 		case <-l.quit:
 			return
 		}
