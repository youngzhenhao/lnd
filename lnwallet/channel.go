package lnwallet

import (
	"bytes"
	"container/list"
	"crypto/sha256"
	"errors"
	"fmt"
	"math"
	"sort"
	"sync"

	"github.com/btcsuite/btcd/blockchain"
	"github.com/btcsuite/btcd/btcec/v2"
	"github.com/btcsuite/btcd/btcec/v2/ecdsa"
	"github.com/btcsuite/btcd/btcec/v2/schnorr/musig2"
	"github.com/btcsuite/btcd/btcutil"
	"github.com/btcsuite/btcd/btcutil/txsort"
	"github.com/btcsuite/btcd/chaincfg/chainhash"
	"github.com/btcsuite/btcd/mempool"
	"github.com/btcsuite/btcd/txscript"
	"github.com/btcsuite/btcd/wire"
	"github.com/btcsuite/btclog"
	"github.com/davecgh/go-spew/spew"
	"github.com/lightningnetwork/lnd/build"
	"github.com/lightningnetwork/lnd/chainntnfs"
	"github.com/lightningnetwork/lnd/channeldb"
	"github.com/lightningnetwork/lnd/channeldb/models"
	"github.com/lightningnetwork/lnd/fn"
	"github.com/lightningnetwork/lnd/input"
	"github.com/lightningnetwork/lnd/keychain"
	"github.com/lightningnetwork/lnd/lntypes"
	"github.com/lightningnetwork/lnd/lnwallet/chainfee"
	"github.com/lightningnetwork/lnd/lnwire"
	"github.com/lightningnetwork/lnd/shachain"
	"github.com/lightningnetwork/lnd/tlv"
)

var (
	// ErrChanClosing is returned when a caller attempts to close a channel
	// that has already been closed or is in the process of being closed.
	ErrChanClosing = fmt.Errorf("channel is being closed, operation disallowed")

	// ErrNoWindow is returned when revocation window is exhausted.
	ErrNoWindow = fmt.Errorf("unable to sign new commitment, the current" +
		" revocation window is exhausted")

	// ErrMaxWeightCost is returned when the cost/weight (see segwit)
	// exceeds the widely used maximum allowed policy weight limit. In this
	// case the commitment transaction can't be propagated through the
	// network.
	ErrMaxWeightCost = fmt.Errorf("commitment transaction exceed max " +
		"available cost")

	// ErrMaxHTLCNumber is returned when a proposed HTLC would exceed the
	// maximum number of allowed HTLC's if committed in a state transition
	ErrMaxHTLCNumber = fmt.Errorf("commitment transaction exceed max " +
		"htlc number")

	// ErrMaxPendingAmount is returned when a proposed HTLC would exceed
	// the overall maximum pending value of all HTLCs if committed in a
	// state transition.
	ErrMaxPendingAmount = fmt.Errorf("commitment transaction exceed max" +
		"overall pending htlc value")

	// ErrBelowChanReserve is returned when a proposed HTLC would cause
	// one of the peer's funds to dip below the channel reserve limit.
	ErrBelowChanReserve = fmt.Errorf("commitment transaction dips peer " +
		"below chan reserve")

	// ErrBelowMinHTLC is returned when a proposed HTLC has a value that
	// is below the minimum HTLC value constraint for either us or our
	// peer depending on which flags are set.
	ErrBelowMinHTLC = fmt.Errorf("proposed HTLC value is below minimum " +
		"allowed HTLC value")

	// ErrFeeBufferNotInitiator is returned when the FeeBuffer is enforced
	// although the channel was not initiated (opened) locally.
	ErrFeeBufferNotInitiator = fmt.Errorf("unable to enforce FeeBuffer, " +
		"not initiator of the channel")

	// ErrInvalidHTLCAmt signals that a proposed HTLC has a value that is
	// not positive.
	ErrInvalidHTLCAmt = fmt.Errorf("proposed HTLC value must be positive")

	// ErrCannotSyncCommitChains is returned if, upon receiving a ChanSync
	// message, the state machine deems that is unable to properly
	// synchronize states with the remote peer. In this case we should fail
	// the channel, but we won't automatically force close.
	ErrCannotSyncCommitChains = fmt.Errorf("unable to sync commit chains")

	// ErrInvalidLastCommitSecret is returned in the case that the
	// commitment secret sent by the remote party in their
	// ChannelReestablish message doesn't match the last secret we sent.
	ErrInvalidLastCommitSecret = fmt.Errorf("commit secret is incorrect")

	// ErrInvalidLocalUnrevokedCommitPoint is returned in the case that the
	// commitment point sent by the remote party in their
	// ChannelReestablish message doesn't match the last unrevoked commit
	// point they sent us.
	ErrInvalidLocalUnrevokedCommitPoint = fmt.Errorf("unrevoked commit " +
		"point is invalid")

	// ErrCommitSyncRemoteDataLoss is returned in the case that we receive
	// a ChannelReestablish message from the remote that advertises a
	// NextLocalCommitHeight that is lower than what they have already
	// ACKed, or a RemoteCommitTailHeight that is lower than our revoked
	// height. In this case we should force close the channel such that
	// both parties can retrieve their funds.
	ErrCommitSyncRemoteDataLoss = fmt.Errorf("possible remote commitment " +
		"state data loss")

	// ErrNoRevocationLogFound is returned when both the returned logs are
	// nil from querying the revocation log bucket. In theory this should
	// never happen as the query will return `ErrLogEntryNotFound`, yet
	// we'd still perform a sanity check to make sure at least one of the
	// logs is non-nil.
	ErrNoRevocationLogFound = errors.New("no revocation log found")

	// ErrOutputIndexOutOfRange is returned when an output index is greater
	// than or equal to the length of a given transaction's outputs.
	ErrOutputIndexOutOfRange = errors.New("output index is out of range")

	// ErrRevLogDataMissing is returned when a certain wanted optional field
	// in a revocation log entry is missing.
	ErrRevLogDataMissing = errors.New("revocation log data missing")

	// ErrForceCloseLocalDataLoss is returned in the case a user (or
	// another sub-system) attempts to force close when we've detected that
	// we've likely lost data ourselves.
	ErrForceCloseLocalDataLoss = errors.New("cannot force close " +
		"channel with local data loss")

	// errNoNonce is returned when a nonce is required, but none is found.
	errNoNonce = errors.New("no nonce found")

	// errNoPartialSig is returned when a partial signature is required,
	// but none is found.
	errNoPartialSig = errors.New("no partial signature found")
)

// ErrCommitSyncLocalDataLoss is returned in the case that we receive a valid
// commit secret within the ChannelReestablish message from the remote node AND
// they advertise a RemoteCommitTailHeight higher than our current known
// height. This means we have lost some critical data, and must fail the
// channel and MUST NOT force close it. Instead we should wait for the remote
// to force close it, such that we can attempt to sweep our funds. The
// commitment point needed to sweep the remote's force close is encapsulated.
type ErrCommitSyncLocalDataLoss struct {
	// ChannelPoint is the identifier for the channel that experienced data
	// loss.
	ChannelPoint wire.OutPoint

	// CommitPoint is the last unrevoked commit point, sent to us by the
	// remote when we determined we had lost state.
	CommitPoint *btcec.PublicKey
}

// Error returns a string representation of the local data loss error.
func (e *ErrCommitSyncLocalDataLoss) Error() string {
	return fmt.Sprintf("ChannelPoint(%v) with CommitPoint(%x) had "+
		"possible local commitment state data loss", e.ChannelPoint,
		e.CommitPoint.SerializeCompressed())
}

// PaymentHash represents the sha256 of a random value. This hash is used to
// uniquely track incoming/outgoing payments within this channel, as well as
// payments requested by the wallet/daemon.
type PaymentHash [32]byte

// updateType is the exact type of an entry within the shared HTLC log.
type updateType uint8

const (
	// Add is an update type that adds a new HTLC entry into the log.
	// Either side can add a new pending HTLC by adding a new Add entry
	// into their update log.
	Add updateType = iota

	// Fail is an update type which removes a prior HTLC entry from the
	// log. Adding a Fail entry to one's log will modify the _remote_
	// party's update log once a new commitment view has been evaluated
	// which contains the Fail entry.
	Fail

	// MalformedFail is an update type which removes a prior HTLC entry
	// from the log. Adding a MalformedFail entry to one's log will modify
	// the _remote_ party's update log once a new commitment view has been
	// evaluated which contains the MalformedFail entry. The difference
	// from Fail type lie in the different data we have to store.
	MalformedFail

	// Settle is an update type which settles a prior HTLC crediting the
	// balance of the receiving node. Adding a Settle entry to a log will
	// result in the settle entry being removed on the log as well as the
	// original add entry from the remote party's log after the next state
	// transition.
	Settle

	// FeeUpdate is an update type sent by the channel initiator that
	// updates the fee rate used when signing the commitment transaction.
	FeeUpdate
)

// String returns a human readable string that uniquely identifies the target
// update type.
func (u updateType) String() string {
	switch u {
	case Add:
		return "Add"
	case Fail:
		return "Fail"
	case MalformedFail:
		return "MalformedFail"
	case Settle:
		return "Settle"
	case FeeUpdate:
		return "FeeUpdate"
	default:
		return "<unknown type>"
	}
}

// PaymentDescriptor represents a commitment state update which either adds,
// settles, or removes an HTLC. PaymentDescriptors encapsulate all necessary
// metadata w.r.t to an HTLC, and additional data pairing a settle message to
// the original added HTLC.
//
// TODO(roasbeef): LogEntry interface??
//   - need to separate attrs for cancel/add/settle/feeupdate
type PaymentDescriptor struct {
	// RHash is the payment hash for this HTLC. The HTLC can be settled iff
	// the preimage to this hash is presented.
	RHash PaymentHash

	// RPreimage is the preimage that settles the HTLC pointed to within the
	// log by the ParentIndex.
	RPreimage PaymentHash

	// Timeout is the absolute timeout in blocks, after which this HTLC
	// expires.
	Timeout uint32

	// Amount is the HTLC amount in milli-satoshis.
	Amount lnwire.MilliSatoshi

	// LogIndex is the log entry number that his HTLC update has within the
	// log. Depending on if IsIncoming is true, this is either an entry the
	// remote party added, or one that we added locally.
	LogIndex uint64

	// HtlcIndex is the index within the main update log for this HTLC.
	// Entries within the log of type Add will have this field populated,
	// as other entries will point to the entry via this counter.
	//
	// NOTE: This field will only be populate if EntryType is Add.
	HtlcIndex uint64

	// ParentIndex is the HTLC index of the entry that this update settles or
	// times out.
	//
	// NOTE: This field will only be populate if EntryType is Fail or
	// Settle.
	ParentIndex uint64

	// SourceRef points to an Add update in a forwarding package owned by
	// this channel.
	//
	// NOTE: This field will only be populated if EntryType is Fail or
	// Settle.
	SourceRef *channeldb.AddRef

	// DestRef points to a Fail/Settle update in another link's forwarding
	// package.
	//
	// NOTE: This field will only be populated if EntryType is Fail or
	// Settle, and the forwarded Add successfully included in an outgoing
	// link's commitment txn.
	DestRef *channeldb.SettleFailRef

	// OpenCircuitKey references the incoming Chan/HTLC ID of an Add HTLC
	// packet delivered by the switch.
	//
	// NOTE: This field is only populated for payment descriptors in the
	// *local* update log, and if the Add packet was delivered by the
	// switch.
	OpenCircuitKey *models.CircuitKey

	// ClosedCircuitKey references the incoming Chan/HTLC ID of the Add HTLC
	// that opened the circuit.
	//
	// NOTE: This field is only populated for payment descriptors in the
	// *local* update log, and if settle/fails have a committed circuit in
	// the circuit map.
	ClosedCircuitKey *models.CircuitKey

	// localOutputIndex is the output index of this HTLc output in the
	// commitment transaction of the local node.
	//
	// NOTE: If the output is dust from the PoV of the local commitment
	// chain, then this value will be -1.
	localOutputIndex int32

	// remoteOutputIndex is the output index of this HTLC output in the
	// commitment transaction of the remote node.
	//
	// NOTE: If the output is dust from the PoV of the remote commitment
	// chain, then this value will be -1.
	remoteOutputIndex int32

	// sig is the signature for the second-level HTLC transaction that
	// spends the version of this HTLC on the commitment transaction of the
	// local node. This signature is generated by the remote node and
	// stored by the local node in the case that local node needs to
	// broadcast their commitment transaction.
	sig input.Signature

	// addCommitHeight[Remote|Local] encodes the height of the commitment
	// which included this HTLC on either the remote or local commitment
	// chain. This value is used to determine when an HTLC is fully
	// "locked-in".
	addCommitHeightRemote uint64
	addCommitHeightLocal  uint64

	// removeCommitHeight[Remote|Local] encodes the height of the
	// commitment which removed the parent pointer of this
	// PaymentDescriptor either due to a timeout or a settle. Once both
	// these heights are below the tail of both chains, the log entries can
	// safely be removed.
	removeCommitHeightRemote uint64
	removeCommitHeightLocal  uint64

	// OnionBlob is an opaque blob which is used to complete multi-hop
	// routing.
	//
	// NOTE: Populated only on add payment descriptor entry types.
	OnionBlob []byte

	// CustomRecords also stores the set of optional custom records that
	// may have been attached to a sent HTLC.
	CustomRecords lnwire.CustomRecords

	// ShaOnionBlob is a sha of the onion blob.
	//
	// NOTE: Populated only in payment descriptor with MalformedFail type.
	ShaOnionBlob [sha256.Size]byte

	// FailReason stores the reason why a particular payment was canceled.
	//
	// NOTE: Populate only in fail payment descriptor entry types.
	FailReason []byte

	// FailCode stores the code why a particular payment was canceled.
	//
	// NOTE: Populated only in payment descriptor with MalformedFail type.
	FailCode lnwire.FailCode

	// [our|their|]PkScript are the raw public key scripts that encodes the
	// redemption rules for this particular HTLC. These fields will only be
	// populated iff the EntryType of this PaymentDescriptor is Add.
	// ourPkScript is the ourPkScript from the context of our local
	// commitment chain. theirPkScript is the latest pkScript from the
	// context of the remote commitment chain.
	//
	// NOTE: These values may change within the logs themselves, however,
	// they'll stay consistent within the commitment chain entries
	// themselves.
	ourPkScript        []byte
	ourWitnessScript   []byte
	theirPkScript      []byte
	theirWitnessScript []byte

	// EntryType denotes the exact type of the PaymentDescriptor. In the
	// case of a Timeout, or Settle type, then the Parent field will point
	// into the log to the HTLC being modified.
	EntryType updateType

	// isForwarded denotes if an incoming HTLC has been forwarded to any
	// possible upstream peers in the route.
	isForwarded bool

	// BlindingPoint is an optional ephemeral key used in route blinding.
	// This value is set for nodes that are relaying payments inside of a
	// blinded route (ie, not the introduction node) from update_add_htlc's
	// TLVs.
	BlindingPoint lnwire.BlindingPointRecord
}

// AddHeight returns a pointer to the height at which the HTLC was added to the
// commitment chain. The height is returned based on the chain the HTLC is
// being added to (local or remote chain). It is returned as a pointer, which
// allows the caller to mutate the underlying value if necessary.
func AddHeight(htlc *PaymentDescriptor, remoteChain bool) *uint64 {
	if remoteChain {
		return &htlc.addCommitHeightRemote
	}

	return &htlc.addCommitHeightLocal
}

// RemoveHeight returns a pointer to the height at which the HTLC was removed
// from the commitment chain. The height is returned based on the chain the HTLC
// is being removed from (local or remote chain). It is returned as a pointer,
// which allows the caller to mutate the underlying value if necessary.
func RemoveHeight(htlc *PaymentDescriptor, remoteChain bool) *uint64 {
	if remoteChain {
		return &htlc.removeCommitHeightRemote
	}

	return &htlc.removeCommitHeightLocal
}

// PayDescsFromRemoteLogUpdates converts a slice of LogUpdates received from the
// remote peer into PaymentDescriptors to inform a link's forwarding decisions.
//
// NOTE: The provided `logUpdates` MUST correspond exactly to either the Adds
// or SettleFails in this channel's forwarding package at `height`.
func PayDescsFromRemoteLogUpdates(chanID lnwire.ShortChannelID, height uint64,
	logUpdates []channeldb.LogUpdate) ([]*PaymentDescriptor, error) {

	// Allocate enough space to hold all of the payment descriptors we will
	// reconstruct, and also the list of pointers that will be returned to
	// the caller.
	payDescs := make([]PaymentDescriptor, 0, len(logUpdates))
	payDescPtrs := make([]*PaymentDescriptor, 0, len(logUpdates))

	// Iterate over the log updates we loaded from disk, and reconstruct the
	// payment descriptor corresponding to one of the four types of htlcs we
	// can receive from the remote peer. We only repopulate the information
	// necessary to process the packets and, if necessary, forward them to
	// the switch.
	//
	// For each log update, we include either an AddRef or a SettleFailRef
	// so that they can be ACK'd and garbage collected.
	for i, logUpdate := range logUpdates {
		var pd PaymentDescriptor
		switch wireMsg := logUpdate.UpdateMsg.(type) {

		case *lnwire.UpdateAddHTLC:
			pd = PaymentDescriptor{
				RHash:     wireMsg.PaymentHash,
				Timeout:   wireMsg.Expiry,
				Amount:    wireMsg.Amount,
				EntryType: Add,
				HtlcIndex: wireMsg.ID,
				LogIndex:  logUpdate.LogIndex,
				SourceRef: &channeldb.AddRef{
					Height: height,
					Index:  uint16(i),
				},
				BlindingPoint: pd.BlindingPoint,
				CustomRecords: wireMsg.CustomRecords,
			}
			pd.OnionBlob = make([]byte, len(wireMsg.OnionBlob))
			copy(pd.OnionBlob[:], wireMsg.OnionBlob[:])

		case *lnwire.UpdateFulfillHTLC:
			pd = PaymentDescriptor{
				RPreimage:   wireMsg.PaymentPreimage,
				ParentIndex: wireMsg.ID,
				EntryType:   Settle,
				DestRef: &channeldb.SettleFailRef{
					Source: chanID,
					Height: height,
					Index:  uint16(i),
				},
			}

		case *lnwire.UpdateFailHTLC:
			pd = PaymentDescriptor{
				ParentIndex: wireMsg.ID,
				EntryType:   Fail,
				FailReason:  wireMsg.Reason[:],
				DestRef: &channeldb.SettleFailRef{
					Source: chanID,
					Height: height,
					Index:  uint16(i),
				},
			}

		case *lnwire.UpdateFailMalformedHTLC:
			pd = PaymentDescriptor{
				ParentIndex:  wireMsg.ID,
				EntryType:    MalformedFail,
				FailCode:     wireMsg.FailureCode,
				ShaOnionBlob: wireMsg.ShaOnionBlob,
				DestRef: &channeldb.SettleFailRef{
					Source: chanID,
					Height: height,
					Index:  uint16(i),
				},
			}

		// NOTE: UpdateFee is not expected since they are not forwarded.
		case *lnwire.UpdateFee:
			return nil, fmt.Errorf("unexpected update fee")

		}

		payDescs = append(payDescs, pd)
		payDescPtrs = append(payDescPtrs, &payDescs[i])
	}

	return payDescPtrs, nil
}

// commitment represents a commitment to a new state within an active channel.
// New commitments can be initiated by either side. Commitments are ordered
// into a commitment chain, with one existing for both parties. Each side can
// independently extend the other side's commitment chain, up to a certain
// "revocation window", which once reached, disallows new commitments until
// the local nodes receives the revocation for the remote node's chain tail.
type commitment struct {
	// height represents the commitment height of this commitment, or the
	// update number of this commitment.
	height uint64

	// isOurs indicates whether this is the local or remote node's version
	// of the commitment.
	isOurs bool

	// [our|their]MessageIndex are indexes into the HTLC log, up to which
	// this commitment transaction includes. These indexes allow both sides
	// to independently, and concurrent send create new commitments. Each
	// new commitment sent to the remote party includes an index in the
	// shared log which details which of their updates we're including in
	// this new commitment.
	ourMessageIndex   uint64
	theirMessageIndex uint64

	// [our|their]HtlcIndex are the current running counters for the HTLCs
	// offered by either party. This value is incremented each time a party
	// offers a new HTLC. The log update methods that consume HTLCs will
	// reference these counters, rather than the running cumulative message
	// counters.
	ourHtlcIndex   uint64
	theirHtlcIndex uint64

	// txn is the commitment transaction generated by including any HTLC
	// updates whose index are below the two indexes listed above. If this
	// commitment is being added to the remote chain, then this txn is
	// their version of the commitment transactions. If the local commit
	// chain is being modified, the opposite is true.
	txn *wire.MsgTx

	// sig is a signature for the above commitment transaction.
	sig []byte

	// [our|their]Balance represents the settled balances at this point
	// within the commitment chain. This balance is computed by properly
	// evaluating all the add/remove/settle log entries before the listed
	// indexes.
	//
	// NOTE: This is the balance *after* subtracting any commitment fee,
	// AND anchor output values.
	ourBalance   lnwire.MilliSatoshi
	theirBalance lnwire.MilliSatoshi

	// fee is the amount that will be paid as fees for this commitment
	// transaction. The fee is recorded here so that it can be added back
	// and recalculated for each new update to the channel state.
	fee btcutil.Amount

	// feePerKw is the fee per kw used to calculate this commitment
	// transaction's fee.
	feePerKw chainfee.SatPerKWeight

	// dustLimit is the limit on the commitment transaction such that no
	// output values should be below this amount.
	dustLimit btcutil.Amount

	// outgoingHTLCs is a slice of all the outgoing HTLC's (from our PoV)
	// on this commitment transaction.
	outgoingHTLCs []PaymentDescriptor

	// incomingHTLCs is a slice of all the incoming HTLC's (from our PoV)
	// on this commitment transaction.
	incomingHTLCs []PaymentDescriptor

	// customBlob stores opaque bytes that may be used by custom channels
	// to store extra data for a given commitment state.
	customBlob fn.Option[tlv.Blob]

	// [outgoing|incoming]HTLCIndex is an index that maps an output index
	// on the commitment transaction to the payment descriptor that
	// represents the HTLC output.
	//
	// NOTE: that these fields are only populated if this commitment state
	// belongs to the local node. These maps are used when validating any
	// HTLC signatures which are part of the local commitment state. We use
	// this map in order to locate the details needed to validate an HTLC
	// signature while iterating of the outputs in the local commitment
	// view.
	outgoingHTLCIndex map[int32]*PaymentDescriptor
	incomingHTLCIndex map[int32]*PaymentDescriptor
}

// locateOutputIndex is a small helper function to locate the output index of a
// particular HTLC within the current commitment transaction. The duplicate map
// massed in is to be retained for each output within the commitment
// transition.  This ensures that we don't assign multiple HTLCs to the same
// index within the commitment transaction.
func locateOutputIndex(p *PaymentDescriptor, tx *wire.MsgTx, ourCommit bool,
	dups map[PaymentHash][]int32, cltvs []uint32) (int32, error) {

	// Checks to see if element (e) exists in slice (s).
	contains := func(s []int32, e int32) bool {
		for _, a := range s {
			if a == e {
				return true
			}
		}
		return false
	}

	// If this is their commitment transaction, we'll be trying to locate
	// their pkScripts, otherwise we'll be looking for ours. This is
	// required as the commitment states are asymmetric in order to ascribe
	// blame in the case of a contract breach.
	pkScript := p.theirPkScript
	if ourCommit {
		pkScript = p.ourPkScript
	}

	for i, txOut := range tx.TxOut {
		cltv := cltvs[i]

		if bytes.Equal(txOut.PkScript, pkScript) &&
			txOut.Value == int64(p.Amount.ToSatoshis()) &&
			cltv == p.Timeout {

			// If this payment hash and index has already been
			// found, then we'll continue in order to avoid any
			// duplicate indexes.
			if contains(dups[p.RHash], int32(i)) {
				continue
			}

			idx := int32(i)
			dups[p.RHash] = append(dups[p.RHash], idx)
			return idx, nil
		}
	}

	return 0, fmt.Errorf("unable to find htlc: script=%x, value=%v, "+
		"cltv=%v", pkScript, p.Amount, p.Timeout)
}

// populateHtlcIndexes modifies the set of HTLCs locked-into the target view
// to have full indexing information populated. This information is required as
// we need to keep track of the indexes of each HTLC in order to properly write
// the current state to disk, and also to locate the PaymentDescriptor
// corresponding to HTLC outputs in the commitment transaction.
func (c *commitment) populateHtlcIndexes(chanType channeldb.ChannelType,
	cltvs []uint32) error {

	// First, we'll set up some state to allow us to locate the output
	// index of the all the HTLCs within the commitment transaction. We
	// must keep this index so we can validate the HTLC signatures sent to
	// us.
	dups := make(map[PaymentHash][]int32)
	c.outgoingHTLCIndex = make(map[int32]*PaymentDescriptor)
	c.incomingHTLCIndex = make(map[int32]*PaymentDescriptor)

	// populateIndex is a helper function that populates the necessary
	// indexes within the commitment view for a particular HTLC.
	populateIndex := func(htlc *PaymentDescriptor, incoming bool) error {
		isDust := HtlcIsDust(
			chanType, incoming, c.isOurs, c.feePerKw,
			htlc.Amount.ToSatoshis(), c.dustLimit,
		)

		var err error
		switch {

		// If this is our commitment transaction, and this is a dust
		// output then we mark it as such using a -1 index.
		case c.isOurs && isDust:
			htlc.localOutputIndex = -1

		// If this is the commitment transaction of the remote party,
		// and this is a dust output then we mark it as such using a -1
		// index.
		case !c.isOurs && isDust:
			htlc.remoteOutputIndex = -1

		// If this is our commitment transaction, then we'll need to
		// locate the output and the index so we can verify an HTLC
		// signatures.
		case c.isOurs:
			htlc.localOutputIndex, err = locateOutputIndex(
				htlc, c.txn, c.isOurs, dups, cltvs,
			)
			if err != nil {
				return err
			}

			// As this is our commitment transactions, we need to
			// keep track of the locations of each output on the
			// transaction so we can verify any HTLC signatures
			// sent to us after we construct the HTLC view.
			if incoming {
				c.incomingHTLCIndex[htlc.localOutputIndex] = htlc
			} else {
				c.outgoingHTLCIndex[htlc.localOutputIndex] = htlc
			}

		// Otherwise, this is there remote party's commitment
		// transaction and we only need to populate the remote output
		// index within the HTLC index.
		case !c.isOurs:
			htlc.remoteOutputIndex, err = locateOutputIndex(
				htlc, c.txn, c.isOurs, dups, cltvs,
			)
			if err != nil {
				return err
			}

		default:
			return fmt.Errorf("invalid commitment configuration")
		}

		return nil
	}

	// Finally, we'll need to locate the index within the commitment
	// transaction of all the HTLC outputs. This index will be required
	// later when we write the commitment state to disk, and also when
	// generating signatures for each of the HTLC transactions.
	for i := 0; i < len(c.outgoingHTLCs); i++ {
		htlc := &c.outgoingHTLCs[i]
		if err := populateIndex(htlc, false); err != nil {
			return err
		}
	}
	for i := 0; i < len(c.incomingHTLCs); i++ {
		htlc := &c.incomingHTLCs[i]
		if err := populateIndex(htlc, true); err != nil {
			return err
		}
	}

	return nil
}

// toDiskCommit converts the target commitment into a format suitable to be
// written to disk after an accepted state transition.
func (c *commitment) toDiskCommit(ourCommit bool) (*channeldb.ChannelCommitment,
	error) {

	numHtlcs := len(c.outgoingHTLCs) + len(c.incomingHTLCs)

	commit := &channeldb.ChannelCommitment{
		CommitHeight:    c.height,
		LocalLogIndex:   c.ourMessageIndex,
		LocalHtlcIndex:  c.ourHtlcIndex,
		RemoteLogIndex:  c.theirMessageIndex,
		RemoteHtlcIndex: c.theirHtlcIndex,
		LocalBalance:    c.ourBalance,
		RemoteBalance:   c.theirBalance,
		CommitFee:       c.fee,
		FeePerKw:        btcutil.Amount(c.feePerKw),
		CommitTx:        c.txn,
		CommitSig:       c.sig,
		Htlcs:           make([]channeldb.HTLC, 0, numHtlcs),
		CustomBlob:      c.customBlob,
	}

	for _, htlc := range c.outgoingHTLCs {
		outputIndex := htlc.localOutputIndex
		if !ourCommit {
			outputIndex = htlc.remoteOutputIndex
		}

		h := channeldb.HTLC{
			RHash:         htlc.RHash,
			Amt:           htlc.Amount,
			RefundTimeout: htlc.Timeout,
			OutputIndex:   outputIndex,
			HtlcIndex:     htlc.HtlcIndex,
			LogIndex:      htlc.LogIndex,
			Incoming:      false,
			BlindingPoint: htlc.BlindingPoint,
			CustomRecords: htlc.CustomRecords,
		}
		copy(h.OnionBlob[:], htlc.OnionBlob)

		if ourCommit && htlc.sig != nil {
			h.Signature = htlc.sig.Serialize()
		}

		commit.Htlcs = append(commit.Htlcs, h)
	}

	for _, htlc := range c.incomingHTLCs {
		outputIndex := htlc.localOutputIndex
		if !ourCommit {
			outputIndex = htlc.remoteOutputIndex
		}

		h := channeldb.HTLC{
			RHash:         htlc.RHash,
			Amt:           htlc.Amount,
			RefundTimeout: htlc.Timeout,
			OutputIndex:   outputIndex,
			HtlcIndex:     htlc.HtlcIndex,
			LogIndex:      htlc.LogIndex,
			Incoming:      true,
			BlindingPoint: htlc.BlindingPoint,
			CustomRecords: htlc.CustomRecords,
		}
		copy(h.OnionBlob[:], htlc.OnionBlob)

		if ourCommit && htlc.sig != nil {
			h.Signature = htlc.sig.Serialize()
		}

		commit.Htlcs = append(commit.Htlcs, h)
	}

	return commit, nil
}

// diskHtlcToPayDesc converts an HTLC previously written to disk within a
// commitment state to the form required to manipulate in memory within the
// commitment struct and updateLog. This function is used when we need to
// restore commitment state written to disk back into memory once we need to
// restart a channel session.
func (lc *LightningChannel) diskHtlcToPayDesc(feeRate chainfee.SatPerKWeight,
	commitHeight uint64, htlc *channeldb.HTLC, localCommitKeys,
	remoteCommitKeys *CommitmentKeyRing, isLocal bool,
	auxLeaf input.AuxTapLeaf) (PaymentDescriptor, error) {

	// The proper pkScripts for this PaymentDescriptor must be
	// generated so we can easily locate them within the commitment
	// transaction in the future.
	var (
		ourP2WSH, theirP2WSH                 []byte
		ourWitnessScript, theirWitnessScript []byte
		pd                                   PaymentDescriptor
		chanType                             = lc.channelState.ChanType
	)

	// If the either output is dust from the local or remote node's
	// perspective, then we don't need to generate the scripts as we only
	// generate them in order to locate the outputs within the commitment
	// transaction. As we'll mark dust with a special output index in the
	// on-disk state snapshot.
	isDustLocal := HtlcIsDust(
		chanType, htlc.Incoming, true, feeRate,
		htlc.Amt.ToSatoshis(), lc.channelState.LocalChanCfg.DustLimit,
	)
	if !isDustLocal && localCommitKeys != nil {
		scriptInfo, err := genHtlcScript(
			chanType, htlc.Incoming, true, htlc.RefundTimeout,
			htlc.RHash, localCommitKeys, auxLeaf,
		)
		if err != nil {
			return pd, err
		}
		ourP2WSH = scriptInfo.PkScript()
		ourWitnessScript = scriptInfo.WitnessScriptToSign()
	}
	isDustRemote := HtlcIsDust(
		chanType, htlc.Incoming, false, feeRate,
		htlc.Amt.ToSatoshis(), lc.channelState.RemoteChanCfg.DustLimit,
	)
	if !isDustRemote && remoteCommitKeys != nil {
		scriptInfo, err := genHtlcScript(
			chanType, htlc.Incoming, false, htlc.RefundTimeout,
			htlc.RHash, remoteCommitKeys, auxLeaf,
		)
		if err != nil {
			return pd, err
		}
		theirP2WSH = scriptInfo.PkScript()
		theirWitnessScript = scriptInfo.WitnessScriptToSign()
	}

	// Reconstruct the proper local/remote output indexes from the HTLC's
	// persisted output index depending on whose commitment we are
	// generating.
	var (
		localOutputIndex  int32
		remoteOutputIndex int32
	)
	if isLocal {
		localOutputIndex = htlc.OutputIndex
	} else {
		remoteOutputIndex = htlc.OutputIndex
	}

	// With the scripts reconstructed (depending on if this is our commit
	// vs theirs or a pending commit for the remote party), we can now
	// re-create the original payment descriptor.
	pd = PaymentDescriptor{
		RHash:              htlc.RHash,
		Timeout:            htlc.RefundTimeout,
		Amount:             htlc.Amt,
		EntryType:          Add,
		HtlcIndex:          htlc.HtlcIndex,
		LogIndex:           htlc.LogIndex,
		OnionBlob:          htlc.OnionBlob[:],
		localOutputIndex:   localOutputIndex,
		remoteOutputIndex:  remoteOutputIndex,
		ourPkScript:        ourP2WSH,
		ourWitnessScript:   ourWitnessScript,
		theirPkScript:      theirP2WSH,
		theirWitnessScript: theirWitnessScript,
		BlindingPoint:      htlc.BlindingPoint,
		CustomRecords:      htlc.CustomRecords,
	}

	return pd, nil
}

// extractPayDescs will convert all HTLC's present within a disk commit state
// to a set of incoming and outgoing payment descriptors. Once reconstructed,
// these payment descriptors can be re-inserted into the in-memory updateLog
// for each side.
func (lc *LightningChannel) extractPayDescs(commitHeight uint64,
	feeRate chainfee.SatPerKWeight, htlcs []channeldb.HTLC, localCommitKeys,
	remoteCommitKeys *CommitmentKeyRing, isLocal bool,
	auxLeaves fn.Option[CommitAuxLeaves]) ([]PaymentDescriptor,
	[]PaymentDescriptor, error) {

	var (
		incomingHtlcs []PaymentDescriptor
		outgoingHtlcs []PaymentDescriptor
	)

	// For each included HTLC within this commitment state, we'll convert
	// the disk format into our in memory PaymentDescriptor format,
	// partitioning based on if we offered or received the HTLC.
	for _, htlc := range htlcs {
		// TODO(roasbeef): set isForwarded to false for all? need to
		// persist state w.r.t to if forwarded or not, or can
		// inadvertently trigger replays

		htlc := htlc

		auxLeaf := fn.MapOption(
			func(l CommitAuxLeaves) input.AuxTapLeaf {
				leaves := l.OutgoingHtlcLeaves
				if htlc.Incoming {
					leaves = l.IncomingHtlcLeaves
				}

				return leaves[htlc.HtlcIndex].AuxTapLeaf
			},
		)(auxLeaves)

		payDesc, err := lc.diskHtlcToPayDesc(
			feeRate, commitHeight, &htlc,
			localCommitKeys, remoteCommitKeys,
			isLocal, fn.FlattenOption(auxLeaf),
		)
		if err != nil {
			return incomingHtlcs, outgoingHtlcs, err
		}

		if htlc.Incoming {
			incomingHtlcs = append(incomingHtlcs, payDesc)
		} else {
			outgoingHtlcs = append(outgoingHtlcs, payDesc)
		}
	}

	return incomingHtlcs, outgoingHtlcs, nil
}

// diskCommitToMemCommit converts the on-disk commitment format to our
// in-memory commitment format which is needed in order to properly resume
// channel operations after a restart.
func (lc *LightningChannel) diskCommitToMemCommit(isLocal bool,
	diskCommit *channeldb.ChannelCommitment, localCommitPoint,
	remoteCommitPoint *btcec.PublicKey) (*commitment, error) {

	// First, we'll need to re-derive the commitment key ring for each
	// party used within this particular state. If this is a pending commit
	// (we extended but weren't able to complete the commitment dance
	// before shutdown), then the localCommitPoint won't be set as we
	// haven't yet received a responding commitment from the remote party.
	var localCommitKeys, remoteCommitKeys *CommitmentKeyRing
	if localCommitPoint != nil {
		localCommitKeys = DeriveCommitmentKeys(
			localCommitPoint, true, lc.channelState.ChanType,
			&lc.channelState.LocalChanCfg,
			&lc.channelState.RemoteChanCfg,
		)
	}
	if remoteCommitPoint != nil {
		remoteCommitKeys = DeriveCommitmentKeys(
			remoteCommitPoint, false, lc.channelState.ChanType,
			&lc.channelState.LocalChanCfg,
			&lc.channelState.RemoteChanCfg,
		)
	}

	auxLeaves, err := AuxLeavesFromCommit(
		lc.channelState, *diskCommit, lc.leafStore,
		func() CommitmentKeyRing {
			if isLocal {
				return *localCommitKeys
			}

			return *remoteCommitKeys
		}(),
	)
	if err != nil {
		return nil, fmt.Errorf("unable to fetch aux leaves: %w", err)
	}

	// With the key rings re-created, we'll now convert all the on-disk
	// HTLC"s into PaymentDescriptor's so we can re-insert them into our
	// update log.
	incomingHtlcs, outgoingHtlcs, err := lc.extractPayDescs(
		diskCommit.CommitHeight,
		chainfee.SatPerKWeight(diskCommit.FeePerKw),
		diskCommit.Htlcs, localCommitKeys, remoteCommitKeys, isLocal,
		auxLeaves,
	)
	if err != nil {
		return nil, err
	}

	// With the necessary items generated, we'll now re-construct the
	// commitment state as it was originally present in memory.
	commit := &commitment{
		height:            diskCommit.CommitHeight,
		isOurs:            isLocal,
		ourBalance:        diskCommit.LocalBalance,
		theirBalance:      diskCommit.RemoteBalance,
		ourMessageIndex:   diskCommit.LocalLogIndex,
		ourHtlcIndex:      diskCommit.LocalHtlcIndex,
		theirMessageIndex: diskCommit.RemoteLogIndex,
		theirHtlcIndex:    diskCommit.RemoteHtlcIndex,
		txn:               diskCommit.CommitTx,
		sig:               diskCommit.CommitSig,
		fee:               diskCommit.CommitFee,
		feePerKw:          chainfee.SatPerKWeight(diskCommit.FeePerKw),
		incomingHTLCs:     incomingHtlcs,
		outgoingHTLCs:     outgoingHtlcs,
		customBlob:        diskCommit.CustomBlob,
	}
	if isLocal {
		commit.dustLimit = lc.channelState.LocalChanCfg.DustLimit
	} else {
		commit.dustLimit = lc.channelState.RemoteChanCfg.DustLimit
	}

	return commit, nil
}

// commitmentChain represents a chain of unrevoked commitments. The tail of the
// chain is the latest fully signed, yet unrevoked commitment. Two chains are
// tracked, one for the local node, and another for the remote node. New
// commitments we create locally extend the remote node's chain, and vice
// versa. Commitment chains are allowed to grow to a bounded length, after
// which the tail needs to be "dropped" before new commitments can be received.
// The tail is "dropped" when the owner of the chain sends a revocation for the
// previous tail.
type commitmentChain struct {
	// commitments is a linked list of commitments to new states. New
	// commitments are added to the end of the chain with increase height.
	// Once a commitment transaction is revoked, the tail is incremented,
	// freeing up the revocation window for new commitments.
	commitments *list.List
}

// newCommitmentChain creates a new commitment chain.
func newCommitmentChain() *commitmentChain {
	return &commitmentChain{
		commitments: list.New(),
	}
}

// addCommitment extends the commitment chain by a single commitment. This
// added commitment represents a state update proposed by either party. Once
// the commitment prior to this commitment is revoked, the commitment becomes
// the new defacto state within the channel.
func (s *commitmentChain) addCommitment(c *commitment) {
	s.commitments.PushBack(c)
}

// advanceTail reduces the length of the commitment chain by one. The tail of
// the chain should be advanced once a revocation for the lowest unrevoked
// commitment in the chain is received.
func (s *commitmentChain) advanceTail() {
	s.commitments.Remove(s.commitments.Front())
}

// tip returns the latest commitment added to the chain.
func (s *commitmentChain) tip() *commitment {
	return s.commitments.Back().Value.(*commitment)
}

// tail returns the lowest unrevoked commitment transaction in the chain.
func (s *commitmentChain) tail() *commitment {
	return s.commitments.Front().Value.(*commitment)
}

// hasUnackedCommitment returns true if the commitment chain has more than one
// entry. The tail of the commitment chain has been ACKed by revoking all prior
// commitments, but any subsequent commitments have not yet been ACKed.
func (s *commitmentChain) hasUnackedCommitment() bool {
	return s.commitments.Front() != s.commitments.Back()
}

// updateLog is an append-only log that stores updates to a node's commitment
// chain. This structure can be seen as the "mempool" within Lightning where
// changes are stored before they're committed to the chain. Once an entry has
// been committed in both the local and remote commitment chain, then it can be
// removed from this log.
//
// TODO(roasbeef): create lightning package, move commitment and update to
// package?
//   - also move state machine, separate from lnwallet package
//   - possible embed updateLog within commitmentChain.
type updateLog struct {
	// logIndex is a monotonically increasing integer that tracks the total
	// number of update entries ever applied to the log. When sending new
	// commitment states, we include all updates up to this index.
	logIndex uint64

	// htlcCounter is a monotonically increasing integer that tracks the
	// total number of offered HTLC's by the owner of this update log,
	// hence the `Add` update type. We use a distinct index for this
	// purpose, as update's that remove entries from the log will be
	// indexed using this counter.
	htlcCounter uint64

	// List is the updatelog itself, we embed this value so updateLog has
	// access to all the method of a list.List.
	*list.List

	// updateIndex maps a `logIndex` to a particular update entry. It
	// deals with the four update types:
	//   `Fail|MalformedFail|Settle|FeeUpdate`
	updateIndex map[uint64]*list.Element

	// htlcIndex maps a `htlcCounter` to an offered HTLC entry, hence the
	// `Add` update.
	htlcIndex map[uint64]*list.Element

	// modifiedHtlcs is a set that keeps track of all the current modified
	// htlcs, hence update types `Fail|MalformedFail|Settle`. A modified
	// HTLC is one that's present in the log, and has as a pending fail or
	// settle that's attempting to consume it.
	modifiedHtlcs map[uint64]struct{}
}

// newUpdateLog creates a new updateLog instance.
func newUpdateLog(logIndex, htlcCounter uint64) *updateLog {
	return &updateLog{
		List:          list.New(),
		updateIndex:   make(map[uint64]*list.Element),
		htlcIndex:     make(map[uint64]*list.Element),
		logIndex:      logIndex,
		htlcCounter:   htlcCounter,
		modifiedHtlcs: make(map[uint64]struct{}),
	}
}

// restoreHtlc will "restore" a prior HTLC to the updateLog. We say restore as
// this method is intended to be used when re-covering a prior commitment
// state. This function differs from appendHtlc in that it won't increment
// either of log's counters. If the HTLC is already present, then it is
// ignored.
func (u *updateLog) restoreHtlc(pd *PaymentDescriptor) {
	if _, ok := u.htlcIndex[pd.HtlcIndex]; ok {
		return
	}

	u.htlcIndex[pd.HtlcIndex] = u.PushBack(pd)
}

// appendUpdate appends a new update to the tip of the updateLog. The entry is
// also added to index accordingly.
func (u *updateLog) appendUpdate(pd *PaymentDescriptor) {
	u.updateIndex[u.logIndex] = u.PushBack(pd)
	u.logIndex++
}

// restoreUpdate appends a new update to the tip of the updateLog. The entry is
// also added to index accordingly. This function differs from appendUpdate in
// that it won't increment the log index counter.
func (u *updateLog) restoreUpdate(pd *PaymentDescriptor) {
	u.updateIndex[pd.LogIndex] = u.PushBack(pd)
}

// appendHtlc appends a new HTLC offer to the tip of the update log. The entry
// is also added to the offer index accordingly.
func (u *updateLog) appendHtlc(pd *PaymentDescriptor) {
	u.htlcIndex[u.htlcCounter] = u.PushBack(pd)
	u.htlcCounter++

	u.logIndex++
}

// lookupHtlc attempts to look up an offered HTLC according to its offer
// index. If the entry isn't found, then a nil pointer is returned.
func (u *updateLog) lookupHtlc(i uint64) *PaymentDescriptor {
	htlc, ok := u.htlcIndex[i]
	if !ok {
		return nil
	}

	return htlc.Value.(*PaymentDescriptor)
}

// remove attempts to remove an entry from the update log. If the entry is
// found, then the entry will be removed from the update log and index.
func (u *updateLog) removeUpdate(i uint64) {
	entry := u.updateIndex[i]
	u.Remove(entry)
	delete(u.updateIndex, i)
}

// removeHtlc attempts to remove an HTLC offer form the update log. If the
// entry is found, then the entry will be removed from both the main log and
// the offer index.
func (u *updateLog) removeHtlc(i uint64) {
	entry := u.htlcIndex[i]
	u.Remove(entry)
	delete(u.htlcIndex, i)

	delete(u.modifiedHtlcs, i)
}

// htlcHasModification returns true if the HTLC identified by the passed index
// has a pending modification within the log.
func (u *updateLog) htlcHasModification(i uint64) bool {
	_, o := u.modifiedHtlcs[i]
	return o
}

// markHtlcModified marks an HTLC as modified based on its HTLC index. After a
// call to this method, htlcHasModification will return true until the HTLC is
// removed.
func (u *updateLog) markHtlcModified(i uint64) {
	u.modifiedHtlcs[i] = struct{}{}
}

// compactLogs performs garbage collection within the log removing HTLCs which
// have been removed from the point-of-view of the tail of both chains. The
// entries which timeout/settle HTLCs are also removed.
func compactLogs(ourLog, theirLog *updateLog,
	localChainTail, remoteChainTail uint64) {

	compactLog := func(logA, logB *updateLog) {
		var nextA *list.Element
		for e := logA.Front(); e != nil; e = nextA {
			// Assign next iteration element at top of loop because
			// we may remove the current element from the list,
			// which can change the iterated sequence.
			nextA = e.Next()

			htlc := e.Value.(*PaymentDescriptor)

			// We skip Adds, as they will be removed along with the
			// fail/settles below.
			if htlc.EntryType == Add {
				continue
			}

			// If the HTLC hasn't yet been removed from either
			// chain, the skip it.
			if htlc.removeCommitHeightRemote == 0 ||
				htlc.removeCommitHeightLocal == 0 {
				continue
			}

			// Otherwise if the height of the tail of both chains
			// is at least the height in which the HTLC was
			// removed, then evict the settle/timeout entry along
			// with the original add entry.
			if remoteChainTail >= htlc.removeCommitHeightRemote &&
				localChainTail >= htlc.removeCommitHeightLocal {

				// Fee updates have no parent htlcs, so we only
				// remove the update itself.
				if htlc.EntryType == FeeUpdate {
					logA.removeUpdate(htlc.LogIndex)
					continue
				}

				// The other types (fail/settle) do have a
				// parent HTLC, so we'll remove that HTLC from
				// the other log.
				logA.removeUpdate(htlc.LogIndex)
				logB.removeHtlc(htlc.ParentIndex)
			}

		}
	}

	compactLog(ourLog, theirLog)
	compactLog(theirLog, ourLog)
}

// LightningChannel implements the state machine which corresponds to the
// current commitment protocol wire spec. The state machine implemented allows
// for asynchronous fully desynchronized, batched+pipelined updates to
// commitment transactions allowing for a high degree of non-blocking
// bi-directional payment throughput.
//
// In order to allow updates to be fully non-blocking, either side is able to
// create multiple new commitment states up to a pre-determined window size.
// This window size is encoded within InitialRevocationWindow. Before the start
// of a session, both side should send out revocation messages with nil
// preimages in order to populate their revocation window for the remote party.
//
// The state machine has for main methods:
//   - .SignNextCommitment()
//   - Called once when one wishes to sign the next commitment, either
//     initiating a new state update, or responding to a received commitment.
//   - .ReceiveNewCommitment()
//   - Called upon receipt of a new commitment from the remote party. If the
//     new commitment is valid, then a revocation should immediately be
//     generated and sent.
//   - .RevokeCurrentCommitment()
//   - Revokes the current commitment. Should be called directly after
//     receiving a new commitment.
//   - .ReceiveRevocation()
//   - Processes a revocation from the remote party. If successful creates a
//     new defacto broadcastable state.
//
// See the individual comments within the above methods for further details.
type LightningChannel struct {
	// Signer is the main signer instances that will be responsible for
	// signing any HTLC and commitment transaction generated by the state
	// machine.
	Signer input.Signer

	// leafStore is used to retrieve extra tapscript leaves for special
	// custom channel types.
	leafStore fn.Option[AuxLeafStore]

	// signDesc is the primary sign descriptor that is capable of signing
	// the commitment transaction that spends the multi-sig output.
	signDesc *input.SignDescriptor

	isClosed bool

	// sigPool is a pool of workers that are capable of signing and
	// validating signatures in parallel. This is utilized as an
	// optimization to void serially signing or validating the HTLC
	// signatures, of which there may be hundreds.
	sigPool *SigPool

	// auxSigner is a special signer used to obtain opaque signatures for
	// custom channel variants.
	auxSigner fn.Option[AuxSigner]

	// Capacity is the total capacity of this channel.
	Capacity btcutil.Amount

	// currentHeight is the current height of our local commitment chain.
	// This is also the same as the number of updates to the channel we've
	// accepted.
	currentHeight uint64

	// remoteCommitChain is the remote node's commitment chain. Any new
	// commitments we initiate are added to the tip of this chain.
	remoteCommitChain *commitmentChain

	// localCommitChain is our local commitment chain. Any new commitments
	// received are added to the tip of this chain. The tail (or lowest
	// height) in this chain is our current accepted state, which we are
	// able to broadcast safely.
	localCommitChain *commitmentChain

	channelState *channeldb.OpenChannel

	commitBuilder *CommitmentBuilder

	// [local|remote]Log is a (mostly) append-only log storing all the HTLC
	// updates to this channel. The log is walked backwards as HTLC updates
	// are applied in order to re-construct a commitment transaction from a
	// commitment. The log is compacted once a revocation is received.
	localUpdateLog  *updateLog
	remoteUpdateLog *updateLog

	// log is a channel-specific logging instance.
	log btclog.Logger

	// taprootNonceProducer is used to generate a shachain tree for the
	// purpose of generating verification nonces for taproot channels.
	taprootNonceProducer shachain.Producer

	// musigSessions holds the current musig2 pair session for the channel.
	musigSessions *MusigPairSession

	// pendingVerificationNonce is the initial verification nonce generated
	// for musig2 channels when the state machine is intiated. Once we know
	// the verification nonce of the remote party, then we can start to use
	// the channel as normal.
	pendingVerificationNonce *musig2.Nonces

	// fundingOutput is the funding output (script+value).
	fundingOutput wire.TxOut

	// opts is the set of options that channel was initialized with.
	opts *channelOpts

	sync.RWMutex
}

// ChannelOpt is a functional option that lets callers modify how a new channel
// is created.
type ChannelOpt func(*channelOpts)

// channelOpts is the set of options used to create a new channel.
type channelOpts struct {
	localNonce  *musig2.Nonces
	remoteNonce *musig2.Nonces

	leafStore fn.Option[AuxLeafStore]
	auxSigner fn.Option[AuxSigner]

	skipNonceInit bool
}

// WithLocalMusigNonces is used to bind an existing verification/local nonce to
// a new channel.
func WithLocalMusigNonces(nonce *musig2.Nonces) ChannelOpt {
	return func(o *channelOpts) {
		o.localNonce = nonce
	}
}

// WithRemoteMusigNonces is used to bind the remote party's local/verification
// nonce to a new channel.
func WithRemoteMusigNonces(nonces *musig2.Nonces) ChannelOpt {
	return func(o *channelOpts) {
		o.remoteNonce = nonces
	}
}

// WithSkipNonceInit is used to modify the way nonces are handled during
// channel initialization for taproot channels. If this option is specified,
// then when we receive the chan reest message from the remote party, we won't
// modify our nonce state. This is needed if we create a channel, get a channel
// ready message, then also get the chan reest message after that.
func WithSkipNonceInit() ChannelOpt {
	return func(o *channelOpts) {
		o.skipNonceInit = true
	}
}

// WithLeafStore is used to specify a custom leaf store for the channel.
func WithLeafStore(store AuxLeafStore) ChannelOpt {
	return func(o *channelOpts) {
		o.leafStore = fn.Some[AuxLeafStore](store)
	}
}

// WithAuxSigner is used to specify a custom aux signer for the channel.
func WithAuxSigner(signer AuxSigner) ChannelOpt {
	return func(o *channelOpts) {
		o.auxSigner = fn.Some[AuxSigner](signer)
	}
}

// defaultChannelOpts returns the set of default options for a new channel.
func defaultChannelOpts() *channelOpts {
	return &channelOpts{}
}

// NewLightningChannel creates a new, active payment channel given an
// implementation of the chain notifier, channel database, and the current
// settled channel state. Throughout state transitions, then channel will
// automatically persist pertinent state to the database in an efficient
// manner.
func NewLightningChannel(signer input.Signer,
	state *channeldb.OpenChannel,
	sigPool *SigPool, chanOpts ...ChannelOpt) (*LightningChannel, error) {

	opts := defaultChannelOpts()
	for _, optFunc := range chanOpts {
		optFunc(opts)
	}

	localCommit := state.LocalCommitment
	remoteCommit := state.RemoteCommitment

	// First, initialize the update logs with their current counter values
	// from the local and remote commitments.
	localUpdateLog := newUpdateLog(
		remoteCommit.LocalLogIndex, remoteCommit.LocalHtlcIndex,
	)
	remoteUpdateLog := newUpdateLog(
		localCommit.RemoteLogIndex, localCommit.RemoteHtlcIndex,
	)

	logPrefix := fmt.Sprintf("ChannelPoint(%v):", state.FundingOutpoint)

	taprootNonceProducer, err := channeldb.DeriveMusig2Shachain(
		state.RevocationProducer,
	)
	if err != nil {
		return nil, fmt.Errorf("unable to derive shachain: %w", err)
	}

	lc := &LightningChannel{
		Signer:            signer,
		leafStore:         opts.leafStore,
		auxSigner:         opts.auxSigner,
		sigPool:           sigPool,
		currentHeight:     localCommit.CommitHeight,
		remoteCommitChain: newCommitmentChain(),
		localCommitChain:  newCommitmentChain(),
		channelState:      state,
		commitBuilder: NewCommitmentBuilder(
			state, opts.leafStore,
		),
		localUpdateLog:       localUpdateLog,
		remoteUpdateLog:      remoteUpdateLog,
		Capacity:             state.Capacity,
		taprootNonceProducer: taprootNonceProducer,
		log:                  build.NewPrefixLog(logPrefix, walletLog),
		opts:                 opts,
	}

	switch {
	// At this point, we may already have nonces that were passed in, so
	// we'll check that now as this lets us skip some steps later.
	case state.ChanType.IsTaproot() && opts.localNonce != nil:
		lc.pendingVerificationNonce = opts.localNonce

	// Otherwise, we'll generate the nonces here ourselves. This ensures
	// we'll be ablve to process the chan syncmessag efrom the remote
	// party.
	case state.ChanType.IsTaproot() && opts.localNonce == nil:
		_, err := lc.GenMusigNonces()
		if err != nil {
			return nil, err
		}
	}
	if lc.pendingVerificationNonce != nil && opts.remoteNonce != nil {
		err := lc.InitRemoteMusigNonces(opts.remoteNonce)
		if err != nil {
			return nil, err
		}
	}

	// With the main channel struct reconstructed, we'll now restore the
	// commitment state in memory and also the update logs themselves.
	err = lc.restoreCommitState(&localCommit, &remoteCommit)
	if err != nil {
		return nil, err
	}

	// Create the sign descriptor which we'll be using very frequently to
	// request a signature for the 2-of-2 multi-sig from the signer in
	// order to complete channel state transitions.
	if err := lc.createSignDesc(); err != nil {
		return nil, err
	}

	return lc, nil
}

// createSignDesc derives the SignDescriptor for commitment transactions from
// other fields on the LightningChannel.
func (lc *LightningChannel) createSignDesc() error {

	var (
		fundingPkScript, multiSigScript []byte
		err                             error
	)

	chanState := lc.channelState
	localKey := chanState.LocalChanCfg.MultiSigKey.PubKey
	remoteKey := chanState.RemoteChanCfg.MultiSigKey.PubKey

	if chanState.ChanType.IsTaproot() {
		fundingOpts := fn.MapOptionZ(
			chanState.TapscriptRoot, TapscriptRootToOpt,
		)

		fundingPkScript, _, err = input.GenTaprootFundingScript(
			localKey, remoteKey, int64(lc.channelState.Capacity),
			fundingOpts...,
		)
		if err != nil {
			return err
		}
	} else {
		multiSigScript, err = input.GenMultiSigScript(
			localKey.SerializeCompressed(),
			remoteKey.SerializeCompressed(),
		)
		if err != nil {
			return err
		}

		fundingPkScript, err = input.WitnessScriptHash(multiSigScript)
		if err != nil {
			return err
		}
	}

	lc.fundingOutput = wire.TxOut{
		PkScript: fundingPkScript,
		Value:    int64(lc.channelState.Capacity),
	}
	lc.signDesc = &input.SignDescriptor{
		KeyDesc:       lc.channelState.LocalChanCfg.MultiSigKey,
		WitnessScript: multiSigScript,
		Output:        &lc.fundingOutput,
		HashType:      txscript.SigHashAll,
		InputIndex:    0,
	}

	return nil
}

// ResetState resets the state of the channel back to the default state. This
// ensures that any active goroutines which need to act based on on-chain
// events do so properly.
func (lc *LightningChannel) ResetState() {
	lc.Lock()
	lc.isClosed = false
	lc.Unlock()
}

// logUpdateToPayDesc converts a LogUpdate into a matching PaymentDescriptor
// entry that can be re-inserted into the update log. This method is used when
// we extended a state to the remote party, but the connection was obstructed
// before we could finish the commitment dance. In this case, we need to
// re-insert the original entries back into the update log so we can resume as
// if nothing happened.
func (lc *LightningChannel) logUpdateToPayDesc(logUpdate *channeldb.LogUpdate,
	remoteUpdateLog *updateLog, commitHeight uint64,
	feeRate chainfee.SatPerKWeight, remoteCommitKeys *CommitmentKeyRing,
	remoteDustLimit btcutil.Amount,
	auxLeaves fn.Option[CommitAuxLeaves]) (*PaymentDescriptor, error) {

	// Depending on the type of update message we'll map that to a distinct
	// PaymentDescriptor instance.
	var pd *PaymentDescriptor

	switch wireMsg := logUpdate.UpdateMsg.(type) {

	// For offered HTLC's, we'll map that to a PaymentDescriptor with the
	// type Add, ensuring we restore the necessary fields. From the PoV of
	// the commitment chain, this HTLC was included in the remote chain,
	// but not the local chain.
	case *lnwire.UpdateAddHTLC:
		// First, we'll map all the relevant fields in the
		// UpdateAddHTLC message to their corresponding fields in the
		// PaymentDescriptor struct. We also set addCommitHeightRemote
		// as we've included this HTLC in our local commitment chain
		// for the remote party.
		pd = &PaymentDescriptor{
			RHash:                 wireMsg.PaymentHash,
			Timeout:               wireMsg.Expiry,
			Amount:                wireMsg.Amount,
			EntryType:             Add,
			HtlcIndex:             wireMsg.ID,
			LogIndex:              logUpdate.LogIndex,
			addCommitHeightRemote: commitHeight,
			BlindingPoint:         wireMsg.BlindingPoint,
			CustomRecords:         wireMsg.CustomRecords,
		}
		pd.OnionBlob = make([]byte, len(wireMsg.OnionBlob))
		copy(pd.OnionBlob[:], wireMsg.OnionBlob[:])

		isDustRemote := HtlcIsDust(
			lc.channelState.ChanType, false, false, feeRate,
			wireMsg.Amount.ToSatoshis(), remoteDustLimit,
		)
		if !isDustRemote {
			auxLeaf := fn.MapOption(
				func(l CommitAuxLeaves) input.AuxTapLeaf {
					leaves := l.OutgoingHtlcLeaves
					return leaves[pd.HtlcIndex].AuxTapLeaf
				},
			)(auxLeaves)

			scriptInfo, err := genHtlcScript(
				lc.channelState.ChanType, false, false,
				wireMsg.Expiry, wireMsg.PaymentHash,
				remoteCommitKeys, fn.FlattenOption(auxLeaf),
			)
			if err != nil {
				return nil, err
			}

			pd.theirPkScript = scriptInfo.PkScript()
			pd.theirWitnessScript = scriptInfo.WitnessScriptToSign()
		}

	// For HTLC's we're offered we'll fetch the original offered HTLC
	// from the remote party's update log so we can retrieve the same
	// PaymentDescriptor that SettleHTLC would produce.
	case *lnwire.UpdateFulfillHTLC:
		ogHTLC := remoteUpdateLog.lookupHtlc(wireMsg.ID)

		pd = &PaymentDescriptor{
			Amount:                   ogHTLC.Amount,
			RHash:                    ogHTLC.RHash,
			RPreimage:                wireMsg.PaymentPreimage,
			LogIndex:                 logUpdate.LogIndex,
			ParentIndex:              ogHTLC.HtlcIndex,
			EntryType:                Settle,
			removeCommitHeightRemote: commitHeight,
		}

	// If we sent a failure for a prior incoming HTLC, then we'll consult
	// the update log of the remote party so we can retrieve the
	// information of the original HTLC we're failing. We also set the
	// removal height for the remote commitment.
	case *lnwire.UpdateFailHTLC:
		ogHTLC := remoteUpdateLog.lookupHtlc(wireMsg.ID)

		pd = &PaymentDescriptor{
			Amount:                   ogHTLC.Amount,
			RHash:                    ogHTLC.RHash,
			ParentIndex:              ogHTLC.HtlcIndex,
			LogIndex:                 logUpdate.LogIndex,
			EntryType:                Fail,
			FailReason:               wireMsg.Reason[:],
			removeCommitHeightRemote: commitHeight,
		}

	// HTLC fails due to malformed onion blobs are treated the exact same
	// way as regular HTLC fails.
	case *lnwire.UpdateFailMalformedHTLC:
		ogHTLC := remoteUpdateLog.lookupHtlc(wireMsg.ID)
		// TODO(roasbeef): err if nil?

		pd = &PaymentDescriptor{
			Amount:                   ogHTLC.Amount,
			RHash:                    ogHTLC.RHash,
			ParentIndex:              ogHTLC.HtlcIndex,
			LogIndex:                 logUpdate.LogIndex,
			EntryType:                MalformedFail,
			FailCode:                 wireMsg.FailureCode,
			ShaOnionBlob:             wireMsg.ShaOnionBlob,
			removeCommitHeightRemote: commitHeight,
		}

	// For fee updates we'll create a FeeUpdate type to add to the log. We
	// reuse the amount field to hold the fee rate. Since the amount field
	// is denominated in msat we won't lose precision when storing the
	// sat/kw denominated feerate. Note that we set both the add and remove
	// height to the same value, as we consider the fee update locked in by
	// adding and removing it at the same height.
	case *lnwire.UpdateFee:
		pd = &PaymentDescriptor{
			LogIndex: logUpdate.LogIndex,
			Amount: lnwire.NewMSatFromSatoshis(
				btcutil.Amount(wireMsg.FeePerKw),
			),
			EntryType:                FeeUpdate,
			addCommitHeightRemote:    commitHeight,
			removeCommitHeightRemote: commitHeight,
		}
	}

	return pd, nil
}

// localLogUpdateToPayDesc converts a LogUpdate into a matching PaymentDescriptor
// entry that can be re-inserted into the local update log. This method is used
// when we sent an update+sig, receive a revocation, but drop right before the
// counterparty can sign for the update we just sent. In this case, we need to
// re-insert the original entries back into the update log so we'll be expecting
// the peer to sign them. The height of the remote commitment is expected to be
// provided and we restore all log update entries with this height, even though
// the real height may be lower. In the way these fields are used elsewhere, this
// doesn't change anything.
func (lc *LightningChannel) localLogUpdateToPayDesc(logUpdate *channeldb.LogUpdate,
	remoteUpdateLog *updateLog, commitHeight uint64) (*PaymentDescriptor,
	error) {

	// Since Add updates aren't saved to disk under this key, the update will
	// never be an Add.
	switch wireMsg := logUpdate.UpdateMsg.(type) {
	// For HTLCs that we settled, we'll fetch the original offered HTLC from
	// the remote update log so we can retrieve the same PaymentDescriptor that
	// ReceiveHTLCSettle would produce.
	case *lnwire.UpdateFulfillHTLC:
		ogHTLC := remoteUpdateLog.lookupHtlc(wireMsg.ID)

		return &PaymentDescriptor{
			Amount:                   ogHTLC.Amount,
			RHash:                    ogHTLC.RHash,
			RPreimage:                wireMsg.PaymentPreimage,
			LogIndex:                 logUpdate.LogIndex,
			ParentIndex:              ogHTLC.HtlcIndex,
			EntryType:                Settle,
			removeCommitHeightRemote: commitHeight,
		}, nil

	// If we sent a failure for a prior incoming HTLC, then we'll consult the
	// remote update log so we can retrieve the information of the original
	// HTLC we're failing.
	case *lnwire.UpdateFailHTLC:
		ogHTLC := remoteUpdateLog.lookupHtlc(wireMsg.ID)

		return &PaymentDescriptor{
			Amount:                   ogHTLC.Amount,
			RHash:                    ogHTLC.RHash,
			ParentIndex:              ogHTLC.HtlcIndex,
			LogIndex:                 logUpdate.LogIndex,
			EntryType:                Fail,
			FailReason:               wireMsg.Reason[:],
			removeCommitHeightRemote: commitHeight,
		}, nil

	// HTLC fails due to malformed onion blocks are treated the exact same
	// way as regular HTLC fails.
	case *lnwire.UpdateFailMalformedHTLC:
		ogHTLC := remoteUpdateLog.lookupHtlc(wireMsg.ID)

		return &PaymentDescriptor{
			Amount:                   ogHTLC.Amount,
			RHash:                    ogHTLC.RHash,
			ParentIndex:              ogHTLC.HtlcIndex,
			LogIndex:                 logUpdate.LogIndex,
			EntryType:                MalformedFail,
			FailCode:                 wireMsg.FailureCode,
			ShaOnionBlob:             wireMsg.ShaOnionBlob,
			removeCommitHeightRemote: commitHeight,
		}, nil

	case *lnwire.UpdateFee:
		return &PaymentDescriptor{
			LogIndex: logUpdate.LogIndex,
			Amount: lnwire.NewMSatFromSatoshis(
				btcutil.Amount(wireMsg.FeePerKw),
			),
			EntryType:                FeeUpdate,
			addCommitHeightRemote:    commitHeight,
			removeCommitHeightRemote: commitHeight,
		}, nil

	default:
		return nil, fmt.Errorf("unknown message type: %T", wireMsg)
	}
}

// remoteLogUpdateToPayDesc converts a LogUpdate into a matching
// PaymentDescriptor entry that can be re-inserted into the update log. This
// method is used when we revoked a local commitment, but the connection was
// obstructed before we could sign a remote commitment that contains these
// updates. In this case, we need to re-insert the original entries back into
// the update log so we can resume as if nothing happened. The height of the
// latest local commitment is also expected to be provided. We are restoring all
// log update entries with this height, even though the real commitment height
// may be lower. In the way these fields are used elsewhere, this doesn't change
// anything.
func (lc *LightningChannel) remoteLogUpdateToPayDesc(logUpdate *channeldb.LogUpdate,
	localUpdateLog *updateLog, commitHeight uint64) (*PaymentDescriptor,
	error) {

	switch wireMsg := logUpdate.UpdateMsg.(type) {
	case *lnwire.UpdateAddHTLC:
		pd := &PaymentDescriptor{
			RHash:                wireMsg.PaymentHash,
			Timeout:              wireMsg.Expiry,
			Amount:               wireMsg.Amount,
			EntryType:            Add,
			HtlcIndex:            wireMsg.ID,
			LogIndex:             logUpdate.LogIndex,
			addCommitHeightLocal: commitHeight,
			BlindingPoint:        wireMsg.BlindingPoint,
			CustomRecords:        wireMsg.CustomRecords,
		}
		pd.OnionBlob = make([]byte, len(wireMsg.OnionBlob))
		copy(pd.OnionBlob, wireMsg.OnionBlob[:])

		// We don't need to generate an htlc script yet. This will be
		// done once we sign our remote commitment.

		return pd, nil

	// For HTLCs that the remote party settled, we'll fetch the original
	// offered HTLC from the local update log so we can retrieve the same
	// PaymentDescriptor that ReceiveHTLCSettle would produce.
	case *lnwire.UpdateFulfillHTLC:
		ogHTLC := localUpdateLog.lookupHtlc(wireMsg.ID)

		return &PaymentDescriptor{
			Amount:                  ogHTLC.Amount,
			RHash:                   ogHTLC.RHash,
			RPreimage:               wireMsg.PaymentPreimage,
			LogIndex:                logUpdate.LogIndex,
			ParentIndex:             ogHTLC.HtlcIndex,
			EntryType:               Settle,
			removeCommitHeightLocal: commitHeight,
		}, nil

	// If we received a failure for a prior outgoing HTLC, then we'll
	// consult the local update log so we can retrieve the information of
	// the original HTLC we're failing.
	case *lnwire.UpdateFailHTLC:
		ogHTLC := localUpdateLog.lookupHtlc(wireMsg.ID)

		return &PaymentDescriptor{
			Amount:                  ogHTLC.Amount,
			RHash:                   ogHTLC.RHash,
			ParentIndex:             ogHTLC.HtlcIndex,
			LogIndex:                logUpdate.LogIndex,
			EntryType:               Fail,
			FailReason:              wireMsg.Reason[:],
			removeCommitHeightLocal: commitHeight,
		}, nil

	// HTLC fails due to malformed onion blobs are treated the exact same
	// way as regular HTLC fails.
	case *lnwire.UpdateFailMalformedHTLC:
		ogHTLC := localUpdateLog.lookupHtlc(wireMsg.ID)

		return &PaymentDescriptor{
			Amount:                  ogHTLC.Amount,
			RHash:                   ogHTLC.RHash,
			ParentIndex:             ogHTLC.HtlcIndex,
			LogIndex:                logUpdate.LogIndex,
			EntryType:               MalformedFail,
			FailCode:                wireMsg.FailureCode,
			ShaOnionBlob:            wireMsg.ShaOnionBlob,
			removeCommitHeightLocal: commitHeight,
		}, nil

	// For fee updates we'll create a FeeUpdate type to add to the log. We
	// reuse the amount field to hold the fee rate. Since the amount field
	// is denominated in msat we won't lose precision when storing the
	// sat/kw denominated feerate. Note that we set both the add and remove
	// height to the same value, as we consider the fee update locked in by
	// adding and removing it at the same height.
	case *lnwire.UpdateFee:
		return &PaymentDescriptor{
			LogIndex: logUpdate.LogIndex,
			Amount: lnwire.NewMSatFromSatoshis(
				btcutil.Amount(wireMsg.FeePerKw),
			),
			EntryType:               FeeUpdate,
			addCommitHeightLocal:    commitHeight,
			removeCommitHeightLocal: commitHeight,
		}, nil

	default:
		return nil, errors.New("unknown message type")
	}
}

// restoreCommitState will restore the local commitment chain and updateLog
// state to a consistent in-memory representation of the passed disk commitment.
// This method is to be used upon reconnection to our channel counter party.
// Once the connection has been established, we'll prepare our in memory state
// to re-sync states with the remote party, and also verify/extend new proposed
// commitment states.
func (lc *LightningChannel) restoreCommitState(
	localCommitState, remoteCommitState *channeldb.ChannelCommitment) error {

	// In order to reconstruct the pkScripts on each of the pending HTLC
	// outputs (if any) we'll need to regenerate the current revocation for
	// this current un-revoked state as well as retrieve the current
	// revocation for the remote party.
	ourRevPreImage, err := lc.channelState.RevocationProducer.AtIndex(
		lc.currentHeight,
	)
	if err != nil {
		return err
	}
	localCommitPoint := input.ComputeCommitmentPoint(ourRevPreImage[:])
	remoteCommitPoint := lc.channelState.RemoteCurrentRevocation

	// With the revocation state reconstructed, we can now convert the disk
	// commitment into our in-memory commitment format, inserting it into
	// the local commitment chain.
	localCommit, err := lc.diskCommitToMemCommit(
		true, localCommitState, localCommitPoint,
		remoteCommitPoint,
	)
	if err != nil {
		return err
	}
	lc.localCommitChain.addCommitment(localCommit)

	lc.log.Tracef("starting local commitment: %v",
		newLogClosure(func() string {
			return spew.Sdump(lc.localCommitChain.tail())
		}),
	)

	// We'll also do the same for the remote commitment chain.
	remoteCommit, err := lc.diskCommitToMemCommit(
		false, remoteCommitState, localCommitPoint,
		remoteCommitPoint,
	)
	if err != nil {
		return err
	}
	lc.remoteCommitChain.addCommitment(remoteCommit)

	lc.log.Tracef("starting remote commitment: %v",
		newLogClosure(func() string {
			return spew.Sdump(lc.remoteCommitChain.tail())
		}),
	)

	var (
		pendingRemoteCommit     *commitment
		pendingRemoteCommitDiff *channeldb.CommitDiff
		pendingRemoteKeyChain   *CommitmentKeyRing
	)

	// Next, we'll check to see if we have an un-acked commitment state we
	// extended to the remote party but which was never ACK'd.
	pendingRemoteCommitDiff, err = lc.channelState.RemoteCommitChainTip()
	if err != nil && err != channeldb.ErrNoPendingCommit {
		return err
	}

	if pendingRemoteCommitDiff != nil {
		// If we have a pending remote commitment, then we'll also
		// reconstruct the original commitment for that state,
		// inserting it into the remote party's commitment chain. We
		// don't pass our commit point as we don't have the
		// corresponding state for the local commitment chain.
		pendingCommitPoint := lc.channelState.RemoteNextRevocation
		pendingRemoteCommit, err = lc.diskCommitToMemCommit(
			false, &pendingRemoteCommitDiff.Commitment,
			nil, pendingCommitPoint,
		)
		if err != nil {
			return err
		}
		lc.remoteCommitChain.addCommitment(pendingRemoteCommit)

		lc.log.Debugf("pending remote commitment: %v",
			newLogClosure(func() string {
				return spew.Sdump(lc.remoteCommitChain.tip())
			}),
		)

		// We'll also re-create the set of commitment keys needed to
		// fully re-derive the state.
		pendingRemoteKeyChain = DeriveCommitmentKeys(
			pendingCommitPoint, false, lc.channelState.ChanType,
			&lc.channelState.LocalChanCfg, &lc.channelState.RemoteChanCfg,
		)
	}

	// Fetch remote updates that we have acked but not yet signed for.
	unsignedAckedUpdates, err := lc.channelState.UnsignedAckedUpdates()
	if err != nil {
		return err
	}

	// Fetch the local updates the peer still needs to sign for.
	remoteUnsignedLocalUpdates, err := lc.channelState.RemoteUnsignedLocalUpdates()
	if err != nil {
		return err
	}

	// Finally, with the commitment states restored, we'll now restore the
	// state logs based on the current local+remote commit, and any pending
	// remote commit that exists.
	err = lc.restoreStateLogs(
		localCommit, remoteCommit, pendingRemoteCommit,
		pendingRemoteCommitDiff, pendingRemoteKeyChain,
		unsignedAckedUpdates, remoteUnsignedLocalUpdates,
	)
	if err != nil {
		return err
	}

	return nil
}

// restoreStateLogs runs through the current locked-in HTLCs from the point of
// view of the channel and insert corresponding log entries (both local and
// remote) for each HTLC read from disk. This method is required to sync the
// in-memory state of the state machine with that read from persistent storage.
func (lc *LightningChannel) restoreStateLogs(
	localCommitment, remoteCommitment, pendingRemoteCommit *commitment,
	pendingRemoteCommitDiff *channeldb.CommitDiff,
	pendingRemoteKeys *CommitmentKeyRing,
	unsignedAckedUpdates,
	remoteUnsignedLocalUpdates []channeldb.LogUpdate) error {

	// We make a map of incoming HTLCs to the height of the remote
	// commitment they were first added, and outgoing HTLCs to the height
	// of the local commit they were first added. This will be used when we
	// restore the update logs below.
	incomingRemoteAddHeights := make(map[uint64]uint64)
	outgoingLocalAddHeights := make(map[uint64]uint64)

	// We start by setting the height of the incoming HTLCs on the pending
	// remote commitment. We set these heights first since if there are
	// duplicates, these will be overwritten by the lower height of the
	// remoteCommitment below.
	if pendingRemoteCommit != nil {
		for _, r := range pendingRemoteCommit.incomingHTLCs {
			incomingRemoteAddHeights[r.HtlcIndex] =
				pendingRemoteCommit.height
		}
	}

	// Now set the remote commit height of all incoming HTLCs found on the
	// remote commitment.
	for _, r := range remoteCommitment.incomingHTLCs {
		incomingRemoteAddHeights[r.HtlcIndex] = remoteCommitment.height
	}

	// And finally we can do the same for the outgoing HTLCs.
	for _, l := range localCommitment.outgoingHTLCs {
		outgoingLocalAddHeights[l.HtlcIndex] = localCommitment.height
	}

	// If we have any unsigned acked updates to sign for, then the add is no
	// longer on our local commitment, but is still on the remote's commitment.
	// <---fail---
	// <---sig----
	// ----rev--->
	// To ensure proper channel operation, we restore the add's addCommitHeightLocal
	// field to the height of our local commitment.
	for _, logUpdate := range unsignedAckedUpdates {
		var htlcIdx uint64
		switch wireMsg := logUpdate.UpdateMsg.(type) {
		case *lnwire.UpdateFulfillHTLC:
			htlcIdx = wireMsg.ID
		case *lnwire.UpdateFailHTLC:
			htlcIdx = wireMsg.ID
		case *lnwire.UpdateFailMalformedHTLC:
			htlcIdx = wireMsg.ID
		default:
			continue
		}

		// The htlcIdx is stored in the map with the local commitment
		// height so the related add's addCommitHeightLocal field can be
		// restored.
		outgoingLocalAddHeights[htlcIdx] = localCommitment.height
	}

	// If there are local updates that the peer needs to sign for, then the
	// corresponding add is no longer on the remote commitment, but is still on
	// our local commitment.
	// ----fail--->
	// ----sig---->
	// <---rev-----
	// To ensure proper channel operation, we restore the add's addCommitHeightRemote
	// field to the height of the remote commitment.
	for _, logUpdate := range remoteUnsignedLocalUpdates {
		var htlcIdx uint64
		switch wireMsg := logUpdate.UpdateMsg.(type) {
		case *lnwire.UpdateFulfillHTLC:
			htlcIdx = wireMsg.ID
		case *lnwire.UpdateFailHTLC:
			htlcIdx = wireMsg.ID
		case *lnwire.UpdateFailMalformedHTLC:
			htlcIdx = wireMsg.ID
		default:
			continue
		}

		// The htlcIdx is stored in the map with the remote commitment
		// height so the related add's addCommitHeightRemote field can be
		// restored.
		incomingRemoteAddHeights[htlcIdx] = remoteCommitment.height
	}

	// For each incoming HTLC within the local commitment, we add it to the
	// remote update log. Since HTLCs are added first to the receiver's
	// commitment, we don't have to restore outgoing HTLCs, as they will be
	// restored from the remote commitment below.
	for i := range localCommitment.incomingHTLCs {
		htlc := localCommitment.incomingHTLCs[i]

		// We'll need to set the add height of the HTLC. Since it is on
		// this local commit, we can use its height as local add
		// height. As remote add height we consult the incoming HTLC
		// map we created earlier. Note that if this HTLC is not in
		// incomingRemoteAddHeights, the remote add height will be set
		// to zero, which indicates that it is not added yet.
		htlc.addCommitHeightLocal = localCommitment.height
		htlc.addCommitHeightRemote = incomingRemoteAddHeights[htlc.HtlcIndex]

		// Restore the htlc back to the remote log.
		lc.remoteUpdateLog.restoreHtlc(&htlc)
	}

	// Similarly, we'll do the same for the outgoing HTLCs within the
	// remote commitment, adding them to the local update log.
	for i := range remoteCommitment.outgoingHTLCs {
		htlc := remoteCommitment.outgoingHTLCs[i]

		// As for the incoming HTLCs, we'll use the current remote
		// commit height as remote add height, and consult the map
		// created above for the local add height.
		htlc.addCommitHeightRemote = remoteCommitment.height
		htlc.addCommitHeightLocal = outgoingLocalAddHeights[htlc.HtlcIndex]

		// Restore the htlc back to the local log.
		lc.localUpdateLog.restoreHtlc(&htlc)
	}

	// If we have a dangling (un-acked) commit for the remote party, then we
	// restore the updates leading up to this commit.
	if pendingRemoteCommit != nil {
		err := lc.restorePendingLocalUpdates(
			pendingRemoteCommitDiff, pendingRemoteKeys,
		)
		if err != nil {
			return err
		}
	}

	// Restore unsigned acked remote log updates so that we can include them
	// in our next signature.
	err := lc.restorePendingRemoteUpdates(
		unsignedAckedUpdates, localCommitment.height,
		pendingRemoteCommit,
	)
	if err != nil {
		return err
	}

	// Restore unsigned acked local log updates so we expect the peer to
	// sign for them.
	return lc.restorePeerLocalUpdates(
		remoteUnsignedLocalUpdates, remoteCommitment.height,
	)
}

// restorePendingRemoteUpdates restores the acked remote log updates that we
// haven't yet signed for.
func (lc *LightningChannel) restorePendingRemoteUpdates(
	unsignedAckedUpdates []channeldb.LogUpdate,
	localCommitmentHeight uint64,
	pendingRemoteCommit *commitment) error {

	lc.log.Debugf("Restoring %v dangling remote updates",
		len(unsignedAckedUpdates))

	for _, logUpdate := range unsignedAckedUpdates {
		logUpdate := logUpdate

		payDesc, err := lc.remoteLogUpdateToPayDesc(
			&logUpdate, lc.localUpdateLog, localCommitmentHeight,
		)
		if err != nil {
			return err
		}

		logIdx := payDesc.LogIndex

		// Sanity check that we are not restoring a remote log update
		// that we haven't received a sig for.
		if logIdx >= lc.remoteUpdateLog.logIndex {
			return fmt.Errorf("attempted to restore an "+
				"unsigned remote update: log_index=%v",
				logIdx)
		}

		// We previously restored Adds along with all the other updates,
		// but this Add restoration was a no-op as every single one of
		// these Adds was already restored since they're all incoming
		// htlcs on the local commitment.
		if payDesc.EntryType == Add {
			continue
		}

		var (
			height    uint64
			heightSet bool
		)

		// If we have a pending commitment for them, and this update
		// is included in that commit, then we'll use this commitment
		// height as this commitment will include these updates for
		// their new remote commitment.
		if pendingRemoteCommit != nil {
			if logIdx < pendingRemoteCommit.theirMessageIndex {
				height = pendingRemoteCommit.height
				heightSet = true
			}
		}

		// Insert the update into the log. The log update index doesn't
		// need to be incremented (hence the restore calls), because its
		// final value was properly persisted with the last local
		// commitment update.
		switch payDesc.EntryType {
		case FeeUpdate:
			if heightSet {
				payDesc.addCommitHeightRemote = height
				payDesc.removeCommitHeightRemote = height
			}

			lc.remoteUpdateLog.restoreUpdate(payDesc)

		default:
			if heightSet {
				payDesc.removeCommitHeightRemote = height
			}

			lc.remoteUpdateLog.restoreUpdate(payDesc)
			lc.localUpdateLog.markHtlcModified(payDesc.ParentIndex)
		}
	}

	return nil
}

// restorePeerLocalUpdates restores the acked local log updates the peer still
// needs to sign for.
func (lc *LightningChannel) restorePeerLocalUpdates(updates []channeldb.LogUpdate,
	remoteCommitmentHeight uint64) error {

	lc.log.Debugf("Restoring %v local updates that the peer should sign",
		len(updates))

	for _, logUpdate := range updates {
		logUpdate := logUpdate

		payDesc, err := lc.localLogUpdateToPayDesc(
			&logUpdate, lc.remoteUpdateLog, remoteCommitmentHeight,
		)
		if err != nil {
			return err
		}

		lc.localUpdateLog.restoreUpdate(payDesc)

		// Since Add updates are not stored and FeeUpdates don't have a
		// corresponding entry in the remote update log, we only need to
		// mark the htlc as modified if the update was Settle, Fail, or
		// MalformedFail.
		if payDesc.EntryType != FeeUpdate {
			lc.remoteUpdateLog.markHtlcModified(payDesc.ParentIndex)
		}
	}

	return nil
}

// restorePendingLocalUpdates restores the local log updates leading up to the
// given pending remote commitment.
func (lc *LightningChannel) restorePendingLocalUpdates(
	pendingRemoteCommitDiff *channeldb.CommitDiff,
	pendingRemoteKeys *CommitmentKeyRing) error {

	pendingCommit := pendingRemoteCommitDiff.Commitment
	pendingHeight := pendingCommit.CommitHeight

	auxLeaves, err := AuxLeavesFromCommit(
		lc.channelState, pendingCommit, lc.leafStore,
		*pendingRemoteKeys,
	)
	if err != nil {
		return fmt.Errorf("unable to fetch aux leaves: %w", err)
	}

	// If we did have a dangling commit, then we'll examine which updates
	// we included in that state and re-insert them into our update log.
	for _, logUpdate := range pendingRemoteCommitDiff.LogUpdates {
		logUpdate := logUpdate

		payDesc, err := lc.logUpdateToPayDesc(
			&logUpdate, lc.remoteUpdateLog, pendingHeight,
			chainfee.SatPerKWeight(pendingCommit.FeePerKw),
			pendingRemoteKeys,
			lc.channelState.RemoteChanCfg.DustLimit, auxLeaves,
		)
		if err != nil {
			return err
		}

		// Earlier versions did not write the log index to disk for fee
		// updates, so they will be unset. To account for this we set
		// them to to current update log index.
		if payDesc.EntryType == FeeUpdate && payDesc.LogIndex == 0 &&
			lc.localUpdateLog.logIndex > 0 {

			payDesc.LogIndex = lc.localUpdateLog.logIndex
			lc.log.Debugf("Found FeeUpdate on "+
				"pendingRemoteCommitDiff without logIndex, "+
				"using %v", payDesc.LogIndex)
		}

		// At this point the restored update's logIndex must be equal
		// to the update log, otherwise something is horribly wrong.
		if payDesc.LogIndex != lc.localUpdateLog.logIndex {
			panic(fmt.Sprintf("log index mismatch: "+
				"%v vs %v", payDesc.LogIndex,
				lc.localUpdateLog.logIndex))
		}

		switch payDesc.EntryType {
		case Add:
			// The HtlcIndex of the added HTLC _must_ be equal to
			// the log's htlcCounter at this point. If it is not we
			// panic to catch this.
			// TODO(halseth): remove when cause of htlc entry bug
			// is found.
			if payDesc.HtlcIndex != lc.localUpdateLog.htlcCounter {
				panic(fmt.Sprintf("htlc index mismatch: "+
					"%v vs %v", payDesc.HtlcIndex,
					lc.localUpdateLog.htlcCounter))
			}

			lc.localUpdateLog.appendHtlc(payDesc)

		case FeeUpdate:
			lc.localUpdateLog.appendUpdate(payDesc)

		default:
			lc.localUpdateLog.appendUpdate(payDesc)

			lc.remoteUpdateLog.markHtlcModified(payDesc.ParentIndex)
		}
	}

	return nil
}

// HtlcRetribution contains all the items necessary to seep a revoked HTLC
// transaction from a revoked commitment transaction broadcast by the remote
// party.
type HtlcRetribution struct {
	// SignDesc is a design descriptor capable of generating the necessary
	// signatures to satisfy the revocation clause of the HTLC's public key
	// script.
	SignDesc input.SignDescriptor

	// OutPoint is the target outpoint of this HTLC pointing to the
	// breached commitment transaction.
	OutPoint wire.OutPoint

	// SecondLevelWitnessScript is the witness script that will be created
	// if the second level HTLC transaction for this output is
	// broadcast/confirmed. We provide this as if the remote party attempts
	// to go to the second level to claim the HTLC then we'll need to
	// update the SignDesc above accordingly to sweep properly.
	SecondLevelWitnessScript []byte

	// SecondLevelTapTweak is the tap tweak value needed to spend the
	// second level output in case the breaching party attempts to publish
	// it.
	SecondLevelTapTweak [32]byte

	// IsIncoming is a boolean flag that indicates whether or not this
	// HTLC was accepted from the counterparty. A false value indicates that
	// this HTLC was offered by us. This flag is used determine the exact
	// witness type should be used to sweep the output.
	IsIncoming bool
}

// BreachRetribution contains all the data necessary to bring a channel
// counterparty to justice claiming ALL lingering funds within the channel in
// the scenario that they broadcast a revoked commitment transaction. A
// BreachRetribution is created by the closeObserver if it detects an
// uncooperative close of the channel which uses a revoked commitment
// transaction. The BreachRetribution is then sent over the ContractBreach
// channel in order to allow the subscriber of the channel to dispatch justice.
type BreachRetribution struct {
	// BreachTxHash is the transaction hash which breached the channel
	// contract by spending from the funding multi-sig with a revoked
	// commitment transaction.
	BreachTxHash chainhash.Hash

	// BreachHeight records the block height confirming the breach
	// transaction, used as a height hint when registering for
	// confirmations.
	BreachHeight uint32

	// ChainHash is the chain that the contract beach was identified
	// within. This is also the resident chain of the contract (the chain
	// the contract was created on).
	ChainHash chainhash.Hash

	// RevokedStateNum is the revoked state number which was broadcast.
	RevokedStateNum uint64

	// LocalOutputSignDesc is a SignDescriptor which is capable of
	// generating the signature necessary to sweep the output within the
	// breach transaction that pays directly us.
	//
	// NOTE: A nil value indicates that the local output is considered dust
	// according to the remote party's dust limit.
	LocalOutputSignDesc *input.SignDescriptor

	// LocalOutpoint is the outpoint of the output paying to us (the local
	// party) within the breach transaction.
	LocalOutpoint wire.OutPoint

	// LocalDelay is the CSV delay for the to_remote script on the breached
	// commitment.
	LocalDelay uint32

	// RemoteOutputSignDesc is a SignDescriptor which is capable of
	// generating the signature required to claim the funds as described
	// within the revocation clause of the remote party's commitment
	// output.
	//
	// NOTE: A nil value indicates that the local output is considered dust
	// according to the remote party's dust limit.
	RemoteOutputSignDesc *input.SignDescriptor

	// RemoteOutpoint is the outpoint of the output paying to the remote
	// party within the breach transaction.
	RemoteOutpoint wire.OutPoint

	// RemoteDelay specifies the CSV delay applied to to-local scripts on
	// the breaching commitment transaction.
	RemoteDelay uint32

	// HtlcRetributions is a slice of HTLC retributions for each output
	// active HTLC output within the breached commitment transaction.
	HtlcRetributions []HtlcRetribution

	// KeyRing contains the derived public keys used to construct the
	// breaching commitment transaction. This allows downstream clients to
	// have access to the public keys used in the scripts.
	KeyRing *CommitmentKeyRing
}

// NewBreachRetribution creates a new fully populated BreachRetribution for the
// passed channel, at a particular revoked state number. If the spend
// transaction that the breach retribution should target is known, then it can
// be provided via the spendTx parameter. Otherwise, if the spendTx parameter is
// nil, then the revocation log will be checked to see if it contains the info
// required to construct the BreachRetribution. If the revocation log is missing
// the required fields then ErrRevLogDataMissing will be returned.
func NewBreachRetribution(chanState *channeldb.OpenChannel, stateNum uint64,
	breachHeight uint32, spendTx *wire.MsgTx,
	leafStore fn.Option[AuxLeafStore]) (*BreachRetribution, error) {

	// Query the on-disk revocation log for the snapshot which was recorded
	// at this particular state num. Based on whether a legacy revocation
	// log is returned or not, we will process them differently.
	revokedLog, revokedLogLegacy, err := chanState.FindPreviousState(
		stateNum,
	)
	if err != nil {
		return nil, err
	}

	// Sanity check that at least one of the logs is returned.
	if revokedLog == nil && revokedLogLegacy == nil {
		return nil, ErrNoRevocationLogFound
	}

	// With the state number broadcast known, we can now derive/restore the
	// proper revocation preimage necessary to sweep the remote party's
	// output.
	revocationPreimage, err := chanState.RevocationStore.LookUp(stateNum)
	if err != nil {
		return nil, err
	}
	commitmentSecret, commitmentPoint := btcec.PrivKeyFromBytes(
		revocationPreimage[:],
	)

	// With the commitment point generated, we can now generate the four
	// keys we'll need to reconstruct the commitment state,
	keyRing := DeriveCommitmentKeys(
		commitmentPoint, false, chanState.ChanType,
		&chanState.LocalChanCfg, &chanState.RemoteChanCfg,
	)

	// Next, reconstruct the scripts as they were present at this state
	// number so we can have the proper witness script to sign and include
	// within the final witness.
	var leaseExpiry uint32
	if chanState.ChanType.HasLeaseExpiration() {
		leaseExpiry = chanState.ThawHeight
	}

	auxLeaves, err := auxLeavesFromRevocation(
		chanState, revokedLog, leafStore, *keyRing,
	)
	if err != nil {
		return nil, fmt.Errorf("unable to fetch aux leaves: %w", err)
	}

	// Since it is the remote breach we are reconstructing, the output
	// going to us will be a to-remote script with our local params.
	localAuxLeaf := fn.MapOption(func(l CommitAuxLeaves) input.AuxTapLeaf {
		return l.LocalAuxLeaf
	})(auxLeaves)
	isRemoteInitiator := !chanState.IsInitiator
	ourScript, ourDelay, err := CommitScriptToRemote(
		chanState.ChanType, isRemoteInitiator, keyRing.ToRemoteKey,
		leaseExpiry, fn.FlattenOption(localAuxLeaf),
	)
	if err != nil {
		return nil, err
	}

	remoteAuxLeaf := fn.MapOption(func(l CommitAuxLeaves) input.AuxTapLeaf {
		return l.RemoteAuxLeaf
	})(auxLeaves)
	theirDelay := uint32(chanState.RemoteChanCfg.CsvDelay)
	theirScript, err := CommitScriptToSelf(
		chanState.ChanType, isRemoteInitiator, keyRing.ToLocalKey,
		keyRing.RevocationKey, theirDelay, leaseExpiry,
		fn.FlattenOption(remoteAuxLeaf),
	)
	if err != nil {
		return nil, err
	}

	// Define an empty breach retribution that will be overwritten based on
	// different version of the revocation log found.
	var br *BreachRetribution

	// Define our and their amounts, that will be overwritten below.
	var ourAmt, theirAmt int64

	// If the returned *RevocationLog is non-nil, use it to derive the info
	// we need.
	if revokedLog != nil {
		br, ourAmt, theirAmt, err = createBreachRetribution(
			revokedLog, spendTx, chanState, keyRing,
			commitmentSecret, leaseExpiry, auxLeaves,
		)
		if err != nil {
			return nil, err
		}
	} else {
		// The returned revocation log is in legacy format, which is a
		// *ChannelCommitment.
		//
		// NOTE: this branch is kept for compatibility such that for
		// old nodes which refuse to migrate the legacy revocation log
		// data can still function. This branch can be deleted once we
		// are confident that no legacy format is in use.
		br, ourAmt, theirAmt, err = createBreachRetributionLegacy(
			revokedLogLegacy, chanState, keyRing, commitmentSecret,
			ourScript, theirScript, leaseExpiry,
		)
		if err != nil {
			return nil, err
		}
	}

	// Conditionally instantiate a sign descriptor for each of the
	// commitment outputs. If either is considered dust using the remote
	// party's dust limit, the respective sign descriptor will be nil.
	//
	// If our balance exceeds the remote party's dust limit, instantiate
	// the sign descriptor for our output.
	if ourAmt >= int64(chanState.RemoteChanCfg.DustLimit) {
		// As we're about to sweep our own output w/o a delay, we'll
		// obtain the witness script for the success/delay path.
		witnessScript, err := ourScript.WitnessScriptForPath(
			input.ScriptPathDelay,
		)
		if err != nil {
			return nil, err
		}

		br.LocalOutputSignDesc = &input.SignDescriptor{
			SingleTweak:   keyRing.LocalCommitKeyTweak,
			KeyDesc:       chanState.LocalChanCfg.PaymentBasePoint,
			WitnessScript: witnessScript,
			Output: &wire.TxOut{
				PkScript: ourScript.PkScript(),
				Value:    ourAmt,
			},
			HashType: sweepSigHash(chanState.ChanType),
		}

		// For taproot channels, we'll make sure to set the script path
		// spend (as our output on their revoked tx still needs the
		// delay), and set the control block.
		if scriptTree, ok := ourScript.(input.TapscriptDescriptor); ok {
			//nolint:lll
			br.LocalOutputSignDesc.SignMethod = input.TaprootScriptSpendSignMethod

			ctrlBlock, err := scriptTree.CtrlBlockForPath(
				input.ScriptPathDelay,
			)
			if err != nil {
				return nil, err
			}

			//nolint:lll
			br.LocalOutputSignDesc.ControlBlock, err = ctrlBlock.ToBytes()
			if err != nil {
				return nil, err
			}
		}
	}

	// Similarly, if their balance exceeds the remote party's dust limit,
	// assemble the sign descriptor for their output, which we can sweep.
	if theirAmt >= int64(chanState.RemoteChanCfg.DustLimit) {
		// As we're trying to defend the channel against a breach
		// attempt from the remote party, we want to obain the
		// revocation witness script here.
		witnessScript, err := theirScript.WitnessScriptForPath(
			input.ScriptPathRevocation,
		)
		if err != nil {
			return nil, err
		}

		br.RemoteOutputSignDesc = &input.SignDescriptor{
			KeyDesc: chanState.LocalChanCfg.
				RevocationBasePoint,
			DoubleTweak:   commitmentSecret,
			WitnessScript: witnessScript,
			Output: &wire.TxOut{
				PkScript: theirScript.PkScript(),
				Value:    theirAmt,
			},
			HashType: sweepSigHash(chanState.ChanType),
		}

		// For taproot channels, the remote output (the revoked output)
		// is spent with a script path to ensure all information 3rd
		// parties need to sweep anchors is revealed on chain.
		scriptTree, ok := theirScript.(input.TapscriptDescriptor)
		if ok {
			//nolint:lll
			br.RemoteOutputSignDesc.SignMethod = input.TaprootScriptSpendSignMethod

			ctrlBlock, err := scriptTree.CtrlBlockForPath(
				input.ScriptPathRevocation,
			)
			if err != nil {
				return nil, err
			}
			//nolint:lll
			br.RemoteOutputSignDesc.ControlBlock, err = ctrlBlock.ToBytes()
			if err != nil {
				return nil, err
			}
		}
	}

	// Finally, with all the necessary data constructed, we can pad the
	// BreachRetribution struct which houses all the data necessary to
	// swiftly bring justice to the cheating remote party.
	br.BreachHeight = breachHeight
	br.RevokedStateNum = stateNum
	br.LocalDelay = ourDelay
	br.RemoteDelay = theirDelay

	return br, nil
}

// createHtlcRetribution is a helper function to construct an HtlcRetribution
// based on the passed params.
func createHtlcRetribution(chanState *channeldb.OpenChannel,
	keyRing *CommitmentKeyRing, commitHash chainhash.Hash,
	commitmentSecret *btcec.PrivateKey, leaseExpiry uint32,
	htlc *channeldb.HTLCEntry,
	auxLeaves fn.Option[CommitAuxLeaves]) (HtlcRetribution, error) {

	var emptyRetribution HtlcRetribution

	theirDelay := uint32(chanState.RemoteChanCfg.CsvDelay)
	isRemoteInitiator := !chanState.IsInitiator

	// We'll generate the original second level witness script now, as
	// we'll need it if we're revoking an HTLC output on the remote
	// commitment transaction, and *they* go to the second level.
	secondLevelAuxLeaf := fn.MapOption(
		func(l CommitAuxLeaves) input.AuxTapLeaf {
			idx := input.HtlcIndex(htlc.HtlcIndex.Val)

			if htlc.Incoming.Val {
				return l.IncomingHtlcLeaves[idx].SecondLevelLeaf
			}

			return l.OutgoingHtlcLeaves[idx].SecondLevelLeaf
		},
	)(auxLeaves)
	secondLevelScript, err := SecondLevelHtlcScript(
		chanState.ChanType, isRemoteInitiator,
		keyRing.RevocationKey, keyRing.ToLocalKey, theirDelay,
		leaseExpiry, fn.FlattenOption(secondLevelAuxLeaf),
	)
	if err != nil {
		return emptyRetribution, err
	}

	// If this is an incoming HTLC, then this means that they were the
	// sender of the HTLC (relative to us). So we'll re-generate the sender
	// HTLC script. Otherwise, is this was an outgoing HTLC that we sent,
	// then from the PoV of the remote commitment state, they're the
	// receiver of this HTLC.
	htlcLeaf := fn.MapOption(func(l CommitAuxLeaves) input.AuxTapLeaf {
		idx := input.HtlcIndex(htlc.HtlcIndex.Val)

		if htlc.Incoming.Val {
			return l.IncomingHtlcLeaves[idx].AuxTapLeaf
		}

		return l.OutgoingHtlcLeaves[idx].AuxTapLeaf
	})(auxLeaves)
	scriptInfo, err := genHtlcScript(
		chanState.ChanType, htlc.Incoming.Val, false,
		htlc.RefundTimeout.Val, htlc.RHash.Val, keyRing,
		fn.FlattenOption(htlcLeaf),
	)
	if err != nil {
		return emptyRetribution, err
	}

	signDesc := input.SignDescriptor{
		KeyDesc: chanState.LocalChanCfg.
			RevocationBasePoint,
		DoubleTweak:   commitmentSecret,
		WitnessScript: scriptInfo.WitnessScriptToSign(),
		Output: &wire.TxOut{
			PkScript: scriptInfo.PkScript(),
			Value:    int64(htlc.Amt.Val.Int()),
		},
		HashType: sweepSigHash(chanState.ChanType),
	}

	// For taproot HTLC outputs, we need to set the sign method to key
	// spend, and also set the tap tweak root needed to derive the proper
	// private key.
	if scriptTree, ok := scriptInfo.(input.TapscriptDescriptor); ok {
		signDesc.SignMethod = input.TaprootKeySpendSignMethod

		signDesc.TapTweak = scriptTree.TapTweak()
	}

	// The second level script we sign will always be the success path.
	secondLevelWitnessScript, err := secondLevelScript.WitnessScriptForPath(
		input.ScriptPathSuccess,
	)
	if err != nil {
		return emptyRetribution, err
	}

	// If this is a taproot output, we'll also need to obtain the second
	// level tap tweak as well.
	var secondLevelTapTweak [32]byte
	if scriptTree, ok := secondLevelScript.(input.TapscriptDescriptor); ok {
		copy(secondLevelTapTweak[:], scriptTree.TapTweak())
	}

	return HtlcRetribution{
		SignDesc: signDesc,
		OutPoint: wire.OutPoint{
			Hash:  commitHash,
			Index: uint32(htlc.OutputIndex.Val),
		},
		SecondLevelWitnessScript: secondLevelWitnessScript,
		IsIncoming:               htlc.Incoming.Val,
		SecondLevelTapTweak:      secondLevelTapTweak,
	}, nil
}

// createBreachRetribution creates a partially initiated BreachRetribution
// using a RevocationLog. Returns the constructed retribution, our amount,
// their amount, and a possible non-nil error. If the spendTx parameter is
// non-nil, then it will be used to glean the breach transaction's to-local and
// to-remote output amounts. Otherwise, the RevocationLog will be checked to
// see if these fields are present there. If they are not, then
// ErrRevLogDataMissing is returned.
func createBreachRetribution(revokedLog *channeldb.RevocationLog,
	spendTx *wire.MsgTx, chanState *channeldb.OpenChannel,
	keyRing *CommitmentKeyRing, commitmentSecret *btcec.PrivateKey,
	leaseExpiry uint32,
	auxLeaves fn.Option[CommitAuxLeaves]) (*BreachRetribution, int64, int64,
	error) {

	commitHash := revokedLog.CommitTxHash

	// Create the htlc retributions.
	htlcRetributions := make([]HtlcRetribution, len(revokedLog.HTLCEntries))
	for i, htlc := range revokedLog.HTLCEntries {
		hr, err := createHtlcRetribution(
			chanState, keyRing, commitHash.Val,
			commitmentSecret, leaseExpiry, htlc, auxLeaves,
		)
		if err != nil {
			return nil, 0, 0, err
		}
		htlcRetributions[i] = hr
	}

	var ourAmt, theirAmt int64

	// Construct the our outpoint.
	ourOutpoint := wire.OutPoint{
		Hash: commitHash.Val,
	}
	if revokedLog.OurOutputIndex.Val != channeldb.OutputIndexEmpty {
		ourOutpoint.Index = uint32(revokedLog.OurOutputIndex.Val)

		// If the spend transaction is provided, then we use it to get
		// the value of our output.
		if spendTx != nil {
			// Sanity check that OurOutputIndex is within range.
			if int(ourOutpoint.Index) >= len(spendTx.TxOut) {
				return nil, 0, 0, fmt.Errorf("%w: ours=%v, "+
					"len(TxOut)=%v",
					ErrOutputIndexOutOfRange,
					ourOutpoint.Index, len(spendTx.TxOut),
				)
			}
			// Read the amounts from the breach transaction.
			//
			// NOTE: ourAmt here includes commit fee and anchor
			// amount (if enabled).
			ourAmt = spendTx.TxOut[ourOutpoint.Index].Value
		} else {
			// Otherwise, we check to see if the revocation log
			// contains our output amount. Due to a previous
			// migration, this field may be empty in which case an
			// error will be returned.
			b, err := revokedLog.OurBalance.ValOpt().UnwrapOrErr(
				ErrRevLogDataMissing,
			)
			if err != nil {
				return nil, 0, 0, err
			}

			ourAmt = int64(b.Int().ToSatoshis())
		}
	}

	// Construct the their outpoint.
	theirOutpoint := wire.OutPoint{
		Hash: commitHash.Val,
	}
	if revokedLog.TheirOutputIndex.Val != channeldb.OutputIndexEmpty {
		theirOutpoint.Index = uint32(revokedLog.TheirOutputIndex.Val)

		// If the spend transaction is provided, then we use it to get
		// the value of the remote parties' output.
		if spendTx != nil {
			// Sanity check that TheirOutputIndex is within range.
			if int(revokedLog.TheirOutputIndex.Val) >=
				len(spendTx.TxOut) {

				return nil, 0, 0, fmt.Errorf("%w: theirs=%v, "+
					"len(TxOut)=%v",
					ErrOutputIndexOutOfRange,
					revokedLog.TheirOutputIndex,
					len(spendTx.TxOut),
				)
			}

			// Read the amounts from the breach transaction.
			theirAmt = spendTx.TxOut[theirOutpoint.Index].Value
		} else {
			// Otherwise, we check to see if the revocation log
			// contains remote parties' output amount. Due to a
			// previous migration, this field may be empty in which
			// case an error will be returned.
			b, err := revokedLog.TheirBalance.ValOpt().UnwrapOrErr(
				ErrRevLogDataMissing,
			)
			if err != nil {
				return nil, 0, 0, err
			}

			theirAmt = int64(b.Int().ToSatoshis())
		}
	}

	return &BreachRetribution{
		BreachTxHash:     commitHash.Val,
		ChainHash:        chanState.ChainHash,
		LocalOutpoint:    ourOutpoint,
		RemoteOutpoint:   theirOutpoint,
		HtlcRetributions: htlcRetributions,
		KeyRing:          keyRing,
	}, ourAmt, theirAmt, nil
}

// createBreachRetributionLegacy creates a partially initiated
// BreachRetribution using a ChannelCommitment. Returns the constructed
// retribution, our amount, their amount, and a possible non-nil error.
func createBreachRetributionLegacy(revokedLog *channeldb.ChannelCommitment,
	chanState *channeldb.OpenChannel, keyRing *CommitmentKeyRing,
	commitmentSecret *btcec.PrivateKey,
	ourScript, theirScript input.ScriptDescriptor,
	leaseExpiry uint32) (*BreachRetribution, int64, int64, error) {

	commitHash := revokedLog.CommitTx.TxHash()
	ourOutpoint := wire.OutPoint{
		Hash: commitHash,
	}
	theirOutpoint := wire.OutPoint{
		Hash: commitHash,
	}

	// In order to fully populate the breach retribution struct, we'll need
	// to find the exact index of the commitment outputs.
	for i, txOut := range revokedLog.CommitTx.TxOut {
		switch {
		case bytes.Equal(txOut.PkScript, ourScript.PkScript()):
			ourOutpoint.Index = uint32(i)
		case bytes.Equal(txOut.PkScript, theirScript.PkScript()):
			theirOutpoint.Index = uint32(i)
		}
	}

	// With the commitment outputs located, we'll now generate all the
	// retribution structs for each of the HTLC transactions active on the
	// remote commitment transaction.
	htlcRetributions := make([]HtlcRetribution, len(revokedLog.Htlcs))
	for i, htlc := range revokedLog.Htlcs {
		// If the HTLC is dust, then we'll skip it as it doesn't have
		// an output on the commitment transaction.
		if HtlcIsDust(
			chanState.ChanType, htlc.Incoming, false,
			chainfee.SatPerKWeight(revokedLog.FeePerKw),
			htlc.Amt.ToSatoshis(),
			chanState.RemoteChanCfg.DustLimit,
		) {

			continue
		}

		entry := channeldb.NewHTLCEntryFromHTLC(htlc)
		hr, err := createHtlcRetribution(
			chanState, keyRing, commitHash,
			commitmentSecret, leaseExpiry, entry,
			fn.None[CommitAuxLeaves](),
		)
		if err != nil {
			return nil, 0, 0, err
		}
		htlcRetributions[i] = hr
	}

	// Compute the balances in satoshis.
	ourAmt := int64(revokedLog.LocalBalance.ToSatoshis())
	theirAmt := int64(revokedLog.RemoteBalance.ToSatoshis())

	return &BreachRetribution{
		BreachTxHash:     commitHash,
		ChainHash:        chanState.ChainHash,
		LocalOutpoint:    ourOutpoint,
		RemoteOutpoint:   theirOutpoint,
		HtlcRetributions: htlcRetributions,
		KeyRing:          keyRing,
	}, ourAmt, theirAmt, nil
}

// HtlcIsDust determines if an HTLC output is dust or not depending on two
// bits: if the HTLC is incoming and if the HTLC will be placed on our
// commitment transaction, or theirs. These two pieces of information are
// required as we currently used second-level HTLC transactions as off-chain
// covenants. Depending on the two bits, we'll either be using a timeout or
// success transaction which have different weights.
func HtlcIsDust(chanType channeldb.ChannelType,
	incoming, ourCommit bool, feePerKw chainfee.SatPerKWeight,
	htlcAmt, dustLimit btcutil.Amount) bool {

	// First we'll determine the fee required for this HTLC based on if this is
	// an incoming HTLC or not, and also on whose commitment transaction it
	// will be placed on.
	var htlcFee btcutil.Amount
	switch {

	// If this is an incoming HTLC on our commitment transaction, then the
	// second-level transaction will be a success transaction.
	case incoming && ourCommit:
		htlcFee = HtlcSuccessFee(chanType, feePerKw)

	// If this is an incoming HTLC on their commitment transaction, then
	// we'll be using a second-level timeout transaction as they've added
	// this HTLC.
	case incoming && !ourCommit:
		htlcFee = HtlcTimeoutFee(chanType, feePerKw)

	// If this is an outgoing HTLC on our commitment transaction, then
	// we'll be using a timeout transaction as we're the sender of the
	// HTLC.
	case !incoming && ourCommit:
		htlcFee = HtlcTimeoutFee(chanType, feePerKw)

	// If this is an outgoing HTLC on their commitment transaction, then
	// we'll be using an HTLC success transaction as they're the receiver
	// of this HTLC.
	case !incoming && !ourCommit:
		htlcFee = HtlcSuccessFee(chanType, feePerKw)
	}

	return (htlcAmt - htlcFee) < dustLimit
}

// HtlcView represents the "active" HTLCs at a particular point within the
// history of the HTLC update log.
type HtlcView struct {
	// NextHeight is the height of the commitment transaction that will be
	// created using this view.
	NextHeight uint64

	// OurUpdates are our outgoing HTLCs.
	OurUpdates []*PaymentDescriptor

	// TheirUpdates are their incoming HTLCs.
	TheirUpdates []*PaymentDescriptor

	// FeePerKw is the fee rate in sat/kw of the commitment transaction.
	FeePerKw chainfee.SatPerKWeight
}

// fetchHTLCView returns all the candidate HTLC updates which should be
// considered for inclusion within a commitment based on the passed HTLC log
// indexes.
func (lc *LightningChannel) fetchHTLCView(theirLogIndex,
	ourLogIndex uint64) *HtlcView {

	var ourHTLCs []*PaymentDescriptor
	for e := lc.localUpdateLog.Front(); e != nil; e = e.Next() {
		htlc := e.Value.(*PaymentDescriptor)

		// This HTLC is active from this point-of-view iff the log
		// index of the state update is below the specified index in
		// our update log.
		if htlc.LogIndex < ourLogIndex {
			ourHTLCs = append(ourHTLCs, htlc)
		}
	}

	var theirHTLCs []*PaymentDescriptor
	for e := lc.remoteUpdateLog.Front(); e != nil; e = e.Next() {
		htlc := e.Value.(*PaymentDescriptor)

		// If this is an incoming HTLC, then it is only active from
		// this point-of-view if the index of the HTLC addition in
		// their log is below the specified view index.
		if htlc.LogIndex < theirLogIndex {
			theirHTLCs = append(theirHTLCs, htlc)
		}
	}

	return &HtlcView{
		OurUpdates:   ourHTLCs,
		TheirUpdates: theirHTLCs,
	}
}

// fetchCommitmentView returns a populated commitment which expresses the state
// of the channel from the point of view of a local or remote chain, evaluating
// the HTLC log up to the passed indexes. This function is used to construct
// both local and remote commitment transactions in order to sign or verify new
// commitment updates. A fully populated commitment is returned which reflects
// the proper balances for both sides at this point in the commitment chain.
func (lc *LightningChannel) fetchCommitmentView(remoteChain bool,
	ourLogIndex, ourHtlcIndex, theirLogIndex, theirHtlcIndex uint64,
	keyRing *CommitmentKeyRing) (*commitment, error) {

	commitChain := lc.localCommitChain
	dustLimit := lc.channelState.LocalChanCfg.DustLimit
	if remoteChain {
		commitChain = lc.remoteCommitChain
		dustLimit = lc.channelState.RemoteChanCfg.DustLimit
	}

	nextHeight := commitChain.tip().height + 1

	// Run through all the HTLCs that will be covered by this transaction
	// in order to update their commitment addition height, and to adjust
	// the balances on the commitment transaction accordingly. Note that
	// these balances will be *before* taking a commitment fee from the
	// initiator.
	htlcView := lc.fetchHTLCView(theirLogIndex, ourLogIndex)
	ourBalance, theirBalance, _, filteredHTLCView, err := lc.computeView(
		htlcView, remoteChain, true,
	)
	if err != nil {
		return nil, err
	}
	feePerKw := filteredHTLCView.FeePerKw

	htlcView.NextHeight = nextHeight
	filteredHTLCView.NextHeight = nextHeight

	// Actually generate unsigned commitment transaction for this view.
	commitTx, err := lc.commitBuilder.createUnsignedCommitmentTx(
		ourBalance, theirBalance, !remoteChain, feePerKw, nextHeight,
		htlcView, filteredHTLCView, keyRing, commitChain.tip(),
	)
	if err != nil {
		return nil, err
	}

	// We'll assert that there hasn't been a mistake during fee calculation
	// leading to a fee too low.
	var totalOut btcutil.Amount
	for _, txOut := range commitTx.txn.TxOut {
		totalOut += btcutil.Amount(txOut.Value)
	}
	fee := lc.channelState.Capacity - totalOut

	var witnessWeight int64
	if lc.channelState.ChanType.IsTaproot() {
		witnessWeight = input.TaprootKeyPathWitnessSize
	} else {
		witnessWeight = input.WitnessCommitmentTxWeight
	}

	// Since the transaction is not signed yet, we use the witness weight
	// used for weight calculation.
	uTx := btcutil.NewTx(commitTx.txn)
	weight := blockchain.GetTransactionWeight(uTx) + witnessWeight

	effFeeRate := chainfee.SatPerKWeight(fee) * 1000 /
		chainfee.SatPerKWeight(weight)
	if effFeeRate < chainfee.AbsoluteFeePerKwFloor {
		return nil, fmt.Errorf("height=%v, for ChannelPoint(%v) "+
			"attempts to create commitment with feerate %v: %v",
			nextHeight, lc.channelState.FundingOutpoint,
			effFeeRate, spew.Sdump(commitTx))
	}

	// Given the custom blob of the past state, and this new HTLC view,
	// we'll generate a new blob for the latest commitment.
	newCommitBlob, err := updateAuxBlob(
		lc.channelState, commitChain.tip().customBlob, htlcView,
		!remoteChain, ourBalance, theirBalance, lc.leafStore, *keyRing,
	)
	if err != nil {
		return nil, fmt.Errorf("unable to fetch aux leaves: %w", err)
	}

	// With the commitment view created, store the resulting balances and
	// transaction with the other parameters for this height.
	c := &commitment{
		ourBalance:        commitTx.ourBalance,
		theirBalance:      commitTx.theirBalance,
		txn:               commitTx.txn,
		fee:               commitTx.fee,
		ourMessageIndex:   ourLogIndex,
		ourHtlcIndex:      ourHtlcIndex,
		theirMessageIndex: theirLogIndex,
		theirHtlcIndex:    theirHtlcIndex,
		height:            nextHeight,
		feePerKw:          feePerKw,
		dustLimit:         dustLimit,
		isOurs:            !remoteChain,
		customBlob:        newCommitBlob,
	}

	// In order to ensure _none_ of the HTLC's associated with this new
	// commitment are mutated, we'll manually copy over each HTLC to its
	// respective slice.
	c.outgoingHTLCs = make(
		[]PaymentDescriptor, len(filteredHTLCView.OurUpdates),
	)
	for i, htlc := range filteredHTLCView.OurUpdates {
		c.outgoingHTLCs[i] = *htlc
	}
	c.incomingHTLCs = make(
		[]PaymentDescriptor, len(filteredHTLCView.TheirUpdates),
	)
	for i, htlc := range filteredHTLCView.TheirUpdates {
		c.incomingHTLCs[i] = *htlc
	}

	// Finally, we'll populate all the HTLC indexes so we can track the
	// locations of each HTLC in the commitment state. We pass in the sorted
	// slice of CLTV deltas in order to properly locate HTLCs that otherwise
	// have the same payment hash and amount.
	err = c.populateHtlcIndexes(lc.channelState.ChanType, commitTx.cltvs)
	if err != nil {
		return nil, err
	}

	return c, nil
}

// fundingTxIn returns the funding output as a transaction input. The input
// returned by this function uses a max sequence number, so it isn't able to be
// used with RBF by default.
func fundingTxIn(chanState *channeldb.OpenChannel) wire.TxIn {
	return *wire.NewTxIn(&chanState.FundingOutpoint, nil, nil)
}

// evaluateHTLCView processes all update entries in both HTLC update logs,
// producing a final view which is the result of properly applying all adds,
// settles, timeouts and fee updates found in both logs. The resulting view
// returned reflects the current state of HTLCs within the remote or local
// commitment chain, and the current commitment fee rate.
//
// If mutateState is set to true, then the add height of all added HTLCs
// will be set to nextHeight, and the remove height of all removed HTLCs
// will be set to nextHeight. This should therefore only be set to true
// once for each height, and only in concert with signing a new commitment.
// TODO(halseth): return htlcs to mutate instead of mutating inside
// method.
func (lc *LightningChannel) evaluateHTLCView(view *HtlcView, ourBalance,
	theirBalance *lnwire.MilliSatoshi, nextHeight uint64,
	remoteChain, mutateState bool) (*HtlcView, error) {

	// We initialize the view's fee rate to the fee rate of the unfiltered
	// view. If any fee updates are found when evaluating the view, it will
	// be updated.
	newView := &HtlcView{
		FeePerKw:   view.FeePerKw,
		NextHeight: nextHeight,
	}

	// We use two maps, one for the local log and one for the remote log to
	// keep track of which entries we need to skip when creating the final
	// htlc view. We skip an entry whenever we find a settle or a timeout
	// modifying an entry.
	skipUs := make(map[uint64]struct{})
	skipThem := make(map[uint64]struct{})

	// First we run through non-add entries in both logs, populating the
	// skip sets and mutating the current chain state (crediting balances,
	// etc) to reflect the settle/timeout entry encountered.
	for _, entry := range view.OurUpdates {
		switch entry.EntryType {
		// Skip adds for now. They will be processed below.
		case Add:
			continue

		// Process fee updates, updating the current feePerKw.
		case FeeUpdate:
			processFeeUpdate(
				entry, nextHeight, remoteChain, mutateState,
				newView,
			)
			continue
		}

		// If we're settling an inbound HTLC, and it hasn't been
		// processed yet, then increment our state tracking the total
		// number of satoshis we've received within the channel.
		if mutateState && entry.EntryType == Settle && !remoteChain &&
			entry.removeCommitHeightLocal == 0 {

			lc.channelState.TotalMSatReceived += entry.Amount
		}

		addEntry, err := lc.fetchParent(entry, remoteChain, true)
		if err != nil {
			return nil, err
		}

		skipThem[addEntry.HtlcIndex] = struct{}{}

		processRemoveEntry(
			entry, ourBalance, theirBalance, nextHeight,
			remoteChain, true, mutateState,
		)
	}
	for _, entry := range view.TheirUpdates {
		switch entry.EntryType {
		// Skip adds for now. They will be processed below.
		case Add:
			continue

		// Process fee updates, updating the current feePerKw.
		case FeeUpdate:
			processFeeUpdate(
				entry, nextHeight, remoteChain, mutateState,
				newView,
			)
			continue
		}

		// If the remote party is settling one of our outbound HTLC's,
		// and it hasn't been processed, yet, the increment our state
		// tracking the total number of satoshis we've sent within the
		// channel.
		if mutateState && entry.EntryType == Settle && !remoteChain &&
			entry.removeCommitHeightLocal == 0 {
			lc.channelState.TotalMSatSent += entry.Amount
		}

		addEntry, err := lc.fetchParent(entry, remoteChain, false)
		if err != nil {
			return nil, err
		}

		skipUs[addEntry.HtlcIndex] = struct{}{}

		processRemoveEntry(
			entry, ourBalance, theirBalance, nextHeight,
			remoteChain, false, mutateState,
		)
	}

	// Next we take a second pass through all the log entries, skipping any
	// settled HTLCs, and debiting the chain state balance due to any newly
	// added HTLCs.
	for _, entry := range view.OurUpdates {
		isAdd := entry.EntryType == Add
		if _, ok := skipUs[entry.HtlcIndex]; !isAdd || ok {
			continue
		}

		processAddEntry(
			entry, ourBalance, theirBalance, nextHeight,
			remoteChain, false, mutateState,
		)

		newView.OurUpdates = append(newView.OurUpdates, entry)
	}
	for _, entry := range view.TheirUpdates {
		isAdd := entry.EntryType == Add
		if _, ok := skipThem[entry.HtlcIndex]; !isAdd || ok {
			continue
		}

		processAddEntry(
			entry, ourBalance, theirBalance, nextHeight,
			remoteChain, true, mutateState,
		)

		newView.TheirUpdates = append(newView.TheirUpdates, entry)
	}

	return newView, nil
}

// fetchParent is a helper that looks up update log parent entries in the
// appropriate log.
func (lc *LightningChannel) fetchParent(entry *PaymentDescriptor,
	remoteChain, remoteLog bool) (*PaymentDescriptor, error) {

	var (
		updateLog *updateLog
		logName   string
	)

	if remoteLog {
		updateLog = lc.remoteUpdateLog
		logName = "remote"
	} else {
		updateLog = lc.localUpdateLog
		logName = "local"
	}

	addEntry := updateLog.lookupHtlc(entry.ParentIndex)

	switch {
	// We check if the parent entry is not found at this point.
	// This could happen for old versions of lnd, and we return an
	// error to gracefully shut down the state machine if such an
	// entry is still in the logs.
	case addEntry == nil:
		return nil, fmt.Errorf("unable to find parent entry "+
			"%d in %v update log: %v\nUpdatelog: %v",
			entry.ParentIndex, logName,
			newLogClosure(func() string {
				return spew.Sdump(entry)
			}), newLogClosure(func() string {
				return spew.Sdump(updateLog)
			}),
		)

	// The parent add height should never be zero at this point. If
	// that's the case we probably forgot to send a new commitment.
	case remoteChain && addEntry.addCommitHeightRemote == 0:
		return nil, fmt.Errorf("parent entry %d for update %d "+
			"had zero remote add height", entry.ParentIndex,
			entry.LogIndex)
	case !remoteChain && addEntry.addCommitHeightLocal == 0:
		return nil, fmt.Errorf("parent entry %d for update %d "+
			"had zero local add height", entry.ParentIndex,
			entry.LogIndex)
	}

	return addEntry, nil
}

// processAddEntry evaluates the effect of an add entry within the HTLC log.
// If the HTLC hasn't yet been committed in either chain, then the height it
// was committed is updated. Keeping track of this inclusion height allows us to
// later compact the log once the change is fully committed in both chains.
func processAddEntry(htlc *PaymentDescriptor, ourBalance, theirBalance *lnwire.MilliSatoshi,
	nextHeight uint64, remoteChain bool, isIncoming, mutateState bool) {

	// If we're evaluating this entry for the remote chain (to create/view
	// a new commitment), then we'll may be updating the height this entry
	// was added to the chain. Otherwise, we may be updating the entry's
	// height w.r.t the local chain.
	addHeight := AddHeight(htlc, remoteChain)
	if *addHeight != 0 {
		return
	}

	if isIncoming {
		// If this is a new incoming (un-committed) HTLC, then we need
		// to update their balance accordingly by subtracting the
		// amount of the HTLC that are funds pending.
		*theirBalance -= htlc.Amount
	} else {
		// Similarly, we need to debit our balance if this is an out
		// going HTLC to reflect the pending balance.
		*ourBalance -= htlc.Amount
	}

	// TODO(roasbef): also have it modify balances here
	//  * obtain for HTLC as well?

	if mutateState {
		*addHeight = nextHeight
	}
}

// processRemoveEntry processes a log entry which settles or times out a
// previously added HTLC. If the removal entry has already been processed, it
// is skipped.
func processRemoveEntry(htlc *PaymentDescriptor, ourBalance,
	theirBalance *lnwire.MilliSatoshi, nextHeight uint64,
	remoteChain bool, isIncoming, mutateState bool) {

	// Ignore any removal entries which have already been processed.
	removeHeight := RemoveHeight(htlc, remoteChain)
	if *removeHeight != 0 {
		return
	}

	switch {
	// If an incoming HTLC is being settled, then this means that we've
	// received the preimage either from another subsystem, or the
	// upstream peer in the route. Therefore, we increase our balance by
	// the HTLC amount.
	case isIncoming && htlc.EntryType == Settle:
		*ourBalance += htlc.Amount

	// Otherwise, this HTLC is being failed out, therefore the value of the
	// HTLC should return to the remote party.
	case isIncoming && (htlc.EntryType == Fail || htlc.EntryType == MalformedFail):
		*theirBalance += htlc.Amount

	// If an outgoing HTLC is being settled, then this means that the
	// downstream party resented the preimage or learned of it via a
	// downstream peer. In either case, we credit their settled value with
	// the value of the HTLC.
	case !isIncoming && htlc.EntryType == Settle:
		*theirBalance += htlc.Amount

	// Otherwise, one of our outgoing HTLC's has timed out, so the value of
	// the HTLC should be returned to our settled balance.
	case !isIncoming && (htlc.EntryType == Fail || htlc.EntryType == MalformedFail):
		*ourBalance += htlc.Amount
	}

	if mutateState {
		*removeHeight = nextHeight
	}
}

// processFeeUpdate processes a log update that updates the current commitment
// fee.
func processFeeUpdate(feeUpdate *PaymentDescriptor, nextHeight uint64,
	remoteChain bool, mutateState bool, view *HtlcView) {

	// Fee updates are applied for all commitments after they are
	// sent/received, so we consider them being added and removed at the
	// same height.
	addHeight := AddHeight(feeUpdate, remoteChain)
	removeHeight := RemoveHeight(feeUpdate, remoteChain)

	if *addHeight != 0 {
		return
	}

	// If the update wasn't already locked in, update the current fee rate
	// to reflect this update.
	view.FeePerKw = chainfee.SatPerKWeight(feeUpdate.Amount.ToSatoshis())

	if mutateState {
		*addHeight = nextHeight
		*removeHeight = nextHeight
	}
}

// generateRemoteHtlcSigJobs generates a series of HTLC signature jobs for the
// sig pool, along with a channel that if closed, will cancel any jobs after
// they have been submitted to the sigPool. This method is to be used when
// generating a new commitment for the remote party. The jobs generated by the
// signature can be submitted to the sigPool to generate all the signatures
// asynchronously and in parallel.
func genRemoteHtlcSigJobs(keyRing *CommitmentKeyRing,
	chanState *channeldb.OpenChannel, leaseExpiry uint32,
	remoteCommitView *commitment,
	leafStore fn.Option[AuxLeafStore]) ([]SignJob, []AuxSigJob,
	chan struct{}, error) {

	var (
		isRemoteInitiator = !chanState.IsInitiator
		localChanCfg      = chanState.LocalChanCfg
		remoteChanCfg     = chanState.RemoteChanCfg
		chanType          = chanState.ChanType
	)

	txHash := remoteCommitView.txn.TxHash()
	dustLimit := remoteChanCfg.DustLimit
	feePerKw := remoteCommitView.feePerKw
	sigHashType := HtlcSigHashType(chanType)

	// With the keys generated, we'll make a slice with enough capacity to
	// hold potentially all the HTLCs. The actual slice may be a bit
	// smaller (than its total capacity) and some HTLCs may be dust.
	numSigs := len(remoteCommitView.incomingHTLCs) +
		len(remoteCommitView.outgoingHTLCs)
	sigBatch := make([]SignJob, 0, numSigs)
	auxSigBatch := make([]AuxSigJob, 0, numSigs)

	var err error
	cancelChan := make(chan struct{})

	diskCommit, err := remoteCommitView.toDiskCommit(true)
	if err != nil {
		return nil, nil, nil, fmt.Errorf("unable to convert "+
			"commitment: %w", err)
	}

	auxLeaves, err := AuxLeavesFromCommit(
		chanState, *diskCommit, leafStore, *keyRing,
	)
	if err != nil {
		return nil, nil, nil, fmt.Errorf("unable to fetch aux leaves: "+
			"%w", err)
	}

	// For each outgoing and incoming HTLC, if the HTLC isn't considered a
	// dust output after taking into account second-level HTLC fees, then a
	// sigJob will be generated and appended to the current batch.
	for _, htlc := range remoteCommitView.incomingHTLCs {
		if HtlcIsDust(
			chanType, true, false, feePerKw,
			htlc.Amount.ToSatoshis(), dustLimit,
		) {

			continue
		}

		// If the HTLC isn't dust, then we'll create an empty sign job
		// to add to the batch momentarily.
		var sigJob SignJob
		sigJob.Cancel = cancelChan
		sigJob.Resp = make(chan SignJobResp, 1)

		// As this is an incoming HTLC and we're sinning the commitment
		// transaction of the remote node, we'll need to generate an
		// HTLC timeout transaction for them. The output of the timeout
		// transaction needs to account for fees, so we'll compute the
		// required fee and output now.
		htlcFee := HtlcTimeoutFee(chanType, feePerKw)
		outputAmt := htlc.Amount.ToSatoshis() - htlcFee

		auxLeaf := fn.MapOption(func(
			l CommitAuxLeaves) input.AuxTapLeaf {

			leaves := l.IncomingHtlcLeaves
			return leaves[htlc.HtlcIndex].SecondLevelLeaf
		},
		)(auxLeaves)

		// With the fee calculate, we can properly create the HTLC
		// timeout transaction using the HTLC amount minus the fee.
		op := wire.OutPoint{
			Hash:  txHash,
			Index: uint32(htlc.remoteOutputIndex),
		}
		sigJob.Tx, err = CreateHtlcTimeoutTx(
			chanType, isRemoteInitiator, op, outputAmt,
			htlc.Timeout, uint32(remoteChanCfg.CsvDelay),
			leaseExpiry, keyRing.RevocationKey, keyRing.ToLocalKey,
			fn.FlattenOption(auxLeaf),
		)
		if err != nil {
			return nil, nil, nil, err
		}

		// Construct a full hash cache as we may be signing a segwit v1
		// sighash.
		txOut := remoteCommitView.txn.TxOut[htlc.remoteOutputIndex]
		prevFetcher := txscript.NewCannedPrevOutputFetcher(
			txOut.PkScript, int64(htlc.Amount.ToSatoshis()),
		)
		hashCache := txscript.NewTxSigHashes(sigJob.Tx, prevFetcher)

		// Finally, we'll generate a sign descriptor to generate a
		// signature to give to the remote party for this commitment
		// transaction. Note we use the raw HTLC amount.
		sigJob.SignDesc = input.SignDescriptor{
			KeyDesc:           localChanCfg.HtlcBasePoint,
			SingleTweak:       keyRing.LocalHtlcKeyTweak,
			WitnessScript:     htlc.theirWitnessScript,
			Output:            txOut,
			PrevOutputFetcher: prevFetcher,
			HashType:          sigHashType,
			SigHashes:         hashCache,
			InputIndex:        0,
		}
		sigJob.OutputIndex = htlc.remoteOutputIndex

		// If this is a taproot channel, then we'll need to set the
		// method type to ensure we generate a valid signature.
		if chanType.IsTaproot() {
			sigJob.SignDesc.SignMethod =
				input.TaprootScriptSpendSignMethod
		}

		sigBatch = append(sigBatch, sigJob)

		auxSigJob := NewAuxSigJob(
			sigJob, *keyRing, true, htlc,
			remoteCommitView.customBlob, fn.FlattenOption(auxLeaf),
			cancelChan,
		)
		auxSigBatch = append(auxSigBatch, auxSigJob)
	}
	for _, htlc := range remoteCommitView.outgoingHTLCs {
		if HtlcIsDust(
			chanType, false, false, feePerKw,
			htlc.Amount.ToSatoshis(), dustLimit,
		) {

			continue
		}

		sigJob := SignJob{}
		sigJob.Cancel = cancelChan
		sigJob.Resp = make(chan SignJobResp, 1)

		// As this is an outgoing HTLC and we're signing the commitment
		// transaction of the remote node, we'll need to generate an
		// HTLC success transaction for them. The output of the timeout
		// transaction needs to account for fees, so we'll compute the
		// required fee and output now.
		htlcFee := HtlcSuccessFee(chanType, feePerKw)
		outputAmt := htlc.Amount.ToSatoshis() - htlcFee

		auxLeaf := fn.MapOption(func(
			l CommitAuxLeaves) input.AuxTapLeaf {

			leaves := l.OutgoingHtlcLeaves
			return leaves[htlc.HtlcIndex].SecondLevelLeaf
		},
		)(auxLeaves)

		// With the proper output amount calculated, we can now
		// generate the success transaction using the remote party's
		// CSV delay.
		op := wire.OutPoint{
			Hash:  txHash,
			Index: uint32(htlc.remoteOutputIndex),
		}
		sigJob.Tx, err = CreateHtlcSuccessTx(
			chanType, isRemoteInitiator, op, outputAmt,
			uint32(remoteChanCfg.CsvDelay), leaseExpiry,
			keyRing.RevocationKey, keyRing.ToLocalKey,
			fn.FlattenOption(auxLeaf),
		)
		if err != nil {
			return nil, nil, nil, err
		}

		// Construct a full hash cache as we may be signing a segwit v1
		// sighash.
		txOut := remoteCommitView.txn.TxOut[htlc.remoteOutputIndex]
		prevFetcher := txscript.NewCannedPrevOutputFetcher(
			txOut.PkScript, int64(htlc.Amount.ToSatoshis()),
		)
		hashCache := txscript.NewTxSigHashes(sigJob.Tx, prevFetcher)

		// Finally, we'll generate a sign descriptor to generate a
		// signature to give to the remote party for this commitment
		// transaction. Note we use the raw HTLC amount.
		sigJob.SignDesc = input.SignDescriptor{
			KeyDesc:           localChanCfg.HtlcBasePoint,
			SingleTweak:       keyRing.LocalHtlcKeyTweak,
			WitnessScript:     htlc.theirWitnessScript,
			Output:            txOut,
			PrevOutputFetcher: prevFetcher,
			HashType:          sigHashType,
			SigHashes:         hashCache,
			InputIndex:        0,
		}
		sigJob.OutputIndex = htlc.remoteOutputIndex

		// If this is a taproot channel, then we'll need to set the
		// method type to ensure we generate a valid signature.
		if chanType.IsTaproot() {
			sigJob.SignDesc.SignMethod =
				input.TaprootScriptSpendSignMethod
		}

		sigBatch = append(sigBatch, sigJob)

		auxSigJob := NewAuxSigJob(
			sigJob, *keyRing, false, htlc,
			remoteCommitView.customBlob, fn.FlattenOption(auxLeaf),
			cancelChan,
		)
		auxSigBatch = append(auxSigBatch, auxSigJob)
	}

	return sigBatch, auxSigBatch, cancelChan, nil
}

// createCommitDiff will create a commit diff given a new pending commitment
// for the remote party and the necessary signatures for the remote party to
// validate this new state. This function is called right before sending the
// new commitment to the remote party. The commit diff returned contains all
// information necessary for retransmission.
func (lc *LightningChannel) createCommitDiff(newCommit *commitment,
	commitSig lnwire.Sig, htlcSigs []lnwire.Sig,
	auxSigs []fn.Option[tlv.Blob]) (*channeldb.CommitDiff, error) {

	// First, we need to convert the funding outpoint into the ID that's
	// used on the wire to identify this channel. We'll use this shortly
	// when recording the exact CommitSig message that we'll be sending
	// out.
	chanID := lnwire.NewChanIDFromOutPoint(lc.channelState.FundingOutpoint)

	var (
		logUpdates        []channeldb.LogUpdate
		ackAddRefs        []channeldb.AddRef
		settleFailRefs    []channeldb.SettleFailRef
		openCircuitKeys   []models.CircuitKey
		closedCircuitKeys []models.CircuitKey
	)

	// We'll now run through our local update log to locate the items which
	// were only just committed within this pending state. This will be the
	// set of items we need to retransmit if we reconnect and find that
	// they didn't process this new state fully.
	for e := lc.localUpdateLog.Front(); e != nil; e = e.Next() {
		pd := e.Value.(*PaymentDescriptor)

		// If this entry wasn't committed at the exact height of this
		// remote commitment, then we'll skip it as it was already
		// lingering in the log.
		if pd.addCommitHeightRemote != newCommit.height &&
			pd.removeCommitHeightRemote != newCommit.height {

			continue
		}

		// Knowing that this update is a part of this new commitment,
		// we'll create a log update and not its index in the log so
		// we can later restore it properly if a restart occurs.
		logUpdate := channeldb.LogUpdate{
			LogIndex: pd.LogIndex,
		}

		// We'll map the type of the PaymentDescriptor to one of the
		// four messages that it corresponds to. With this set of
		// messages obtained, we can simply read from disk and re-send
		// them in the case of a needed channel sync.
		switch pd.EntryType {
		case Add:
			htlc := &lnwire.UpdateAddHTLC{
				ChanID:        chanID,
				ID:            pd.HtlcIndex,
				Amount:        pd.Amount,
				Expiry:        pd.Timeout,
				PaymentHash:   pd.RHash,
				BlindingPoint: pd.BlindingPoint,
				CustomRecords: pd.CustomRecords,
			}
			copy(htlc.OnionBlob[:], pd.OnionBlob)
			logUpdate.UpdateMsg = htlc

			// Gather any references for circuits opened by this Add
			// HTLC.
			if pd.OpenCircuitKey != nil {
				openCircuitKeys = append(openCircuitKeys,
					*pd.OpenCircuitKey)
			}

			logUpdates = append(logUpdates, logUpdate)

			// Short circuit here since an add should not have any
			// of the references gathered in the case of settles,
			// fails or malformed fails.
			continue

		case Settle:
			logUpdate.UpdateMsg = &lnwire.UpdateFulfillHTLC{
				ChanID:          chanID,
				ID:              pd.ParentIndex,
				PaymentPreimage: pd.RPreimage,
			}

		case Fail:
			logUpdate.UpdateMsg = &lnwire.UpdateFailHTLC{
				ChanID: chanID,
				ID:     pd.ParentIndex,
				Reason: pd.FailReason,
			}

		case MalformedFail:
			logUpdate.UpdateMsg = &lnwire.UpdateFailMalformedHTLC{
				ChanID:       chanID,
				ID:           pd.ParentIndex,
				ShaOnionBlob: pd.ShaOnionBlob,
				FailureCode:  pd.FailCode,
			}

		case FeeUpdate:
			// The Amount field holds the feerate denominated in
			// msat. Since feerates are only denominated in sat/kw,
			// we can convert it without loss of precision.
			logUpdate.UpdateMsg = &lnwire.UpdateFee{
				ChanID:   chanID,
				FeePerKw: uint32(pd.Amount.ToSatoshis()),
			}
		}

		// Gather the fwd pkg references from any settle or fail
		// packets, if they exist.
		if pd.SourceRef != nil {
			ackAddRefs = append(ackAddRefs, *pd.SourceRef)
		}
		if pd.DestRef != nil {
			settleFailRefs = append(settleFailRefs, *pd.DestRef)
		}
		if pd.ClosedCircuitKey != nil {
			closedCircuitKeys = append(closedCircuitKeys,
				*pd.ClosedCircuitKey)
		}

		logUpdates = append(logUpdates, logUpdate)
	}

	// With the set of log updates mapped into wire messages, we'll now
	// convert the in-memory commit into a format suitable for writing to
	// disk.
	diskCommit, err := newCommit.toDiskCommit(false)
	if err != nil {
		return nil, fmt.Errorf("error converting commitment to disk "+
			"commit: %w", err)
	}

	auxSigBlob, err := packSigs(auxSigs, lc.auxSigner)
	if err != nil {
		return nil, fmt.Errorf("error packing aux sigs: %w", err)
	}

	return &channeldb.CommitDiff{
		Commitment: *diskCommit,
		CommitSig: &lnwire.CommitSig{
			ChanID: lnwire.NewChanIDFromOutPoint(
				lc.channelState.FundingOutpoint,
			),
			CommitSig: commitSig,
			HtlcSigs:  htlcSigs,
			ExtraData: auxSigBlob,
		},
		LogUpdates:        logUpdates,
		OpenedCircuitKeys: openCircuitKeys,
		ClosedCircuitKeys: closedCircuitKeys,
		AddAcks:           ackAddRefs,
		SettleFailAcks:    settleFailRefs,
	}, nil
}

// getUnsignedAckedUpdates returns all remote log updates that we haven't
// signed for yet ourselves.
func (lc *LightningChannel) getUnsignedAckedUpdates() []channeldb.LogUpdate {

	// First, we need to convert the funding outpoint into the ID that's
	// used on the wire to identify this channel.
	chanID := lnwire.NewChanIDFromOutPoint(lc.channelState.FundingOutpoint)

	// Fetch the last remote update that we have signed for.
	lastRemoteCommitted := lc.remoteCommitChain.tail().theirMessageIndex

	// Fetch the last remote update that we have acked.
	lastLocalCommitted := lc.localCommitChain.tail().theirMessageIndex

	// We'll now run through the remote update log to locate the items that
	// we haven't signed for yet. This will be the set of items we need to
	// restore if we reconnect in order to produce the signature that the
	// remote party expects.
	var logUpdates []channeldb.LogUpdate
	for e := lc.remoteUpdateLog.Front(); e != nil; e = e.Next() {
		pd := e.Value.(*PaymentDescriptor)

		// Skip all remote updates that we have already included in our
		// commit chain.
		if pd.LogIndex < lastRemoteCommitted {
			continue
		}

		// Skip all remote updates that we haven't acked yet. At the
		// moment this function is called, there shouldn't be any, but
		// we check it anyway to make this function more generally
		// usable.
		if pd.LogIndex >= lastLocalCommitted {
			continue
		}

		logUpdate := channeldb.LogUpdate{
			LogIndex: pd.LogIndex,
		}

		// We'll map the type of the PaymentDescriptor to one of the
		// four messages that it corresponds to.
		switch pd.EntryType {
		case Add:
			htlc := &lnwire.UpdateAddHTLC{
				ChanID:        chanID,
				ID:            pd.HtlcIndex,
				Amount:        pd.Amount,
				Expiry:        pd.Timeout,
				PaymentHash:   pd.RHash,
				BlindingPoint: pd.BlindingPoint,
				CustomRecords: pd.CustomRecords,
			}
			copy(htlc.OnionBlob[:], pd.OnionBlob)

			logUpdate.UpdateMsg = htlc

		case Settle:
			logUpdate.UpdateMsg = &lnwire.UpdateFulfillHTLC{
				ChanID:          chanID,
				ID:              pd.ParentIndex,
				PaymentPreimage: pd.RPreimage,
			}

		case Fail:
			logUpdate.UpdateMsg = &lnwire.UpdateFailHTLC{
				ChanID: chanID,
				ID:     pd.ParentIndex,
				Reason: pd.FailReason,
			}

		case MalformedFail:
			logUpdate.UpdateMsg = &lnwire.UpdateFailMalformedHTLC{
				ChanID:       chanID,
				ID:           pd.ParentIndex,
				ShaOnionBlob: pd.ShaOnionBlob,
				FailureCode:  pd.FailCode,
			}

		case FeeUpdate:
			// The Amount field holds the feerate denominated in
			// msat. Since feerates are only denominated in sat/kw,
			// we can convert it without loss of precision.
			logUpdate.UpdateMsg = &lnwire.UpdateFee{
				ChanID:   chanID,
				FeePerKw: uint32(pd.Amount.ToSatoshis()),
			}
		}

		logUpdates = append(logUpdates, logUpdate)
	}

	return logUpdates
}

// CalcFeeBuffer calculates a FeeBuffer in accordance with the recommended
// amount specified in BOLT 02. It accounts for two times the current fee rate
// plus an additional htlc at this higher fee rate which allows our peer to add
// an htlc even if our channel is drained locally.
// See: https://github.com/lightning/bolts/blob/master/02-peer-protocol.md
func CalcFeeBuffer(feePerKw chainfee.SatPerKWeight,
	commitWeight lntypes.WeightUnit) lnwire.MilliSatoshi {

	// Account for a 100% in fee rate increase.
	bufferFeePerKw := 2 * feePerKw

	feeBuffer := lnwire.NewMSatFromSatoshis(
		// Account for an additional htlc at the higher fee level.
		bufferFeePerKw.FeeForWeight(commitWeight + input.HTLCWeight),
	)

	return feeBuffer
}

// BufferType is used to determine what kind of additional buffer should be left
// when evaluating the usable balance of a channel.
type BufferType uint8

const (
	// NoBuffer means no additional buffer is accounted for. This is
	// important when verifying an already locked-in commitment state.
	NoBuffer BufferType = iota

	// FeeBuffer accounts for several edge cases. One of them is where
	// a locally drained channel might become unusable due to the non-opener
	// of the channel not being able to add a non-dust htlc to the channel
	// state because we as a channel opener cannot pay the additional fees
	// an htlc would require on the commitment tx.
	// See: https://github.com/lightningnetwork/lightning-rfc/issues/728
	//
	// Moreover it mitigates the situation where htlcs are added
	// simultaneously to the commitment transaction. This cannot be avoided
	// until the feature __option_simplified_update__ is available in the
	// protocol and deployed widely in the network.
	// More information about the issue and the simplified commitment flow
	// can be found here:
	// https://github.com/lightningnetwork/lnd/issues/7657
	// https://github.com/lightning/bolts/pull/867
	//
	// The last advantage is that we can react to fee spikes (up or down)
	// by accounting for at least twice the size of the current fee rate
	// (BOLT02). It also accounts for decreases in the fee rate because
	// former dust htlcs might now become normal outputs so the overall
	// fee might increase although the fee rate decreases (this is only true
	// for non-anchor channels because htlcs have to account for their
	// fee of the second-level covenant transactions).
	FeeBuffer

	// AdditionalHtlc just accounts for an additional htlc which is helpful
	// when deciding about a fee update of the commitment transaction.
	// Leaving always room for an additional htlc makes sure that even
	// though we are the opener of a channel a new fee update will always
	// allow an htlc from our peer to be added to the commitment tx.
	AdditionalHtlc
)

// String returns a human readable name for the buffer type.
func (b BufferType) String() string {
	switch b {
	case NoBuffer:
		return "nobuffer"
	case FeeBuffer:
		return "feebuffer"
	case AdditionalHtlc:
		return "additionalhtlc"
	default:
		return "unknown"
	}
}

// applyCommitFee applies the commitFee including a buffer to the balance amount
// and verifies that it does not become negative. This function returns the new
// balance and the exact buffer amount (excluding the commitment fee).
func (lc *LightningChannel) applyCommitFee(
	balance lnwire.MilliSatoshi, commitWeight lntypes.WeightUnit,
	feePerKw chainfee.SatPerKWeight,
	buffer BufferType) (lnwire.MilliSatoshi, lnwire.MilliSatoshi, error) {

	commitFee := feePerKw.FeeForWeight(commitWeight)
	commitFeeMsat := lnwire.NewMSatFromSatoshis(commitFee)

	var bufferAmt lnwire.MilliSatoshi
	switch buffer {
	// The FeeBuffer is subtracted from the balance. It is of predefined
	// size add keeps room for an up to 2x increase in fees of the
	// commitment tx and an additional htlc at this fee level reserved for
	// the peer.
	case FeeBuffer:
		// Make sure that we are the initiator of the channel before we
		// apply the FeeBuffer.
		if !lc.channelState.IsInitiator {
			return 0, 0, ErrFeeBufferNotInitiator
		}

		// The FeeBuffer already includes the commitFee.
		bufferAmt = CalcFeeBuffer(feePerKw, commitWeight)
		if bufferAmt < balance {
			newBalance := balance - bufferAmt
			return newBalance, bufferAmt - commitFeeMsat, nil
		}

	// The AdditionalHtlc buffer type does NOT keep a FeeBuffer but solely
	// keeps space for an additional htlc on the commitment tx which our
	// peer can add.
	case AdditionalHtlc:
		additionalHtlcFee := lnwire.NewMSatFromSatoshis(
			feePerKw.FeeForWeight(input.HTLCWeight),
		)

		bufferAmt = commitFeeMsat + additionalHtlcFee
		newBalance := balance - bufferAmt
		if bufferAmt < balance {
			return newBalance, additionalHtlcFee, nil
		}

	// The default case does not account for any buffer on the local balance
	// but just subtracts the commit fee.
	default:
		if commitFeeMsat < balance {
			newBalance := balance - commitFeeMsat
			return newBalance, 0, nil
		}
	}

	// We still return the amount and bufferAmt here to log them at a later
	// stage.
	return balance, bufferAmt, ErrBelowChanReserve
}

// validateCommitmentSanity is used to validate the current state of the
// commitment transaction in terms of the ChannelConstraints that we and our
// remote peer agreed upon during the funding workflow. The
// predict[Our|Their]Add should parameters should be set to a valid
// PaymentDescriptor if we are validating in the state when adding a new HTLC,
// or nil otherwise.
func (lc *LightningChannel) validateCommitmentSanity(theirLogCounter,
	ourLogCounter uint64, remoteChain bool, buffer BufferType,
	predictOurAdd, predictTheirAdd *PaymentDescriptor) error {

	// First fetch the initial balance before applying any updates.
	commitChain := lc.localCommitChain
	if remoteChain {
		commitChain = lc.remoteCommitChain
	}
	ourInitialBalance := commitChain.tip().ourBalance
	theirInitialBalance := commitChain.tip().theirBalance

	// Fetch all updates not committed.
	view := lc.fetchHTLCView(theirLogCounter, ourLogCounter)

	// If we are checking if we can add a new HTLC, we add this to the
	// appropriate update log, in order to validate the sanity of the
	// commitment resulting from _actually adding_ this HTLC to the state.
	if predictOurAdd != nil {
		view.OurUpdates = append(view.OurUpdates, predictOurAdd)
	}
	if predictTheirAdd != nil {
		view.TheirUpdates = append(view.TheirUpdates, predictTheirAdd)
	}

	ourBalance, theirBalance, commitWeight, filteredView, err := lc.computeView(
		view, remoteChain, false,
	)
	if err != nil {
		return err
	}

	feePerKw := filteredView.FeePerKw

	// Ensure that the fee being applied is enough to be relayed across the
	// network in a reasonable time frame.
	if feePerKw < chainfee.FeePerKwFloor {
		return fmt.Errorf("commitment fee per kw %v below fee floor %v",
			feePerKw, chainfee.FeePerKwFloor)
	}

	// The channel opener has to account for the commitment fee. This
	// includes also a buffer type. Depending on whether we are the opener
	// of the channel we either want to enforce a buffer on the local
	// amount.
	var bufferAmt lnwire.MilliSatoshi
	if lc.channelState.IsInitiator {
		ourBalance, bufferAmt, err = lc.applyCommitFee(
			ourBalance, commitWeight, feePerKw, buffer)
		if err != nil {
			commitFee := feePerKw.FeeForWeight(commitWeight)
			lc.log.Errorf("Cannot pay for the CommitmentFee of "+
				"the ChannelState: ourBalance is negative "+
				"after applying the fee: ourBalance=%v, "+
				"commitFee=%v, feeBuffer=%v (type=%v) "+
				"local_chan_initiator", int64(ourBalance),
				commitFee, bufferAmt, buffer)

			return err
		}
	} else {
		// No FeeBuffer is enforced when we are not the initiator of
		// the channel. We cannot do this, because if our peer does not
		// enforce the FeeBuffer (older LND software) the peer might
		// bring his balance below the FeeBuffer making the channel
		// stuck because locally we will never put another outgoing HTLC
		// on the channel state. The FeeBuffer should ONLY be enforced
		// if we locally pay for the commitment transaction.
		theirBalance, bufferAmt, err = lc.applyCommitFee(
			theirBalance, commitWeight, feePerKw, NoBuffer)
		if err != nil {
			commitFee := feePerKw.FeeForWeight(commitWeight)
			lc.log.Errorf("Cannot pay for the CommitmentFee "+
				"of the ChannelState: theirBalance is "+
				"negative after applying the fee: "+
				"theiBalance=%v, commitFee=%v, feeBuffer=%v "+
				"(type=%v) remote_chan_initiator",
				int64(theirBalance), commitFee, bufferAmt,
				buffer)

			return err
		}
	}

	// The commitment fee was accounted for successfully now make sure we
	// still do have enough left to account for the channel reserve.
	// If the added HTLCs will decrease the balance, make sure they won't
	// dip the local and remote balances below the channel reserves.
	ourReserve := lnwire.NewMSatFromSatoshis(
		lc.channelState.LocalChanCfg.ChanReserve,
	)
	theirReserve := lnwire.NewMSatFromSatoshis(
		lc.channelState.RemoteChanCfg.ChanReserve,
	)

	// Calculate the commitment fee to log the information if needed.
	commitFee := feePerKw.FeeForWeight(commitWeight)
	commitFeeMsat := lnwire.NewMSatFromSatoshis(commitFee)

	switch {
	// TODO(ziggie): Allow the peer dip us below the channel reserve when
	// our local balance would increase during this commitment dance or
	// allow us to dip the peer below its reserve then their balance would
	// increase during this commitment dance. This is needed for splicing
	// when e.g. a new channel (bigger capacity) has a higher required
	// reserve and the peer would need to add an additional htlc to push the
	// missing amount to our side and viceversa.
	// See: https://github.com/lightningnetwork/lnd/issues/8249
	case ourBalance < ourInitialBalance && ourBalance < ourReserve:
		lc.log.Debugf("Funds below chan reserve: ourBalance=%v, "+
			"ourReserve=%v, commitFee=%v, feeBuffer=%v "+
			"chan_initiator=%v", ourBalance, ourReserve,
			commitFeeMsat, bufferAmt, lc.channelState.IsInitiator)

		return fmt.Errorf("%w: our balance below chan reserve",
			ErrBelowChanReserve)

	case theirBalance < theirInitialBalance && theirBalance < theirReserve:
		lc.log.Debugf("Funds below chan reserve: theirBalance=%v, "+
			"theirReserve=%v", theirBalance, theirReserve)

		return fmt.Errorf("%w: their balance below chan reserve",
			ErrBelowChanReserve)
	}

	// validateUpdates take a set of updates, and validates them against
	// the passed channel constraints.
	validateUpdates := func(updates []*PaymentDescriptor,
		constraints *channeldb.ChannelConfig) error {

		// We keep track of the number of HTLCs in flight for the
		// commitment, and the amount in flight.
		var numInFlight uint16
		var amtInFlight lnwire.MilliSatoshi

		// Go through all updates, checking that they don't violate the
		// channel constraints.
		for _, entry := range updates {
			if entry.EntryType == Add {
				// An HTLC is being added, this will add to the
				// number and amount in flight.
				amtInFlight += entry.Amount
				numInFlight++

				// Check that the HTLC amount is positive.
				if entry.Amount == 0 {
					return ErrInvalidHTLCAmt
				}

				// Check that the value of the HTLC they added
				// is above our minimum.
				if entry.Amount < constraints.MinHTLC {
					return ErrBelowMinHTLC
				}
			}
		}

		// Now that we know the total value of added HTLCs, we check
		// that this satisfy the MaxPendingAmont constraint.
		if amtInFlight > constraints.MaxPendingAmount {
			return ErrMaxPendingAmount
		}

		// In this step, we verify that the total number of active
		// HTLCs does not exceed the constraint of the maximum number
		// of HTLCs in flight.
		if numInFlight > constraints.MaxAcceptedHtlcs {
			return ErrMaxHTLCNumber
		}

		return nil
	}

	// First check that the remote updates won't violate it's channel
	// constraints.
	err = validateUpdates(
		filteredView.TheirUpdates, &lc.channelState.RemoteChanCfg,
	)
	if err != nil {
		return err
	}

	// Secondly check that our updates won't violate our channel
	// constraints.
	err = validateUpdates(
		filteredView.OurUpdates, &lc.channelState.LocalChanCfg,
	)
	if err != nil {
		return err
	}

	return nil
}

// CommitSigs holds the set of related signatures for a new commitment
// transaction state.
type CommitSigs struct {
	// CommitSig is the normal commitment signature. This will only be a
	// non-zero commitment signature for non-taproot channels.
	CommitSig lnwire.Sig

	// HtlcSigs is the set of signatures for all HTLCs in the commitment
	// transaction. Depending on the channel type, these will either be
	// ECDSA or Schnorr signatures.
	HtlcSigs []lnwire.Sig

	// PartialSig is the musig2 partial signature for taproot commitment
	// transactions.
	PartialSig lnwire.OptPartialSigWithNonceTLV

	// AuxSigBlob is the blob containing all the auxiliary signatures for
	// this new commitment state.
	AuxSigBlob tlv.Blob
}

// NewCommitState wraps the various signatures needed to properly
// propose/accept a new commitment state. This includes the signer's nonce for
// musig2 channels.
type NewCommitState struct {
	*CommitSigs

	// PendingHTLCs is the set of new/pending HTLCs produced by this
	// commitment state.
	PendingHTLCs []channeldb.HTLC
}

// SignNextCommitment signs a new commitment which includes any previous
// unsettled HTLCs, any new HTLCs, and any modifications to prior HTLCs
// committed in previous commitment updates. Signing a new commitment
// decrements the available revocation window by 1. After a successful method
// call, the remote party's commitment chain is extended by a new commitment
// which includes all updates to the HTLC log prior to this method invocation.
// The first return parameter is the signature for the commitment transaction
// itself, while the second parameter is a slice of all HTLC signatures (if
// any). The HTLC signatures are sorted according to the BIP 69 order of the
// HTLC's on the commitment transaction. Finally, the new set of pending HTLCs
// for the remote party's commitment are also returned.
//
//nolint:funlen
func (lc *LightningChannel) SignNextCommitment() (*NewCommitState, error) {
	lc.Lock()
	defer lc.Unlock()

	// Check for empty commit sig. This should never happen, but we don't
	// dare to fail hard here. We assume peers can deal with the empty sig
	// and continue channel operation. We log an error so that the bug
	// causing this can be tracked down.
	if !lc.oweCommitment(true) {
		lc.log.Errorf("sending empty commit sig")
	}

	var (
		sig        lnwire.Sig
		partialSig *lnwire.PartialSigWithNonce
		htlcSigs   []lnwire.Sig
	)

	// If we're awaiting for an ACK to a commitment signature, or if we
	// don't yet have the initial next revocation point of the remote
	// party, then we're unable to create new states. Each time we create a
	// new state, we consume a prior revocation point.
	commitPoint := lc.channelState.RemoteNextRevocation
	unacked := lc.remoteCommitChain.hasUnackedCommitment()
	if unacked || commitPoint == nil {
		lc.log.Tracef("waiting for remote ack=%v, nil "+
			"RemoteNextRevocation: %v", unacked, commitPoint == nil)
		return nil, ErrNoWindow
	}

	// Determine the last update on the remote log that has been locked in.
	remoteACKedIndex := lc.localCommitChain.tail().theirMessageIndex
	remoteHtlcIndex := lc.localCommitChain.tail().theirHtlcIndex

	// Before we extend this new commitment to the remote commitment chain,
	// ensure that we aren't violating any of the constraints the remote
	// party set up when we initially set up the channel. If we are, then
	// we'll abort this state transition.
	// We do not enforce the FeeBuffer here because when we reach this
	// point all updates will have to get locked-in so we enforce the
	// minimum requirement.
	err := lc.validateCommitmentSanity(
		remoteACKedIndex, lc.localUpdateLog.logIndex, true, NoBuffer,
		nil, nil,
	)
	if err != nil {
		return nil, err
	}

	// Grab the next commitment point for the remote party. This will be
	// used within fetchCommitmentView to derive all the keys necessary to
	// construct the commitment state.
	keyRing := DeriveCommitmentKeys(
		commitPoint, false, lc.channelState.ChanType,
		&lc.channelState.LocalChanCfg, &lc.channelState.RemoteChanCfg,
	)

	// Create a new commitment view which will calculate the evaluated
	// state of the remote node's new commitment including our latest added
	// HTLCs. The view includes the latest balances for both sides on the
	// remote node's chain, and also update the addition height of any new
	// HTLC log entries. When we creating a new remote view, we include
	// _all_ of our changes (pending or committed) but only the remote
	// node's changes up to the last change we've ACK'd.
	newCommitView, err := lc.fetchCommitmentView(
		true, lc.localUpdateLog.logIndex, lc.localUpdateLog.htlcCounter,
		remoteACKedIndex, remoteHtlcIndex, keyRing,
	)
	if err != nil {
		return nil, err
	}

	lc.log.Tracef("extending remote chain to height %v, "+
		"local_log=%v, remote_log=%v",
		newCommitView.height,
		lc.localUpdateLog.logIndex, remoteACKedIndex)

	lc.log.Tracef("remote chain: our_balance=%v, "+
		"their_balance=%v, commit_tx: %v",
		newCommitView.ourBalance,
		newCommitView.theirBalance,
		newLogClosure(func() string {
			return spew.Sdump(newCommitView.txn)
		}),
	)

	// With the commitment view constructed, if there are any HTLC's, we'll
	// need to generate signatures of each of them for the remote party's
	// commitment state. We do so in two phases: first we generate and
	// submit the set of signature jobs to the worker pool.
	var leaseExpiry uint32
	if lc.channelState.ChanType.HasLeaseExpiration() {
		leaseExpiry = lc.channelState.ThawHeight
	}
	sigBatch, auxSigBatch, cancelChan, err := genRemoteHtlcSigJobs(
		keyRing, lc.channelState, leaseExpiry, newCommitView,
		lc.leafStore,
	)
	if err != nil {
		return nil, err
	}
	lc.sigPool.SubmitSignBatch(sigBatch)

	err = fn.MapOptionZ(lc.auxSigner, func(a AuxSigner) error {
		return a.SubmitSecondLevelSigBatch(
			lc.channelState, newCommitView.txn, auxSigBatch,
		)
	})
	if err != nil {
		return nil, fmt.Errorf("error submitting second level sig "+
			"batch: %w", err)
	}

	// While the jobs are being carried out, we'll Sign their version of
	// the new commitment transaction while we're waiting for the rest of
	// the HTLC signatures to be processed.
	//
	// TODO(roasbeef): abstract into CommitSigner interface?
	if lc.channelState.ChanType.IsTaproot() {
		// In this case, we'll send out a partial signature as this is
		// a musig2 channel. The encoded normal ECDSA signature will be
		// just blank.
		remoteSession := lc.musigSessions.RemoteSession
		musig, err := remoteSession.SignCommit(
			newCommitView.txn,
		)
		if err != nil {
			close(cancelChan)
			return nil, err
		}

		partialSig = musig.ToWireSig()
	} else {
		lc.signDesc.SigHashes = input.NewTxSigHashesV0Only(
			newCommitView.txn,
		)
		rawSig, err := lc.Signer.SignOutputRaw(
			newCommitView.txn, lc.signDesc,
		)
		if err != nil {
			close(cancelChan)
			return nil, err
		}
		sig, err = lnwire.NewSigFromSignature(rawSig)
		if err != nil {
			close(cancelChan)
			return nil, err
		}
	}

	// We'll need to send over the signatures to the remote party in the
	// order as they appear on the commitment transaction after BIP 69
	// sorting.
	sort.Slice(sigBatch, func(i, j int) bool {
		return sigBatch[i].OutputIndex < sigBatch[j].OutputIndex
	})
	sort.Slice(auxSigBatch, func(i, j int) bool {
		return auxSigBatch[i].OutputIndex < auxSigBatch[j].OutputIndex
	})

	// With the jobs sorted, we'll now iterate through all the responses to
	// gather each of the signatures in order.
	htlcSigs = make([]lnwire.Sig, 0, len(sigBatch))
	auxSigs := make([]fn.Option[tlv.Blob], 0, len(auxSigBatch))
	for i := range sigBatch {
		htlcSigJob := sigBatch[i]
		jobResp := <-htlcSigJob.Resp

		// If an error occurred, then we'll cancel any other active
		// jobs.
		if jobResp.Err != nil {
			close(cancelChan)
			return nil, jobResp.Err
		}

		htlcSigs = append(htlcSigs, jobResp.Sig)

		if lc.auxSigner.IsNone() {
			continue
		}

		auxHtlcSigJob := auxSigBatch[i]
		auxJobResp := <-auxHtlcSigJob.Resp

		// If an error occurred, then we'll cancel any other active
		// jobs.
		if auxJobResp.Err != nil {
			close(cancelChan)
			return nil, auxJobResp.Err
		}

		auxSigs = append(auxSigs, auxJobResp.SigBlob)
	}

	// As we're about to proposer a new commitment state for the remote
	// party, we'll write this pending state to disk before we exit, so we
	// can retransmit it if necessary.
	commitDiff, err := lc.createCommitDiff(
		newCommitView, sig, htlcSigs, auxSigs,
	)
	if err != nil {
		return nil, err
	}
	err = lc.channelState.AppendRemoteCommitChain(commitDiff)
	if err != nil {
		return nil, err
	}

	// TODO(roasbeef): check that one eclair bug
	//  * need to retransmit on first state still?
	//  * after initial reconnect

	// Extend the remote commitment chain by one with the addition of our
	// latest commitment update.
	lc.remoteCommitChain.addCommitment(newCommitView)

	return &NewCommitState{
		CommitSigs: &CommitSigs{
			CommitSig:  sig,
			HtlcSigs:   htlcSigs,
			PartialSig: lnwire.MaybePartialSigWithNonce(partialSig),
			AuxSigBlob: commitDiff.CommitSig.ExtraData,
		},
		PendingHTLCs: commitDiff.Commitment.Htlcs,
	}, nil
}

// ProcessChanSyncMsg processes a ChannelReestablish message sent by the remote
// connection upon re establishment of our connection with them. This method
// will return a single message if we are currently out of sync, otherwise a
// nil lnwire.Message will be returned. If it is decided that our level of
// de-synchronization is irreconcilable, then an error indicating the issue
// will be returned. In this case that an error is returned, the channel should
// be force closed, as we cannot continue updates.
//
// One of two message sets will be returned:
//
//   - CommitSig+Updates: if we have a pending remote commit which they claim to
//     have not received
//   - RevokeAndAck: if we sent a revocation message that they claim to have
//     not received
//
// If we detect a scenario where we need to send a CommitSig+Updates, this
// method also returns two sets models.CircuitKeys identifying the circuits
// that were opened and closed, respectively, as a result of signing the
// previous commitment txn. This allows the link to clear its mailbox of those
// circuits in case they are still in memory, and ensure the switch's circuit
// map has been updated by deleting the closed circuits.
func (lc *LightningChannel) ProcessChanSyncMsg(
	msg *lnwire.ChannelReestablish) ([]lnwire.Message, []models.CircuitKey,
	[]models.CircuitKey, error) {

	// Now we'll examine the state we have, vs what was contained in the
	// chain sync message. If we're de-synchronized, then we'll send a
	// batch of messages which when applied will kick start the chain
	// resync.
	var (
		updates        []lnwire.Message
		openedCircuits []models.CircuitKey
		closedCircuits []models.CircuitKey
	)

	// If the remote party included the optional fields, then we'll verify
	// their correctness first, as it will influence our decisions below.
	hasRecoveryOptions := msg.LocalUnrevokedCommitPoint != nil
	if hasRecoveryOptions && msg.RemoteCommitTailHeight != 0 {
		// We'll check that they've really sent a valid commit
		// secret from our shachain for our prior height, but only if
		// this isn't the first state.
		heightSecret, err := lc.channelState.RevocationProducer.AtIndex(
			msg.RemoteCommitTailHeight - 1,
		)
		if err != nil {
			return nil, nil, nil, err
		}
		commitSecretCorrect := bytes.Equal(
			heightSecret[:], msg.LastRemoteCommitSecret[:],
		)

		// If the commit secret they sent is incorrect then we'll fail
		// the channel as the remote node has an inconsistent state.
		if !commitSecretCorrect {
			// In this case, we'll return an error to indicate the
			// remote node sent us the wrong values. This will let
			// the caller act accordingly.
			lc.log.Errorf("sync failed: remote provided invalid " +
				"commit secret!")
			return nil, nil, nil, ErrInvalidLastCommitSecret
		}
	}

	// If this is a taproot channel, then we expect that the remote party
	// has sent the next verification nonce. If they haven't, then we'll
	// bail out, otherwise we'll init our local session then continue as
	// normal.
	switch {
	case lc.channelState.ChanType.IsTaproot() && msg.LocalNonce.IsNone():
		return nil, nil, nil, fmt.Errorf("remote verification nonce " +
			"not sent")

	case lc.channelState.ChanType.IsTaproot() && msg.LocalNonce.IsSome():
		if lc.opts.skipNonceInit {
			// Don't call InitRemoteMusigNonces if we have already
			// done so.
			break
		}

		nextNonce, err := msg.LocalNonce.UnwrapOrErrV(errNoNonce)
		if err != nil {
			return nil, nil, nil, err
		}

		err = lc.InitRemoteMusigNonces(&musig2.Nonces{
			PubNonce: nextNonce,
		})
		if err != nil {
			return nil, nil, nil, fmt.Errorf("unable to init "+
				"remote nonce: %w", err)
		}
	}

	// If we detect that this is is a restored channel, then we can skip a
	// portion of the verification, as we already know that we're unable to
	// proceed with any updates.
	isRestoredChan := lc.channelState.HasChanStatus(
		channeldb.ChanStatusRestored,
	)

	// Take note of our current commit chain heights before we begin adding
	// more to them.
	var (
		localTailHeight  = lc.localCommitChain.tail().height
		remoteTailHeight = lc.remoteCommitChain.tail().height
		remoteTipHeight  = lc.remoteCommitChain.tip().height
	)

	// We'll now check that their view of our local chain is up-to-date.
	// This means checking that what their view of our local chain tail
	// height is what they believe. Note that the tail and tip height will
	// always be the same for the local chain at this stage, as we won't
	// store any received commitment to disk before it is ACKed.
	switch {

	// If their reported height for our local chain tail is ahead of our
	// view, then we're behind!
	case msg.RemoteCommitTailHeight > localTailHeight || isRestoredChan:
		lc.log.Errorf("sync failed with local data loss: remote "+
			"believes our tail height is %v, while we have %v!",
			msg.RemoteCommitTailHeight, localTailHeight)

		if isRestoredChan {
			lc.log.Warnf("detected restored triggering DLP")
		}

		// We must check that we had recovery options to ensure the
		// commitment secret matched up, and the remote is just not
		// lying about its height.
		if !hasRecoveryOptions {
			// At this point we the remote is either lying about
			// its height, or we are actually behind but the remote
			// doesn't support data loss protection. In either case
			// it is not safe for us to keep using the channel, so
			// we mark it borked and fail the channel.
			lc.log.Errorf("sync failed: local data loss, but no " +
				"recovery option.")

			return nil, nil, nil, ErrCannotSyncCommitChains
		}

		// In this case, we've likely lost data and shouldn't proceed
		// with channel updates.
		return nil, nil, nil, &ErrCommitSyncLocalDataLoss{
			ChannelPoint: lc.channelState.FundingOutpoint,
			CommitPoint:  msg.LocalUnrevokedCommitPoint,
		}

	// If the height of our commitment chain reported by the remote party
	// is behind our view of the chain, then they probably lost some state,
	// and we'll force close the channel.
	case msg.RemoteCommitTailHeight+1 < localTailHeight:
		lc.log.Errorf("sync failed: remote believes our tail height is "+
			"%v, while we have %v!",
			msg.RemoteCommitTailHeight, localTailHeight)
		return nil, nil, nil, ErrCommitSyncRemoteDataLoss

	// Their view of our commit chain is consistent with our view.
	case msg.RemoteCommitTailHeight == localTailHeight:
		// In sync, don't have to do anything.

	// We owe them a revocation if the tail of our current commitment chain
	// is one greater than what they _think_ our commitment tail is. In
	// this case we'll re-send the last revocation message that we sent.
	// This will be the revocation message for our prior chain tail.
	case msg.RemoteCommitTailHeight+1 == localTailHeight:
		lc.log.Debugf("sync: remote believes our tail height is %v, "+
			"while we have %v, we owe them a revocation",
			msg.RemoteCommitTailHeight, localTailHeight)

		heightToRetransmit := localTailHeight - 1
		revocationMsg, err := lc.generateRevocation(heightToRetransmit)
		if err != nil {
			return nil, nil, nil, err
		}

		updates = append(updates, revocationMsg)

		// Next, as a precaution, we'll check a special edge case. If
		// they initiated a state transition, we sent the revocation,
		// but died before the signature was sent. We re-transmit our
		// revocation, but also initiate a state transition to re-sync
		// them.
		if lc.OweCommitment() {
			newCommit, err := lc.SignNextCommitment()
			switch {

			// If we signed this state, then we'll accumulate
			// another update to send over.
			case err == nil:
				commitSig := &lnwire.CommitSig{
					ChanID: lnwire.NewChanIDFromOutPoint(
						lc.channelState.FundingOutpoint,
					),
					CommitSig:  newCommit.CommitSig,
					HtlcSigs:   newCommit.HtlcSigs,
					PartialSig: newCommit.PartialSig,
				}

				updates = append(updates, commitSig)

			// If we get a failure due to not knowing their next
			// point, then this is fine as they'll either send
			// ChannelReady, or revoke their next state to allow
			// us to continue forwards.
			case err == ErrNoWindow:

			// Otherwise, this is an error and we'll treat it as
			// such.
			default:
				return nil, nil, nil, err
			}
		}

	// There should be no other possible states.
	default:
		lc.log.Errorf("sync failed: remote believes our tail height is "+
			"%v, while we have %v!",
			msg.RemoteCommitTailHeight, localTailHeight)
		return nil, nil, nil, ErrCannotSyncCommitChains
	}

	// Now check if our view of the remote chain is consistent with what
	// they tell us.
	switch {

	// The remote's view of what their next commit height is 2+ states
	// ahead of us, we most likely lost data, or the remote is trying to
	// trick us. Since we have no way of verifying whether they are lying
	// or not, we will fail the channel, but should not force close it
	// automatically.
	case msg.NextLocalCommitHeight > remoteTipHeight+1:
		lc.log.Errorf("sync failed: remote's next commit height is %v, "+
			"while we believe it is %v!",
			msg.NextLocalCommitHeight, remoteTipHeight+1)

		return nil, nil, nil, ErrCannotSyncCommitChains

	// They are waiting for a state they have already ACKed.
	case msg.NextLocalCommitHeight <= remoteTailHeight:
		lc.log.Errorf("sync failed: remote's next commit height is %v, "+
			"while we believe it is %v!",
			msg.NextLocalCommitHeight, remoteTipHeight+1)

		// They previously ACKed our current tail, and now they are
		// waiting for it. They probably lost state.
		return nil, nil, nil, ErrCommitSyncRemoteDataLoss

	// They have received our latest commitment, life is good.
	case msg.NextLocalCommitHeight == remoteTipHeight+1:

	// We owe them a commitment if the tip of their chain (from our Pov) is
	// equal to what they think their next commit height should be. We'll
	// re-send all the updates necessary to recreate this state, along
	// with the commit sig.
	case msg.NextLocalCommitHeight == remoteTipHeight:
		lc.log.Debugf("sync: remote's next commit height is %v, while "+
			"we believe it is %v, we owe them a commitment",
			msg.NextLocalCommitHeight, remoteTipHeight+1)

		// Grab the current remote chain tip from the database.  This
		// commit diff contains all the information required to re-sync
		// our states.
		commitDiff, err := lc.channelState.RemoteCommitChainTip()
		if err != nil {
			return nil, nil, nil, err
		}

		var commitUpdates []lnwire.Message

		// Next, we'll need to send over any updates we sent as part of
		// this new proposed commitment state.
		for _, logUpdate := range commitDiff.LogUpdates {
			commitUpdates = append(commitUpdates, logUpdate.UpdateMsg)
		}

		// With the batch of updates accumulated, we'll now re-send the
		// original CommitSig message required to re-sync their remote
		// commitment chain with our local version of their chain.
		//
		// TODO(roasbeef): need to re-sign commitment states w/
		// fresh nonce
		commitUpdates = append(commitUpdates, commitDiff.CommitSig)

		// NOTE: If a revocation is not owed, then updates is empty.
		if lc.channelState.LastWasRevoke {
			// If lastWasRevoke is set to true, a revocation was last and we
			// need to reorder the updates so that the revocation stored in
			// updates comes after the LogUpdates+CommitSig.
			//
			// ---logupdates--->
			// ---commitsig---->
			// ---revocation--->
			updates = append(commitUpdates, updates...)
		} else {
			// Otherwise, the revocation should come before LogUpdates
			// + CommitSig.
			//
			// ---revocation--->
			// ---logupdates--->
			// ---commitsig---->
			updates = append(updates, commitUpdates...)
		}

		openedCircuits = commitDiff.OpenedCircuitKeys
		closedCircuits = commitDiff.ClosedCircuitKeys

	// There should be no other possible states as long as the commit chain
	// can have at most two elements. If that's the case, something is
	// wrong.
	default:
		lc.log.Errorf("sync failed: remote's next commit height is %v, "+
			"while we believe it is %v!",
			msg.NextLocalCommitHeight, remoteTipHeight)
		return nil, nil, nil, ErrCannotSyncCommitChains
	}

	// If we didn't have recovery options, then the final check cannot be
	// performed, and we'll return early.
	if !hasRecoveryOptions {
		return updates, openedCircuits, closedCircuits, nil
	}

	// At this point we have determined that either the commit heights are
	// in sync, or that we are in a state we can recover from. As a final
	// check, we ensure that the commitment point sent to us by the remote
	// is valid.
	var commitPoint *btcec.PublicKey
	switch {
	// If their height is one beyond what we know their current height to
	// be, then we need to compare their current unrevoked commitment point
	// as that's what they should send.
	case msg.NextLocalCommitHeight == remoteTailHeight+1:
		commitPoint = lc.channelState.RemoteCurrentRevocation

	// Alternatively, if their height is two beyond what we know their best
	// height to be, then they're holding onto two commitments, and the
	// highest unrevoked point is their next revocation.
	//
	// TODO(roasbeef): verify this in the spec...
	case msg.NextLocalCommitHeight == remoteTailHeight+2:
		commitPoint = lc.channelState.RemoteNextRevocation
	}

	// Only if this is a tweakless channel will we attempt to verify the
	// commitment point, as otherwise it has no validity requirements.
	tweakless := lc.channelState.ChanType.IsTweakless()
	if !tweakless && commitPoint != nil &&
		!commitPoint.IsEqual(msg.LocalUnrevokedCommitPoint) {

		lc.log.Errorf("sync failed: remote sent invalid commit point "+
			"for height %v!",
			msg.NextLocalCommitHeight)
		return nil, nil, nil, ErrInvalidLocalUnrevokedCommitPoint
	}

	return updates, openedCircuits, closedCircuits, nil
}

// computeView takes the given HtlcView, and calculates the balances, filtered
// view (settling unsettled HTLCs), commitment weight and feePerKw, after
// applying the HTLCs to the latest commitment. The returned balances are the
// balances *before* subtracting the commitment fee from the initiator's
// balance.
//
// If the updateState boolean is set true, the add and remove heights of the
// HTLCs will be set to the next commitment height.
<<<<<<< HEAD
func (lc *LightningChannel) computeView(view *HtlcView, remoteChain bool,
	updateState bool) (lnwire.MilliSatoshi, lnwire.MilliSatoshi, int64,
	*HtlcView, error) {
=======
func (lc *LightningChannel) computeView(view *htlcView, remoteChain bool,
	updateState bool) (lnwire.MilliSatoshi, lnwire.MilliSatoshi,
	lntypes.WeightUnit, *htlcView, error) {
>>>>>>> ff853280

	commitChain := lc.localCommitChain
	dustLimit := lc.channelState.LocalChanCfg.DustLimit
	if remoteChain {
		commitChain = lc.remoteCommitChain
		dustLimit = lc.channelState.RemoteChanCfg.DustLimit
	}

	// Since the fetched htlc view will include all updates added after the
	// last committed state, we start with the balances reflecting that
	// state.
	ourBalance := commitChain.tip().ourBalance
	theirBalance := commitChain.tip().theirBalance

	// Add the fee from the previous commitment state back to the
	// initiator's balance, so that the fee can be recalculated and
	// re-applied in case fee estimation parameters have changed or the
	// number of outstanding HTLCs has changed.
	if lc.channelState.IsInitiator {
		ourBalance += lnwire.NewMSatFromSatoshis(
			commitChain.tip().fee,
		)
	} else if !lc.channelState.IsInitiator {
		theirBalance += lnwire.NewMSatFromSatoshis(
			commitChain.tip().fee,
		)
	}
	nextHeight := commitChain.tip().height + 1

	// Initiate feePerKw to the last committed fee for this chain as we'll
	// need this to determine which HTLCs are dust, and also the final fee
	// rate.
	view.FeePerKw = commitChain.tip().feePerKw
	view.NextHeight = nextHeight

	// We evaluate the view at this stage, meaning settled and failed HTLCs
	// will remove their corresponding added HTLCs.  The resulting filtered
	// view will only have Add entries left, making it easy to compare the
	// channel constraints to the final commitment state. If any fee
	// updates are found in the logs, the commitment fee rate should be
	// changed, so we'll also set the feePerKw to this new value.
	filteredHTLCView, err := lc.evaluateHTLCView(
		view, &ourBalance, &theirBalance, nextHeight, remoteChain,
		updateState,
	)
	if err != nil {
		return 0, 0, 0, nil, err
	}
	feePerKw := filteredHTLCView.FeePerKw

	// We need to first check ourBalance and theirBalance to be negative
	// because MilliSathoshi is a unsigned type and can underflow in
	// `evaluateHTLCView`. This should never happen for views which do not
	// include new updates (remote or local).
	if int64(ourBalance) < 0 {
		err := fmt.Errorf("%w: our balance", ErrBelowChanReserve)
		return 0, 0, 0, nil, err
	}
	if int64(theirBalance) < 0 {
		err := fmt.Errorf("%w: their balance", ErrBelowChanReserve)
		return 0, 0, 0, nil, err
	}

	// Now go through all HTLCs at this stage, to calculate the total
	// weight, needed to calculate the transaction fee.
<<<<<<< HEAD
	var totalHtlcWeight int64
	for _, htlc := range filteredHTLCView.OurUpdates {
=======
	var totalHtlcWeight lntypes.WeightUnit
	for _, htlc := range filteredHTLCView.ourUpdates {
>>>>>>> ff853280
		if HtlcIsDust(
			lc.channelState.ChanType, false, !remoteChain,
			feePerKw, htlc.Amount.ToSatoshis(), dustLimit,
		) {

			continue
		}

		totalHtlcWeight += input.HTLCWeight
	}
	for _, htlc := range filteredHTLCView.TheirUpdates {
		if HtlcIsDust(
			lc.channelState.ChanType, true, !remoteChain,
			feePerKw, htlc.Amount.ToSatoshis(), dustLimit,
		) {

			continue
		}

		totalHtlcWeight += input.HTLCWeight
	}

	totalCommitWeight := CommitWeight(lc.channelState.ChanType) +
		totalHtlcWeight
	return ourBalance, theirBalance, totalCommitWeight, filteredHTLCView, nil
}

// genHtlcSigValidationJobs generates a series of signatures verification jobs
// meant to verify all the signatures for HTLC's attached to a newly created
// commitment state. The jobs generated are fully populated, and can be sent
// directly into the pool of workers.
//
//nolint:funlen
func genHtlcSigValidationJobs(chanState *channeldb.OpenChannel,
	localCommitmentView *commitment, keyRing *CommitmentKeyRing,
	htlcSigs []lnwire.Sig, leaseExpiry uint32,
	leafStore fn.Option[AuxLeafStore], auxSigner fn.Option[AuxSigner],
	sigBlob fn.Option[tlv.Blob]) ([]VerifyJob, []AuxVerifyJob, error) {

	var (
		isLocalInitiator = chanState.IsInitiator
		localChanCfg     = chanState.LocalChanCfg
		chanType         = chanState.ChanType
	)

	txHash := localCommitmentView.txn.TxHash()
	feePerKw := localCommitmentView.feePerKw
	sigHashType := HtlcSigHashType(chanType)

	// With the required state generated, we'll create a slice with large
	// enough capacity to hold verification jobs for all HTLC's in this
	// view. In the case that we have some dust outputs, then the actual
	// length will be smaller than the total capacity.
	numHtlcs := len(localCommitmentView.incomingHTLCs) +
		len(localCommitmentView.outgoingHTLCs)
	verifyJobs := make([]VerifyJob, 0, numHtlcs)
	auxVerifyJobs := make([]AuxVerifyJob, 0, numHtlcs)

	diskCommit, err := localCommitmentView.toDiskCommit(true)
	if err != nil {
		return nil, nil, fmt.Errorf("unable to convert commitment: %w",
			err)
	}

	auxLeaves, err := AuxLeavesFromCommit(
		chanState, *diskCommit, leafStore, *keyRing,
	)
	if err != nil {
		return nil, nil, fmt.Errorf("unable to fetch aux leaves: %w",
			err)
	}

	// If we have a sig blob, then we'll attempt to map that to individual
	// blobs for each HTLC we might need a signature for.
	auxHtlcSigs, err := unpackSigs(sigBlob, auxSigner)
	if err != nil {
		return nil, nil, fmt.Errorf("error unpacking aux sigs: %w",
			err)
	}

	// We'll iterate through each output in the commitment transaction,
	// populating the sigHash closure function if it's detected to be an
	// HLTC output. Given the sighash, and the signing key, we'll be able
	// to validate each signature within the worker pool.
	i := 0
	for index := range localCommitmentView.txn.TxOut {
		var (
			htlcIndex uint64
			sigHash   func() ([]byte, error)
			sig       input.Signature
			htlc      *PaymentDescriptor
			incoming  bool
			auxLeaf   input.AuxTapLeaf
			err       error
		)

		outputIndex := int32(index)
		switch {

		// If this output index is found within the incoming HTLC
		// index, then this means that we need to generate an HTLC
		// success transaction in order to validate the signature.
		//nolint:lll
		case localCommitmentView.incomingHTLCIndex[outputIndex] != nil:
			htlc = localCommitmentView.incomingHTLCIndex[outputIndex]

			htlcIndex = htlc.HtlcIndex
			incoming = true

			sigHash = func() ([]byte, error) {
				op := wire.OutPoint{
					Hash:  txHash,
					Index: uint32(htlc.localOutputIndex),
				}

				htlcFee := HtlcSuccessFee(chanType, feePerKw)
				outputAmt := htlc.Amount.ToSatoshis() - htlcFee

				leaf := fn.MapOption(func(
					l CommitAuxLeaves) input.AuxTapLeaf {

					leaves := l.IncomingHtlcLeaves
					idx := htlc.HtlcIndex
					return leaves[idx].SecondLevelLeaf
				})(auxLeaves)
				auxLeaf = fn.FlattenOption(leaf)

				successTx, err := CreateHtlcSuccessTx(
					chanType, isLocalInitiator, op,
					outputAmt, uint32(localChanCfg.CsvDelay),
					leaseExpiry, keyRing.RevocationKey,
					keyRing.ToLocalKey, auxLeaf,
				)
				if err != nil {
					return nil, err
				}

				htlcAmt := int64(htlc.Amount.ToSatoshis())

				if chanType.IsTaproot() {
					// TODO(roasbeef): add abstraction in
					// front
					prevFetcher := txscript.NewCannedPrevOutputFetcher( //nolint:lll
						htlc.ourPkScript, htlcAmt,
					)
					hashCache := txscript.NewTxSigHashes(
						successTx, prevFetcher,
					)
					tapLeaf := txscript.NewBaseTapLeaf(
						htlc.ourWitnessScript,
					)

					return txscript.CalcTapscriptSignaturehash( //nolint:lll
						hashCache, sigHashType,
						successTx, 0, prevFetcher,
						tapLeaf,
					)
				}

				hashCache := input.NewTxSigHashesV0Only(successTx)
				sigHash, err := txscript.CalcWitnessSigHash(
					htlc.ourWitnessScript, hashCache,
					sigHashType, successTx, 0,
					htlcAmt,
				)
				if err != nil {
					return nil, err
				}

				return sigHash, nil
			}

			// Make sure there are more signatures left.
			if i >= len(htlcSigs) {
				return nil, nil, fmt.Errorf("not enough HTLC " +
					"signatures")
			}

			// If this is a taproot channel, then we'll convert it
			// to a schnorr signature, so we can get correct type
			// from ToSignature below.
			if chanType.IsTaproot() {
				htlcSigs[i].ForceSchnorr()
			}

			// With the sighash generated, we'll also store the
			// signature so it can be written to disk if this state
			// is valid.
			sig, err = htlcSigs[i].ToSignature()
			if err != nil {
				return nil, nil, err
			}
			htlc.sig = sig

		// Otherwise, if this is an outgoing HTLC, then we'll need to
		// generate a timeout transaction so we can verify the
		// signature presented.
		//nolint:lll
		case localCommitmentView.outgoingHTLCIndex[outputIndex] != nil:
			htlc = localCommitmentView.outgoingHTLCIndex[outputIndex]

			htlcIndex = htlc.HtlcIndex

			sigHash = func() ([]byte, error) {
				op := wire.OutPoint{
					Hash:  txHash,
					Index: uint32(htlc.localOutputIndex),
				}

				htlcFee := HtlcTimeoutFee(chanType, feePerKw)
				outputAmt := htlc.Amount.ToSatoshis() - htlcFee

				leaf := fn.MapOption(func(
					l CommitAuxLeaves) input.AuxTapLeaf {

					leaves := l.OutgoingHtlcLeaves
					idx := htlc.HtlcIndex
					return leaves[idx].SecondLevelLeaf
				})(auxLeaves)
				auxLeaf = fn.FlattenOption(leaf)

				timeoutTx, err := CreateHtlcTimeoutTx(
					chanType, isLocalInitiator, op,
					outputAmt, htlc.Timeout,
					uint32(localChanCfg.CsvDelay),
					leaseExpiry, keyRing.RevocationKey,
					keyRing.ToLocalKey, auxLeaf,
				)
				if err != nil {
					return nil, err
				}

				htlcAmt := int64(htlc.Amount.ToSatoshis())

				if chanType.IsTaproot() {
					// TODO(roasbeef): add abstraction in
					// front
					prevFetcher := txscript.NewCannedPrevOutputFetcher( //nolint:lll
						htlc.ourPkScript, htlcAmt,
					)
					hashCache := txscript.NewTxSigHashes(
						timeoutTx, prevFetcher,
					)
					tapLeaf := txscript.NewBaseTapLeaf(
						htlc.ourWitnessScript,
					)

					return txscript.CalcTapscriptSignaturehash( //nolint:lll
						hashCache, sigHashType,
						timeoutTx, 0, prevFetcher,
						tapLeaf,
					)
				}

				hashCache := input.NewTxSigHashesV0Only(
					timeoutTx,
				)
				sigHash, err := txscript.CalcWitnessSigHash(
					htlc.ourWitnessScript, hashCache,
					sigHashType, timeoutTx, 0,
					htlcAmt,
				)
				if err != nil {
					return nil, err
				}

				return sigHash, nil
			}

			// Make sure there are more signatures left.
			if i >= len(htlcSigs) {
				return nil, nil, fmt.Errorf("not enough HTLC " +
					"signatures")
			}

			// If this is a taproot channel, then we'll convert it
			// to a schnorr signature, so we can get correct type
			// from ToSignature below.
			if chanType.IsTaproot() {
				htlcSigs[i].ForceSchnorr()
			}

			// With the sighash generated, we'll also store the
			// signature so it can be written to disk if this state
			// is valid.
			sig, err = htlcSigs[i].ToSignature()
			if err != nil {
				return nil, nil, err
			}

			htlc.sig = sig

		default:
			continue
		}

		verifyJobs = append(verifyJobs, VerifyJob{
			HtlcIndex: htlcIndex,
			PubKey:    keyRing.RemoteHtlcKey,
			Sig:       sig,
			SigHash:   sigHash,
		})

		if len(auxHtlcSigs) > i {
			auxSig := auxHtlcSigs[i]
			auxVerifyJob := NewAuxVerifyJob(
				auxSig, *keyRing, incoming, *htlc,
				localCommitmentView.customBlob, auxLeaf,
			)

			auxVerifyJobs = append(auxVerifyJobs, auxVerifyJob)
		}

		i++
	}

	// If we received a number of HTLC signatures that doesn't match our
	// commitment, we'll return an error now.
	if len(htlcSigs) != i {
		return nil, nil, fmt.Errorf("number of htlc sig mismatch. "+
			"Expected %v sigs, got %v", i, len(htlcSigs))
	}

	return verifyJobs, auxVerifyJobs, nil
}

// InvalidCommitSigError is a struct that implements the error interface to
// report a failure to validate a commitment signature for a remote peer.
// We'll use the items in this struct to generate a rich error message for the
// remote peer when we receive an invalid signature from it. Doing so can
// greatly aide in debugging cross implementation issues.
type InvalidCommitSigError struct {
	commitHeight uint64

	commitSig []byte

	sigHash []byte

	commitTx []byte
}

// Error returns a detailed error string including the exact transaction that
// caused an invalid commitment signature.
func (i *InvalidCommitSigError) Error() string {
	return fmt.Sprintf("rejected commitment: commit_height=%v, "+
		"invalid_commit_sig=%x, commit_tx=%x, sig_hash=%x", i.commitHeight,
		i.commitSig[:], i.commitTx, i.sigHash[:])
}

// A compile time flag to ensure that InvalidCommitSigError implements the
// error interface.
var _ error = (*InvalidCommitSigError)(nil)

// InvalidPartialCommitSigError is used when we encounter an invalid musig2
// partial signature.
type InvalidPartialCommitSigError struct {
	InvalidCommitSigError

	*invalidPartialSigError
}

// Error returns a detailed error string including the exact transaction that
// caused an invalid partial commit sig signature.
func (i *InvalidPartialCommitSigError) Error() string {
	return fmt.Sprintf("rejected commitment: commit_height=%v, "+
		"commit_tx=%x -- %v", i.commitHeight, i.commitTx,
		i.invalidPartialSigError)
}

// InvalidHtlcSigError is a struct that implements the error interface to
// report a failure to validate an htlc signature from a remote peer. We'll use
// the items in this struct to generate a rich error message for the remote
// peer when we receive an invalid signature from it. Doing so can greatly aide
// in debugging across implementation issues.
type InvalidHtlcSigError struct {
	commitHeight uint64

	htlcSig []byte

	htlcIndex uint64

	sigHash []byte

	commitTx []byte
}

// Error returns a detailed error string including the exact transaction that
// caused an invalid htlc signature.
func (i *InvalidHtlcSigError) Error() string {
	return fmt.Sprintf("rejected commitment: commit_height=%v, "+
		"invalid_htlc_sig=%x, commit_tx=%x, sig_hash=%x", i.commitHeight,
		i.htlcSig, i.commitTx, i.sigHash[:])
}

// A compile time flag to ensure that InvalidCommitSigError implements the
// error interface.
var _ error = (*InvalidCommitSigError)(nil)

// ReceiveNewCommitment process a signature for a new commitment state sent by
// the remote party. This method should be called in response to the
// remote party initiating a new change, or when the remote party sends a
// signature fully accepting a new state we've initiated. If we are able to
// successfully validate the signature, then the generated commitment is added
// to our local commitment chain. Once we send a revocation for our prior
// state, then this newly added commitment becomes our current accepted channel
// state.
//
//nolint:funlen
func (lc *LightningChannel) ReceiveNewCommitment(commitSigs *CommitSigs) error {
	lc.Lock()
	defer lc.Unlock()

	// Check for empty commit sig. Because of a previously existing bug, it
	// is possible that we receive an empty commit sig from nodes running an
	// older version. This is a relaxation of the spec, but it is still
	// possible to handle it. To not break any channels with those older
	// nodes, we just log the event. This check is also not totally
	// reliable, because it could be that we've sent out a new sig, but the
	// remote hasn't received it yet. We could then falsely assume that they
	// should add our updates to their remote commitment tx.
	if !lc.oweCommitment(false) {
		lc.log.Warnf("empty commit sig message received")
	}

	// Determine the last update on the local log that has been locked in.
	localACKedIndex := lc.remoteCommitChain.tail().ourMessageIndex
	localHtlcIndex := lc.remoteCommitChain.tail().ourHtlcIndex

	// Ensure that this new local update from the remote node respects all
	// the constraints we specified during initial channel setup. If not,
	// then we'll abort the channel as they've violated our constraints.
	//
	// We do not enforce the FeeBuffer here because when we reach this
	// point all updates will have to get locked-in (we already received
	// the UpdateAddHTLC msg from our peer prior to receiving the
	// commit-sig).
	err := lc.validateCommitmentSanity(
		lc.remoteUpdateLog.logIndex, localACKedIndex, false, NoBuffer,
		nil, nil,
	)
	if err != nil {
		return err
	}

	// We're receiving a new commitment which attempts to extend our local
	// commitment chain height by one, so fetch the proper commitment point
	// as this will be needed to derive the keys required to construct the
	// commitment.
	nextHeight := lc.currentHeight + 1
	commitSecret, err := lc.channelState.RevocationProducer.AtIndex(nextHeight)
	if err != nil {
		return err
	}
	commitPoint := input.ComputeCommitmentPoint(commitSecret[:])
	keyRing := DeriveCommitmentKeys(
		commitPoint, true, lc.channelState.ChanType,
		&lc.channelState.LocalChanCfg, &lc.channelState.RemoteChanCfg,
	)

	// With the current commitment point re-calculated, construct the new
	// commitment view which includes all the entries (pending or committed)
	// we know of in the remote node's HTLC log, but only our local changes
	// up to the last change the remote node has ACK'd.
	localCommitmentView, err := lc.fetchCommitmentView(
		false, localACKedIndex, localHtlcIndex,
		lc.remoteUpdateLog.logIndex, lc.remoteUpdateLog.htlcCounter,
		keyRing,
	)
	if err != nil {
		return err
	}

	lc.log.Tracef("extending local chain to height %v, "+
		"local_log=%v, remote_log=%v",
		localCommitmentView.height,
		localACKedIndex, lc.remoteUpdateLog.logIndex)

	lc.log.Tracef("local chain: our_balance=%v, "+
		"their_balance=%v, commit_tx: %v",
		localCommitmentView.ourBalance, localCommitmentView.theirBalance,
		newLogClosure(func() string {
			return spew.Sdump(localCommitmentView.txn)
		}),
	)

	var auxSigBlob fn.Option[tlv.Blob]
	if commitSigs.AuxSigBlob != nil {
		auxSigBlob = fn.Some(commitSigs.AuxSigBlob)
	}

	// As an optimization, we'll generate a series of jobs for the worker
	// pool to verify each of the HTLC signatures presented. Once
	// generated, we'll submit these jobs to the worker pool.
	var leaseExpiry uint32
	if lc.channelState.ChanType.HasLeaseExpiration() {
		leaseExpiry = lc.channelState.ThawHeight
	}
	verifyJobs, auxVerifyJobs, err := genHtlcSigValidationJobs(
		lc.channelState, localCommitmentView, keyRing,
		commitSigs.HtlcSigs, leaseExpiry, lc.leafStore, lc.auxSigner,
		auxSigBlob,
	)
	if err != nil {
		return err
	}

	cancelChan := make(chan struct{})
	verifyResps := lc.sigPool.SubmitVerifyBatch(verifyJobs, cancelChan)

	localCommitTx := localCommitmentView.txn

	// While the HTLC verification jobs are proceeding asynchronously,
	// we'll ensure that the newly constructed commitment state has a valid
	// signature.
	//
	// To do that we'll, construct the sighash of the commitment
	// transaction corresponding to this newly proposed state update.  If
	// this is a taproot channel, then in order to validate the sighash,
	// we'll need to call into the relevant tapscript methods.
	if lc.channelState.ChanType.IsTaproot() {
		localSession := lc.musigSessions.LocalSession

		partialSig, err := commitSigs.PartialSig.UnwrapOrErrV(
			errNoPartialSig,
		)
		if err != nil {
			return err
		}

		// As we want to ensure we never write nonces to disk, we'll
		// use the shachain state to generate a nonce for our next
		// local state. Similar to generateRevocation, we do height + 2
		// (next height + 1) here, as this is for the _next_ local
		// state, and we're about to accept height + 1.
		localCtrNonce := WithLocalCounterNonce(
			nextHeight+1, lc.taprootNonceProducer,
		)
		nextVerificationNonce, err := localSession.VerifyCommitSig(
			localCommitTx, &partialSig, localCtrNonce,
		)
		if err != nil {
			close(cancelChan)

			var sigErr invalidPartialSigError
			if errors.As(err, &sigErr) {
				// If we fail to validate their commitment
				// signature, we'll generate a special error to
				// send over the protocol. We'll include the
				// exact signature and commitment we failed to
				// verify against in order to aide debugging.
				var txBytes bytes.Buffer
				_ = localCommitTx.Serialize(&txBytes)
				return &InvalidPartialCommitSigError{
					invalidPartialSigError: &sigErr,
					InvalidCommitSigError: InvalidCommitSigError{ //nolint:lll
						commitHeight: nextHeight,
						commitTx:     txBytes.Bytes(),
					},
				}
			}

			return err
		}

		// Now that we have the next verification nonce for our local
		// session, we'll refresh it to yield a new session we'll use
		// for the next incoming signature.
		newLocalSession, err := lc.musigSessions.LocalSession.Refresh(
			nextVerificationNonce,
		)
		if err != nil {
			return err
		}
		lc.musigSessions.LocalSession = newLocalSession
	} else {
		multiSigScript := lc.signDesc.WitnessScript
		prevFetcher := txscript.NewCannedPrevOutputFetcher(
			multiSigScript, int64(lc.channelState.Capacity),
		)
		hashCache := txscript.NewTxSigHashes(localCommitTx, prevFetcher)

		sigHash, err := txscript.CalcWitnessSigHash(
			multiSigScript, hashCache, txscript.SigHashAll,
			localCommitTx, 0, int64(lc.channelState.Capacity),
		)
		if err != nil {
			// TODO(roasbeef): fetchview has already mutated the
			// HTLCs...  * need to either roll-back, or make pure
			return err
		}

		verifyKey := lc.channelState.RemoteChanCfg.MultiSigKey.PubKey

		cSig, err := commitSigs.CommitSig.ToSignature()
		if err != nil {
			return err
		}
		if !cSig.Verify(sigHash, verifyKey) {
			close(cancelChan)

			// If we fail to validate their commitment signature,
			// we'll generate a special error to send over the
			// protocol. We'll include the exact signature and
			// commitment we failed to verify against in order to
			// aide debugging.
			var txBytes bytes.Buffer
			_ = localCommitTx.Serialize(&txBytes)

			return &InvalidCommitSigError{
				commitHeight: nextHeight,
				commitSig:    commitSigs.CommitSig.ToSignatureBytes(), //nolint:lll
				sigHash:      sigHash,
				commitTx:     txBytes.Bytes(),
			}
		}
	}

	// With the primary commitment transaction validated, we'll check each
	// of the HTLC validation jobs.
	for i := 0; i < len(verifyJobs); i++ {
		// In the case that a single signature is invalid, we'll exit
		// early and cancel all the outstanding verification jobs.
		htlcErr := <-verifyResps
		if htlcErr != nil {
			close(cancelChan)

			sig, err := lnwire.NewSigFromSignature(
				htlcErr.Sig,
			)
			if err != nil {
				return err
			}
			sigHash, err := htlcErr.SigHash()
			if err != nil {
				return err
			}

			var txBytes bytes.Buffer
			localCommitTx.Serialize(&txBytes)
			return &InvalidHtlcSigError{
				commitHeight: nextHeight,
				htlcSig:      sig.ToSignatureBytes(),
				htlcIndex:    htlcErr.HtlcIndex,
				sigHash:      sigHash,
				commitTx:     txBytes.Bytes(),
			}
		}
	}

	// Now that we know all the normal sigs are valid, we'll also verify
	// the aux jobs, if any exist.
	err = fn.MapOptionZ(lc.auxSigner, func(a AuxSigner) error {
		return a.VerifySecondLevelSigs(
			lc.channelState, localCommitTx, auxVerifyJobs,
		)
	})
	if err != nil {
		return fmt.Errorf("unable to validate aux sigs: %w", err)
	}

	// The signature checks out, so we can now add the new commitment to
	// our local commitment chain. For regular channels, we can just
	// serialize the ECDSA sig. For taproot channels, we'll serialize the
	// partial sig that includes the nonce that was used for signing.
	if lc.channelState.ChanType.IsTaproot() {
		partialSig, err := commitSigs.PartialSig.UnwrapOrErrV(
			errNoPartialSig,
		)
		if err != nil {
			return err
		}

		var sigBytes [lnwire.PartialSigWithNonceLen]byte
		b := bytes.NewBuffer(sigBytes[0:0])
		if err := partialSig.Encode(b); err != nil {
			return err
		}

		localCommitmentView.sig = sigBytes[:]
	} else {
		localCommitmentView.sig = commitSigs.CommitSig.ToSignatureBytes() //nolint:lll
	}

	lc.localCommitChain.addCommitment(localCommitmentView)

	return nil
}

// IsChannelClean returns true if neither side has pending commitments, neither
// side has HTLC's, and all updates are locked in irrevocably. Internally, it
// utilizes the oweCommitment function by calling it for local and remote
// evaluation. We check if we have a pending commitment for our local state
// since this function may be called by sub-systems that are not the link (e.g.
// the rpcserver), and the ReceiveNewCommitment & RevokeCurrentCommitment calls
// are not atomic, even though link processing ensures no updates can happen in
// between.
func (lc *LightningChannel) IsChannelClean() bool {
	lc.RLock()
	defer lc.RUnlock()

	// Check whether we have a pending commitment for our local state.
	if lc.localCommitChain.hasUnackedCommitment() {
		return false
	}

	// Check whether our counterparty has a pending commitment for their
	// state.
	if lc.remoteCommitChain.hasUnackedCommitment() {
		return false
	}

	// We call ActiveHtlcs to ensure there are no HTLCs on either
	// commitment.
	if len(lc.channelState.ActiveHtlcs()) != 0 {
		return false
	}

	// Now check that both local and remote commitments are signing the
	// same updates.
	if lc.oweCommitment(true) {
		return false
	}

	if lc.oweCommitment(false) {
		return false
	}

	// If we reached this point, the channel has no HTLCs and both
	// commitments sign the same updates.
	return true
}

// OweCommitment returns a boolean value reflecting whether we need to send
// out a commitment signature because there are outstanding local updates and/or
// updates in the local commit tx that aren't reflected in the remote commit tx
// yet.
func (lc *LightningChannel) OweCommitment() bool {
	lc.RLock()
	defer lc.RUnlock()

	return lc.oweCommitment(true)
}

// NeedCommitment returns a boolean value reflecting whether we are waiting on
// a commitment signature because there are outstanding remote updates and/or
// updates in the remote commit tx that aren't reflected in the local commit tx
// yet.
func (lc *LightningChannel) NeedCommitment() bool {
	lc.RLock()
	defer lc.RUnlock()

	return lc.oweCommitment(false)
}

// oweCommitment is the internal version of OweCommitment. This function expects
// to be executed with a lock held.
func (lc *LightningChannel) oweCommitment(local bool) bool {
	var (
		remoteUpdatesPending, localUpdatesPending bool

		lastLocalCommit  = lc.localCommitChain.tip()
		lastRemoteCommit = lc.remoteCommitChain.tip()

		perspective string
	)

	if local {
		perspective = "local"

		// There are local updates pending if our local update log is
		// not in sync with our remote commitment tx.
		localUpdatesPending = lc.localUpdateLog.logIndex !=
			lastRemoteCommit.ourMessageIndex

		// There are remote updates pending if their remote commitment
		// tx (our local commitment tx) contains updates that we don't
		// have added to our remote commitment tx yet.
		remoteUpdatesPending = lastLocalCommit.theirMessageIndex !=
			lastRemoteCommit.theirMessageIndex
	} else {
		perspective = "remote"

		// There are local updates pending (local updates from the
		// perspective of the remote party) if the remote party has
		// updates to their remote tx pending for which they haven't
		// signed yet.
		localUpdatesPending = lc.remoteUpdateLog.logIndex !=
			lastLocalCommit.theirMessageIndex

		// There are remote updates pending (remote updates from the
		// perspective of the remote party) if we have updates on our
		// remote commitment tx that they haven't added to theirs yet.
		remoteUpdatesPending = lastRemoteCommit.ourMessageIndex !=
			lastLocalCommit.ourMessageIndex
	}

	// If any of the conditions above is true, we owe a commitment
	// signature.
	oweCommitment := localUpdatesPending || remoteUpdatesPending

	lc.log.Tracef("%v owes commit: %v (local updates: %v, "+
		"remote updates %v)", perspective, oweCommitment,
		localUpdatesPending, remoteUpdatesPending)

	return oweCommitment
}

// PendingLocalUpdateCount returns the number of local updates that still need
// to be applied to the remote commitment tx.
func (lc *LightningChannel) PendingLocalUpdateCount() uint64 {
	lc.RLock()
	defer lc.RUnlock()

	lastRemoteCommit := lc.remoteCommitChain.tip()

	return lc.localUpdateLog.logIndex - lastRemoteCommit.ourMessageIndex
}

// RevokeCurrentCommitment revokes the next lowest unrevoked commitment
// transaction in the local commitment chain. As a result the edge of our
// revocation window is extended by one, and the tail of our local commitment
// chain is advanced by a single commitment. This now lowest unrevoked
// commitment becomes our currently accepted state within the channel. This
// method also returns the set of HTLC's currently active within the commitment
// transaction and the htlcs the were resolved. This return value allows callers
// to act once an HTLC has been locked into our commitment transaction.
func (lc *LightningChannel) RevokeCurrentCommitment() (*lnwire.RevokeAndAck,
	[]channeldb.HTLC, map[uint64]bool, error) {

	lc.Lock()
	defer lc.Unlock()

	revocationMsg, err := lc.generateRevocation(lc.currentHeight)
	if err != nil {
		return nil, nil, nil, err
	}

	lc.log.Tracef("revoking height=%v, now at height=%v",
		lc.localCommitChain.tail().height,
		lc.currentHeight+1)

	// Advance our tail, as we've revoked our previous state.
	lc.localCommitChain.advanceTail()
	lc.currentHeight++

	// Additionally, generate a channel delta for this state transition for
	// persistent storage.
	chainTail := lc.localCommitChain.tail()
	newCommitment, err := chainTail.toDiskCommit(true)
	if err != nil {
		return nil, nil, nil, err
	}

	// Get the unsigned acked remotes updates that are currently in memory.
	// We need them after a restart to sync our remote commitment with what
	// is committed locally.
	unsignedAckedUpdates := lc.getUnsignedAckedUpdates()

	finalHtlcs, err := lc.channelState.UpdateCommitment(
		newCommitment, unsignedAckedUpdates,
	)
	if err != nil {
		return nil, nil, nil, err
	}

	lc.log.Tracef("state transition accepted: "+
		"our_balance=%v, their_balance=%v, unsigned_acked_updates=%v",
		chainTail.ourBalance,
		chainTail.theirBalance,
		len(unsignedAckedUpdates))

	revocationMsg.ChanID = lnwire.NewChanIDFromOutPoint(
		lc.channelState.FundingOutpoint,
	)

	return revocationMsg, newCommitment.Htlcs, finalHtlcs, nil
}

// ReceiveRevocation processes a revocation sent by the remote party for the
// lowest unrevoked commitment within their commitment chain. We receive a
// revocation either during the initial session negotiation wherein revocation
// windows are extended, or in response to a state update that we initiate. If
// successful, then the remote commitment chain is advanced by a single
// commitment, and a log compaction is attempted.
//
// The returned values correspond to:
//  1. The forwarding package corresponding to the remote commitment height
//     that was revoked.
//  2. The PaymentDescriptor of any Add HTLCs that were locked in by this
//     revocation.
//  3. The PaymentDescriptor of any Settle/Fail HTLCs that were locked in by
//     this revocation.
//  4. The set of HTLCs present on the current valid commitment transaction
//     for the remote party.
func (lc *LightningChannel) ReceiveRevocation(revMsg *lnwire.RevokeAndAck) (
	*channeldb.FwdPkg, []*PaymentDescriptor, []*PaymentDescriptor,
	[]channeldb.HTLC, error) {

	lc.Lock()
	defer lc.Unlock()

	// Ensure that the new pre-image can be placed in preimage store.
	store := lc.channelState.RevocationStore
	revocation, err := chainhash.NewHash(revMsg.Revocation[:])
	if err != nil {
		return nil, nil, nil, nil, err
	}
	if err := store.AddNextEntry(revocation); err != nil {
		return nil, nil, nil, nil, err
	}

	// Verify that if we use the commitment point computed based off of the
	// revealed secret to derive a revocation key with our revocation base
	// point, then it matches the current revocation of the remote party.
	currentCommitPoint := lc.channelState.RemoteCurrentRevocation
	derivedCommitPoint := input.ComputeCommitmentPoint(revMsg.Revocation[:])
	if !derivedCommitPoint.IsEqual(currentCommitPoint) {
		return nil, nil, nil, nil, fmt.Errorf("revocation key mismatch")
	}

	// Now that we've verified that the prior commitment has been properly
	// revoked, we'll advance the revocation state we track for the remote
	// party: the new current revocation is what was previously the next
	// revocation, and the new next revocation is set to the key included
	// in the message.
	lc.channelState.RemoteCurrentRevocation = lc.channelState.RemoteNextRevocation
	lc.channelState.RemoteNextRevocation = revMsg.NextRevocationKey

	lc.log.Tracef("remote party accepted state transition, revoked height "+
		"%v, now at %v",
		lc.remoteCommitChain.tail().height,
		lc.remoteCommitChain.tail().height+1)

	// Add one to the remote tail since this will be height *after* we write
	// the revocation to disk, the local height will remain unchanged.
	remoteChainTail := lc.remoteCommitChain.tail().height + 1
	localChainTail := lc.localCommitChain.tail().height

	source := lc.ShortChanID()
	chanID := lnwire.NewChanIDFromOutPoint(lc.channelState.FundingOutpoint)

	// Determine the set of htlcs that can be forwarded as a result of
	// having received the revocation. We will simultaneously construct the
	// log updates and payment descriptors, allowing us to persist the log
	// updates to disk and optimistically buffer the forwarding package in
	// memory.
	var (
		addsToForward        []*PaymentDescriptor
		addUpdates           []channeldb.LogUpdate
		settleFailsToForward []*PaymentDescriptor
		settleFailUpdates    []channeldb.LogUpdate
	)

	var addIndex, settleFailIndex uint16
	for e := lc.remoteUpdateLog.Front(); e != nil; e = e.Next() {
		pd := e.Value.(*PaymentDescriptor)

		// Fee updates are local to this particular channel, and should
		// never be forwarded.
		if pd.EntryType == FeeUpdate {
			continue
		}

		if pd.isForwarded {
			continue
		}

		// For each type of HTLC, we will only consider forwarding it if
		// both of the remote and local heights are non-zero. If either
		// of these values is zero, it has yet to be committed in both
		// the local and remote chains.
		committedAdd := pd.addCommitHeightRemote > 0 &&
			pd.addCommitHeightLocal > 0
		committedRmv := pd.removeCommitHeightRemote > 0 &&
			pd.removeCommitHeightLocal > 0

		// Using the height of the remote and local commitments,
		// preemptively compute whether or not to forward this HTLC for
		// the case in which this in an Add HTLC, or if this is a
		// Settle, Fail, or MalformedFail.
		shouldFwdAdd := remoteChainTail == pd.addCommitHeightRemote &&
			localChainTail >= pd.addCommitHeightLocal
		shouldFwdRmv := remoteChainTail == pd.removeCommitHeightRemote &&
			localChainTail >= pd.removeCommitHeightLocal

		// We'll only forward any new HTLC additions iff, it's "freshly
		// locked in". Meaning that the HTLC was only *just* considered
		// locked-in at this new state. By doing this we ensure that we
		// don't re-forward any already processed HTLC's after a
		// restart.
		switch {
		case pd.EntryType == Add && committedAdd && shouldFwdAdd:
			// Construct a reference specifying the location that
			// this forwarded Add will be written in the forwarding
			// package constructed at this remote height.
			pd.SourceRef = &channeldb.AddRef{
				Height: remoteChainTail,
				Index:  addIndex,
			}
			addIndex++

			pd.isForwarded = true
			addsToForward = append(addsToForward, pd)

		case pd.EntryType != Add && committedRmv && shouldFwdRmv:
			// Construct a reference specifying the location that
			// this forwarded Settle/Fail will be written in the
			// forwarding package constructed at this remote height.
			pd.DestRef = &channeldb.SettleFailRef{
				Source: source,
				Height: remoteChainTail,
				Index:  settleFailIndex,
			}
			settleFailIndex++

			pd.isForwarded = true
			settleFailsToForward = append(settleFailsToForward, pd)

		default:
			continue
		}

		// If we've reached this point, this HTLC will be added to the
		// forwarding package at the height of the remote commitment.
		// All types of HTLCs will record their assigned log index.
		logUpdate := channeldb.LogUpdate{
			LogIndex: pd.LogIndex,
		}

		// Next, we'll map the type of the PaymentDescriptor to one of
		// the four messages that it corresponds to and separate the
		// updates into Adds and Settle/Fail/MalformedFail such that
		// they can be written in the forwarding package. Adds are
		// aggregated separately from the other types of HTLCs.
		switch pd.EntryType {
		case Add:
			htlc := &lnwire.UpdateAddHTLC{
				ChanID:        chanID,
				ID:            pd.HtlcIndex,
				Amount:        pd.Amount,
				Expiry:        pd.Timeout,
				PaymentHash:   pd.RHash,
				BlindingPoint: pd.BlindingPoint,
				CustomRecords: pd.CustomRecords,
			}
			copy(htlc.OnionBlob[:], pd.OnionBlob)

			logUpdate.UpdateMsg = htlc
			addUpdates = append(addUpdates, logUpdate)

		case Settle:
			logUpdate.UpdateMsg = &lnwire.UpdateFulfillHTLC{
				ChanID:          chanID,
				ID:              pd.ParentIndex,
				PaymentPreimage: pd.RPreimage,
			}
			settleFailUpdates = append(settleFailUpdates, logUpdate)

		case Fail:
			logUpdate.UpdateMsg = &lnwire.UpdateFailHTLC{
				ChanID: chanID,
				ID:     pd.ParentIndex,
				Reason: pd.FailReason,
			}
			settleFailUpdates = append(settleFailUpdates, logUpdate)

		case MalformedFail:
			logUpdate.UpdateMsg = &lnwire.UpdateFailMalformedHTLC{
				ChanID:       chanID,
				ID:           pd.ParentIndex,
				ShaOnionBlob: pd.ShaOnionBlob,
				FailureCode:  pd.FailCode,
			}
			settleFailUpdates = append(settleFailUpdates, logUpdate)
		}
	}

	// We use the remote commitment chain's tip as it will soon become the tail
	// once advanceTail is called.
	remoteMessageIndex := lc.remoteCommitChain.tip().ourMessageIndex
	localMessageIndex := lc.localCommitChain.tail().ourMessageIndex

	localPeerUpdates := lc.unsignedLocalUpdates(
		remoteMessageIndex, localMessageIndex, chanID,
	)

	// Now that we have gathered the set of HTLCs to forward, separated by
	// type, construct a forwarding package using the height that the remote
	// commitment chain will be extended after persisting the revocation.
	fwdPkg := channeldb.NewFwdPkg(
		source, remoteChainTail, addUpdates, settleFailUpdates,
	)

	// We will soon be saving the current remote commitment to revocation
	// log bucket, which is `lc.channelState.RemoteCommitment`. After that,
	// the `RemoteCommitment` will be replaced with a newer version found
	// in `CommitDiff`. Thus we need to compute the output indexes here
	// before the change since the indexes are meant for the current,
	// revoked remote commitment.
	ourOutputIndex, theirOutputIndex, err := findOutputIndexesFromRemote(
		revocation, lc.channelState, lc.leafStore,
	)
	if err != nil {
		return nil, nil, nil, nil, err
	}

	// Now that we have a new verification nonce from them, we can refresh
	// our remote musig2 session which allows us to create another state.
	if lc.channelState.ChanType.IsTaproot() {
		localNonce, err := revMsg.LocalNonce.UnwrapOrErrV(errNoNonce)
		if err != nil {
			return nil, nil, nil, nil, err
		}

		session, err := lc.musigSessions.RemoteSession.Refresh(
			&musig2.Nonces{
				PubNonce: localNonce,
			},
		)
		if err != nil {
			return nil, nil, nil, nil, err
		}

		lc.musigSessions.RemoteSession = session
	}

	// At this point, the revocation has been accepted, and we've rotated
	// the current revocation key+hash for the remote party. Therefore we
	// sync now to ensure the revocation producer state is consistent with
	// the current commitment height and also to advance the on-disk
	// commitment chain.
	err = lc.channelState.AdvanceCommitChainTail(
		fwdPkg, localPeerUpdates,
		ourOutputIndex, theirOutputIndex,
	)
	if err != nil {
		return nil, nil, nil, nil, err
	}

	// Since they revoked the current lowest height in their commitment
	// chain, we can advance their chain by a single commitment.
	lc.remoteCommitChain.advanceTail()

	// As we've just completed a new state transition, attempt to see if we
	// can remove any entries from the update log which have been removed
	// from the PoV of both commitment chains.
	compactLogs(
		lc.localUpdateLog, lc.remoteUpdateLog, localChainTail,
		remoteChainTail,
	)

	remoteHTLCs := lc.channelState.RemoteCommitment.Htlcs

	return fwdPkg, addsToForward, settleFailsToForward, remoteHTLCs, nil
}

// LoadFwdPkgs loads any pending log updates from disk and returns the payment
// descriptors to be processed by the link.
func (lc *LightningChannel) LoadFwdPkgs() ([]*channeldb.FwdPkg, error) {
	return lc.channelState.LoadFwdPkgs()
}

// AckAddHtlcs sets a bit in the FwdFilter of a forwarding package belonging to
// this channel, that corresponds to the given AddRef. This method also succeeds
// if no forwarding package is found.
func (lc *LightningChannel) AckAddHtlcs(addRef channeldb.AddRef) error {
	return lc.channelState.AckAddHtlcs(addRef)
}

// AckSettleFails sets a bit in the SettleFailFilter of a forwarding package
// belonging to this channel, that corresponds to the given SettleFailRef. This
// method also succeeds if no forwarding package is found.
func (lc *LightningChannel) AckSettleFails(
	settleFailRefs ...channeldb.SettleFailRef) error {

	return lc.channelState.AckSettleFails(settleFailRefs...)
}

// SetFwdFilter writes the forwarding decision for a given remote commitment
// height.
func (lc *LightningChannel) SetFwdFilter(height uint64,
	fwdFilter *channeldb.PkgFilter) error {

	return lc.channelState.SetFwdFilter(height, fwdFilter)
}

// RemoveFwdPkgs permanently deletes the forwarding package at the given heights.
func (lc *LightningChannel) RemoveFwdPkgs(heights ...uint64) error {
	return lc.channelState.RemoveFwdPkgs(heights...)
}

// NextRevocationKey returns the commitment point for the _next_ commitment
// height. The pubkey returned by this function is required by the remote party
// along with their revocation base to extend our commitment chain with a
// new commitment.
func (lc *LightningChannel) NextRevocationKey() (*btcec.PublicKey, error) {
	lc.RLock()
	defer lc.RUnlock()

	nextHeight := lc.currentHeight + 1
	revocation, err := lc.channelState.RevocationProducer.AtIndex(nextHeight)
	if err != nil {
		return nil, err
	}

	return input.ComputeCommitmentPoint(revocation[:]), nil
}

// InitNextRevocation inserts the passed commitment point as the _next_
// revocation to be used when creating a new commitment state for the remote
// party. This function MUST be called before the channel can accept or propose
// any new states.
func (lc *LightningChannel) InitNextRevocation(revKey *btcec.PublicKey) error {
	lc.Lock()
	defer lc.Unlock()

	return lc.channelState.InsertNextRevocation(revKey)
}

// AddHTLC is a wrapper of the `addHTLC` function which always enforces the
// FeeBuffer on the local balance if being the initiator of the channel. This
// method should be called when preparing to send an outgoing HTLC.
//
// The additional openKey argument corresponds to the incoming CircuitKey of the
// committed circuit for this HTLC. This value should never be nil.
//
// NOTE: It is okay for sourceRef to be nil when unit testing the wallet.
func (lc *LightningChannel) AddHTLC(htlc *lnwire.UpdateAddHTLC,
	openKey *models.CircuitKey) (uint64, error) {

	return lc.addHTLC(htlc, openKey, FeeBuffer)
}

// addHTLC adds an HTLC to the state machine's local update log. It provides
// the ability to enforce a buffer on the local balance when we are the
// initiator of the channel. This is useful when checking the edge cases of a
// channel state e.g. the BOLT 03 test vectors.
//
// The additional openKey argument corresponds to the incoming CircuitKey of the
// committed circuit for this HTLC. This value should never be nil.
//
// NOTE: It is okay for sourceRef to be nil when unit testing the wallet.
func (lc *LightningChannel) addHTLC(htlc *lnwire.UpdateAddHTLC,
	openKey *models.CircuitKey, buffer BufferType) (uint64, error) {

	lc.Lock()
	defer lc.Unlock()

	pd := lc.htlcAddDescriptor(htlc, openKey)

	if err := lc.validateAddHtlc(pd, buffer); err != nil {
		return 0, err
	}

	lc.localUpdateLog.appendHtlc(pd)

	return pd.HtlcIndex, nil
}

// GetDustSum takes in a boolean that determines which commitment to evaluate
// the dust sum on. The return value is the sum of dust on the desired
// commitment tx.
//
// NOTE: This over-estimates the dust exposure.
func (lc *LightningChannel) GetDustSum(remote bool) lnwire.MilliSatoshi {
	lc.RLock()
	defer lc.RUnlock()

	var dustSum lnwire.MilliSatoshi

	dustLimit := lc.channelState.LocalChanCfg.DustLimit
	commit := lc.channelState.LocalCommitment
	if remote {
		// Calculate dust sum on the remote's commitment.
		dustLimit = lc.channelState.RemoteChanCfg.DustLimit
		commit = lc.channelState.RemoteCommitment
	}

	chanType := lc.channelState.ChanType
	feeRate := chainfee.SatPerKWeight(commit.FeePerKw)

	// Grab all of our HTLCs and evaluate against the dust limit.
	for e := lc.localUpdateLog.Front(); e != nil; e = e.Next() {
		pd := e.Value.(*PaymentDescriptor)
		if pd.EntryType != Add {
			continue
		}

		amt := pd.Amount.ToSatoshis()

		// If the satoshi amount is under the dust limit, add the msat
		// amount to the dust sum.
		if HtlcIsDust(
			chanType, false, !remote, feeRate, amt, dustLimit,
		) {

			dustSum += pd.Amount
		}
	}

	// Grab all of their HTLCs and evaluate against the dust limit.
	for e := lc.remoteUpdateLog.Front(); e != nil; e = e.Next() {
		pd := e.Value.(*PaymentDescriptor)
		if pd.EntryType != Add {
			continue
		}

		amt := pd.Amount.ToSatoshis()

		// If the satoshi amount is under the dust limit, add the msat
		// amount to the dust sum.
		if HtlcIsDust(
			chanType, true, !remote, feeRate, amt, dustLimit,
		) {

			dustSum += pd.Amount
		}
	}

	return dustSum
}

// MayAddOutgoingHtlc validates whether we can add an outgoing htlc to this
// channel. We don't have a circuit for this htlc, because we just want to test
// that we have slots for a potential htlc so we use a "mock" htlc to validate
// a potential commitment state with one more outgoing htlc. If a zero htlc
// amount is provided, we'll attempt to add the smallest possible htlc to the
// channel (either the minimum htlc, or 1 sat).
func (lc *LightningChannel) MayAddOutgoingHtlc(amt lnwire.MilliSatoshi) error {
	lc.Lock()
	defer lc.Unlock()

	var mockHtlcAmt lnwire.MilliSatoshi
	switch {
	// If the caller specifically set an amount, we use it.
	case amt != 0:
		mockHtlcAmt = amt

	// In absence of a specific amount, we want to use minimum htlc value
	// for the channel. However certain implementations may set this value
	// to zero, so we only use this value if it is non-zero.
	case lc.channelState.LocalChanCfg.MinHTLC != 0:
		mockHtlcAmt = lc.channelState.LocalChanCfg.MinHTLC

	// As a last resort, we just add a non-zero amount.
	default:
		mockHtlcAmt++
	}

	// Create a "mock" outgoing htlc, using the smallest amount we can add
	// to the commitment so that we validate commitment slots rather than
	// available balance, since our actual htlc amount is unknown at this
	// stage.
	pd := lc.htlcAddDescriptor(
		&lnwire.UpdateAddHTLC{
			Amount: mockHtlcAmt,
		}, &models.CircuitKey{},
	)

	// Enforce the FeeBuffer because we are evaluating whether we can add
	// another htlc to the channel state.
	if err := lc.validateAddHtlc(pd, FeeBuffer); err != nil {
		lc.log.Debugf("May add outgoing htlc rejected: %v", err)
		return err
	}

	return nil
}

// htlcAddDescriptor returns a payment descriptor for the htlc and open key
// provided to add to our local update log.
func (lc *LightningChannel) htlcAddDescriptor(htlc *lnwire.UpdateAddHTLC,
	openKey *models.CircuitKey) *PaymentDescriptor {

	pd := &PaymentDescriptor{
		EntryType:      Add,
		RHash:          PaymentHash(htlc.PaymentHash),
		Timeout:        htlc.Expiry,
		Amount:         htlc.Amount,
		LogIndex:       lc.localUpdateLog.logIndex,
		HtlcIndex:      lc.localUpdateLog.htlcCounter,
		OnionBlob:      htlc.OnionBlob[:],
		OpenCircuitKey: openKey,
		BlindingPoint:  htlc.BlindingPoint,
		CustomRecords:  htlc.CustomRecords,
	}

	return pd
}

// validateAddHtlc validates the addition of an outgoing htlc to our local and
// remote commitments.
func (lc *LightningChannel) validateAddHtlc(pd *PaymentDescriptor,
	buffer BufferType) error {
	// Make sure adding this HTLC won't violate any of the constraints we
	// must keep on the commitment transactions.
	remoteACKedIndex := lc.localCommitChain.tail().theirMessageIndex

	// First we'll check whether this HTLC can be added to the remote
	// commitment transaction without violation any of the constraints.
	err := lc.validateCommitmentSanity(
		remoteACKedIndex, lc.localUpdateLog.logIndex, true,
		buffer, pd, nil,
	)
	if err != nil {
		return err
	}

	// We must also check whether it can be added to our own commitment
	// transaction, or the remote node will refuse to sign. This is not
	// totally bullet proof, as the remote might be adding updates
	// concurrently, but if we fail this check there is for sure not
	// possible for us to add the HTLC.
	err = lc.validateCommitmentSanity(
		lc.remoteUpdateLog.logIndex, lc.localUpdateLog.logIndex,
		false, buffer, pd, nil,
	)
	if err != nil {
		return err
	}

	return nil
}

// ReceiveHTLC adds an HTLC to the state machine's remote update log. This
// method should be called in response to receiving a new HTLC from the remote
// party.
func (lc *LightningChannel) ReceiveHTLC(htlc *lnwire.UpdateAddHTLC) (uint64,
	error) {

	lc.Lock()
	defer lc.Unlock()

	if htlc.ID != lc.remoteUpdateLog.htlcCounter {
		return 0, fmt.Errorf("ID %d on HTLC add does not match "+
			"expected next ID %d", htlc.ID,
			lc.remoteUpdateLog.htlcCounter)
	}

	pd := &PaymentDescriptor{
		EntryType:     Add,
		RHash:         PaymentHash(htlc.PaymentHash),
		Timeout:       htlc.Expiry,
		Amount:        htlc.Amount,
		LogIndex:      lc.remoteUpdateLog.logIndex,
		HtlcIndex:     lc.remoteUpdateLog.htlcCounter,
		OnionBlob:     htlc.OnionBlob[:],
		BlindingPoint: htlc.BlindingPoint,
		CustomRecords: htlc.CustomRecords,
	}

	localACKedIndex := lc.remoteCommitChain.tail().ourMessageIndex

	// Clamp down on the number of HTLC's we can receive by checking the
	// commitment sanity.
	// We do not enforce the FeeBuffer here because one of the reasons it
	// was introduced is to protect against asynchronous sending of htlcs so
	// we use it here. The current lightning protocol does not allow to
	// reject ADDs already sent by the peer.
	err := lc.validateCommitmentSanity(
		lc.remoteUpdateLog.logIndex, localACKedIndex, false, NoBuffer,
		nil, pd,
	)
	if err != nil {
		return 0, err
	}

	lc.remoteUpdateLog.appendHtlc(pd)

	return pd.HtlcIndex, nil
}

// SettleHTLC attempts to settle an existing outstanding received HTLC. The
// remote log index of the HTLC settled is returned in order to facilitate
// creating the corresponding wire message. In the case the supplied preimage
// is invalid, an error is returned.
//
// The additional arguments correspond to:
//
//   - sourceRef: specifies the location of the Add HTLC within a forwarding
//     package that this HTLC is settling. Every Settle fails exactly one Add,
//     so this should never be empty in practice.
//
//   - destRef: specifies the location of the Settle HTLC within another
//     channel's forwarding package. This value can be nil if the corresponding
//     Add HTLC was never locked into an outgoing commitment txn, or this
//     HTLC does not originate as a response from the peer on the outgoing
//     link, e.g. on-chain resolutions.
//
//   - closeKey: identifies the circuit that should be deleted after this Settle
//     HTLC is included in a commitment txn. This value should only be nil if
//     the HTLC was settled locally before committing a circuit to the circuit
//     map.
//
// NOTE: It is okay for sourceRef, destRef, and closeKey to be nil when unit
// testing the wallet.
func (lc *LightningChannel) SettleHTLC(preimage [32]byte,
	htlcIndex uint64, sourceRef *channeldb.AddRef,
	destRef *channeldb.SettleFailRef, closeKey *models.CircuitKey) error {

	lc.Lock()
	defer lc.Unlock()

	htlc := lc.remoteUpdateLog.lookupHtlc(htlcIndex)
	if htlc == nil {
		return ErrUnknownHtlcIndex{lc.ShortChanID(), htlcIndex}
	}

	// Now that we know the HTLC exists, before checking to see if the
	// preimage matches, we'll ensure that we haven't already attempted to
	// modify the HTLC.
	if lc.remoteUpdateLog.htlcHasModification(htlcIndex) {
		return ErrHtlcIndexAlreadySettled(htlcIndex)
	}

	if htlc.RHash != sha256.Sum256(preimage[:]) {
		return ErrInvalidSettlePreimage{preimage[:], htlc.RHash[:]}
	}

	pd := &PaymentDescriptor{
		Amount:           htlc.Amount,
		RPreimage:        preimage,
		LogIndex:         lc.localUpdateLog.logIndex,
		ParentIndex:      htlcIndex,
		EntryType:        Settle,
		SourceRef:        sourceRef,
		DestRef:          destRef,
		ClosedCircuitKey: closeKey,
	}

	lc.localUpdateLog.appendUpdate(pd)

	// With the settle added to our local log, we'll now mark the HTLC as
	// modified to prevent ourselves from accidentally attempting a
	// duplicate settle.
	lc.remoteUpdateLog.markHtlcModified(htlcIndex)

	return nil
}

// ReceiveHTLCSettle attempts to settle an existing outgoing HTLC indexed by an
// index into the local log. If the specified index doesn't exist within the
// log, and error is returned. Similarly if the preimage is invalid w.r.t to
// the referenced of then a distinct error is returned.
func (lc *LightningChannel) ReceiveHTLCSettle(preimage [32]byte, htlcIndex uint64) error {
	lc.Lock()
	defer lc.Unlock()

	htlc := lc.localUpdateLog.lookupHtlc(htlcIndex)
	if htlc == nil {
		return ErrUnknownHtlcIndex{lc.ShortChanID(), htlcIndex}
	}

	// Now that we know the HTLC exists, before checking to see if the
	// preimage matches, we'll ensure that they haven't already attempted
	// to modify the HTLC.
	if lc.localUpdateLog.htlcHasModification(htlcIndex) {
		return ErrHtlcIndexAlreadySettled(htlcIndex)
	}

	if htlc.RHash != sha256.Sum256(preimage[:]) {
		return ErrInvalidSettlePreimage{preimage[:], htlc.RHash[:]}
	}

	pd := &PaymentDescriptor{
		Amount:      htlc.Amount,
		RPreimage:   preimage,
		ParentIndex: htlc.HtlcIndex,
		RHash:       htlc.RHash,
		LogIndex:    lc.remoteUpdateLog.logIndex,
		EntryType:   Settle,
	}

	lc.remoteUpdateLog.appendUpdate(pd)

	// With the settle added to the remote log, we'll now mark the HTLC as
	// modified to prevent the remote party from accidentally attempting a
	// duplicate settle.
	lc.localUpdateLog.markHtlcModified(htlcIndex)

	return nil
}

// FailHTLC attempts to fail a targeted HTLC by its payment hash, inserting an
// entry which will remove the target log entry within the next commitment
// update. This method is intended to be called in order to cancel in
// _incoming_ HTLC.
//
// The additional arguments correspond to:
//
//   - sourceRef: specifies the location of the Add HTLC within a forwarding
//     package that this HTLC is failing. Every Fail fails exactly one Add, so
//     this should never be empty in practice.
//
//   - destRef: specifies the location of the Fail HTLC within another channel's
//     forwarding package. This value can be nil if the corresponding Add HTLC
//     was never locked into an outgoing commitment txn, or this HTLC does not
//     originate as a response from the peer on the outgoing link, e.g.
//     on-chain resolutions.
//
//   - closeKey: identifies the circuit that should be deleted after this Fail
//     HTLC is included in a commitment txn. This value should only be nil if
//     the HTLC was failed locally before committing a circuit to the circuit
//     map.
//
// NOTE: It is okay for sourceRef, destRef, and closeKey to be nil when unit
// testing the wallet.
func (lc *LightningChannel) FailHTLC(htlcIndex uint64, reason []byte,
	sourceRef *channeldb.AddRef, destRef *channeldb.SettleFailRef,
	closeKey *models.CircuitKey) error {

	lc.Lock()
	defer lc.Unlock()

	htlc := lc.remoteUpdateLog.lookupHtlc(htlcIndex)
	if htlc == nil {
		return ErrUnknownHtlcIndex{lc.ShortChanID(), htlcIndex}
	}

	// Now that we know the HTLC exists, we'll ensure that we haven't
	// already attempted to fail the HTLC.
	if lc.remoteUpdateLog.htlcHasModification(htlcIndex) {
		return ErrHtlcIndexAlreadyFailed(htlcIndex)
	}

	pd := &PaymentDescriptor{
		Amount:           htlc.Amount,
		RHash:            htlc.RHash,
		ParentIndex:      htlcIndex,
		LogIndex:         lc.localUpdateLog.logIndex,
		EntryType:        Fail,
		FailReason:       reason,
		SourceRef:        sourceRef,
		DestRef:          destRef,
		ClosedCircuitKey: closeKey,
	}

	lc.localUpdateLog.appendUpdate(pd)

	// With the fail added to the remote log, we'll now mark the HTLC as
	// modified to prevent ourselves from accidentally attempting a
	// duplicate fail.
	lc.remoteUpdateLog.markHtlcModified(htlcIndex)

	return nil
}

// MalformedFailHTLC attempts to fail a targeted HTLC by its payment hash,
// inserting an entry which will remove the target log entry within the next
// commitment update. This method is intended to be called in order to cancel
// in _incoming_ HTLC.
//
// The additional sourceRef specifies the location of the Add HTLC within a
// forwarding package that this HTLC is failing. This value should never be
// empty.
//
// NOTE: It is okay for sourceRef to be nil when unit testing the wallet.
func (lc *LightningChannel) MalformedFailHTLC(htlcIndex uint64,
	failCode lnwire.FailCode, shaOnionBlob [sha256.Size]byte,
	sourceRef *channeldb.AddRef) error {

	lc.Lock()
	defer lc.Unlock()

	htlc := lc.remoteUpdateLog.lookupHtlc(htlcIndex)
	if htlc == nil {
		return ErrUnknownHtlcIndex{lc.ShortChanID(), htlcIndex}
	}

	// Now that we know the HTLC exists, we'll ensure that we haven't
	// already attempted to fail the HTLC.
	if lc.remoteUpdateLog.htlcHasModification(htlcIndex) {
		return ErrHtlcIndexAlreadyFailed(htlcIndex)
	}

	pd := &PaymentDescriptor{
		Amount:       htlc.Amount,
		RHash:        htlc.RHash,
		ParentIndex:  htlcIndex,
		LogIndex:     lc.localUpdateLog.logIndex,
		EntryType:    MalformedFail,
		FailCode:     failCode,
		ShaOnionBlob: shaOnionBlob,
		SourceRef:    sourceRef,
	}

	lc.localUpdateLog.appendUpdate(pd)

	// With the fail added to the remote log, we'll now mark the HTLC as
	// modified to prevent ourselves from accidentally attempting a
	// duplicate fail.
	lc.remoteUpdateLog.markHtlcModified(htlcIndex)

	return nil
}

// ReceiveFailHTLC attempts to cancel a targeted HTLC by its log index,
// inserting an entry which will remove the target log entry within the next
// commitment update. This method should be called in response to the upstream
// party cancelling an outgoing HTLC.
func (lc *LightningChannel) ReceiveFailHTLC(htlcIndex uint64, reason []byte,
) error {

	lc.Lock()
	defer lc.Unlock()

	htlc := lc.localUpdateLog.lookupHtlc(htlcIndex)
	if htlc == nil {
		return ErrUnknownHtlcIndex{lc.ShortChanID(), htlcIndex}
	}

	// Now that we know the HTLC exists, we'll ensure that they haven't
	// already attempted to fail the HTLC.
	if lc.localUpdateLog.htlcHasModification(htlcIndex) {
		return ErrHtlcIndexAlreadyFailed(htlcIndex)
	}

	pd := &PaymentDescriptor{
		Amount:      htlc.Amount,
		RHash:       htlc.RHash,
		ParentIndex: htlc.HtlcIndex,
		LogIndex:    lc.remoteUpdateLog.logIndex,
		EntryType:   Fail,
		FailReason:  reason,
	}

	lc.remoteUpdateLog.appendUpdate(pd)

	// With the fail added to the remote log, we'll now mark the HTLC as
	// modified to prevent ourselves from accidentally attempting a
	// duplicate fail.
	lc.localUpdateLog.markHtlcModified(htlcIndex)

	return nil
}

// ChannelPoint returns the outpoint of the original funding transaction which
// created this active channel. This outpoint is used throughout various
// subsystems to uniquely identify an open channel.
func (lc *LightningChannel) ChannelPoint() wire.OutPoint {
	return lc.channelState.FundingOutpoint
}

// ShortChanID returns the short channel ID for the channel. The short channel
// ID encodes the exact location in the main chain that the original
// funding output can be found.
func (lc *LightningChannel) ShortChanID() lnwire.ShortChannelID {
	return lc.channelState.ShortChanID()
}

// LocalUpfrontShutdownScript returns the local upfront shutdown script for the
// channel. If it was not set, an empty byte array is returned.
func (lc *LightningChannel) LocalUpfrontShutdownScript() lnwire.DeliveryAddress {
	return lc.channelState.LocalShutdownScript
}

// RemoteUpfrontShutdownScript returns the remote upfront shutdown script for the
// channel. If it was not set, an empty byte array is returned.
func (lc *LightningChannel) RemoteUpfrontShutdownScript() lnwire.DeliveryAddress {
	return lc.channelState.RemoteShutdownScript
}

// AbsoluteThawHeight determines a frozen channel's absolute thaw height. If
// the channel is not frozen, then 0 is returned.
//
// An error is returned if the channel is pending, or is an unconfirmed zero
// conf channel.
func (lc *LightningChannel) AbsoluteThawHeight() (uint32, error) {
	return lc.channelState.AbsoluteThawHeight()
}

// getSignedCommitTx function take the latest commitment transaction and
// populate it with witness data.
func (lc *LightningChannel) getSignedCommitTx() (*wire.MsgTx, error) {
	// Fetch the current commitment transaction, along with their signature
	// for the transaction.
	localCommit := lc.channelState.LocalCommitment
	commitTx := localCommit.CommitTx.Copy()

	ourKey := lc.channelState.LocalChanCfg.MultiSigKey
	theirKey := lc.channelState.RemoteChanCfg.MultiSigKey

	var witness wire.TxWitness
	switch {
	// If this is a taproot channel, then we'll need to re-derive the nonce
	// we need to generate a new signature
	case lc.channelState.ChanType.IsTaproot():
		// First, we'll need to re-derive the local nonce we sent to
		// the remote party to create this musig session. We pass in
		// the same height here as we're generating the nonce needed
		// for the _current_ state.
		localNonce, err := channeldb.NewMusigVerificationNonce(
			ourKey.PubKey, lc.currentHeight,
			lc.taprootNonceProducer,
		)
		if err != nil {
			return nil, fmt.Errorf("unable to re-derive "+
				"verification nonce: %w", err)
		}

		tapscriptTweak := fn.MapOption(TapscriptRootToTweak)(
			lc.channelState.TapscriptRoot,
		)

		// Now that we have the local nonce, we'll re-create the musig
		// session we had for this height.
		musigSession := NewPartialMusigSession(
			*localNonce, ourKey, theirKey, lc.Signer,
			&lc.fundingOutput, LocalMusigCommit, tapscriptTweak,
		)

		var remoteSig lnwire.PartialSigWithNonce
		err = remoteSig.Decode(
			bytes.NewReader(localCommit.CommitSig),
		)
		if err != nil {
			return nil, fmt.Errorf("unable to decode remote "+
				"partial sig: %w", err)
		}

		// Next, we'll manually finalize the session with the signing
		// nonce we got from the remote party which is embedded in the
		// signature we have.
		err = musigSession.FinalizeSession(musig2.Nonces{
			PubNonce: remoteSig.Nonce,
		})
		if err != nil {
			return nil, fmt.Errorf("unable to finalize musig "+
				"session: %w", err)
		}

		// Now that the session has been finalized, we can generate our
		// half of the signature for the state. We don't capture the
		// sig as it's stored within the session.
		if _, err := musigSession.SignCommit(commitTx); err != nil {
			return nil, fmt.Errorf("unable to sign musig2 "+
				"commitment: %w", err)
		}

		// The final step is now to combine this signature we generated
		// above, with the remote party's signature. We only need to
		// pass the remote sig, as the local sig was already cached in
		// the session.
		var partialSig MusigPartialSig
		partialSig.FromWireSig(&remoteSig)
		finalSig, err := musigSession.CombineSigs(partialSig.sig)
		if err != nil {
			return nil, fmt.Errorf("unable to combine musig "+
				"partial sigs: %w", err)
		}

		// The witness is the single keyspend schnorr sig.
		witness = wire.TxWitness{
			finalSig.Serialize(),
		}

	// Otherwise, the final witness we generate will be a normal p2wsh
	// multi-sig spend.
	default:
		theirSig, err := ecdsa.ParseDERSignature(localCommit.CommitSig)
		if err != nil {
			return nil, err
		}

		// With this, we then generate the full witness so the caller
		// can broadcast a fully signed transaction.
		lc.signDesc.SigHashes = input.NewTxSigHashesV0Only(commitTx)
		ourSig, err := lc.Signer.SignOutputRaw(commitTx, lc.signDesc)
		if err != nil {
			return nil, err
		}

		// With the final signature generated, create the witness stack
		// required to spend from the multi-sig output.
		witness = input.SpendMultiSig(
			lc.signDesc.WitnessScript,
			ourKey.PubKey.SerializeCompressed(), ourSig,
			theirKey.PubKey.SerializeCompressed(), theirSig,
		)
	}

	commitTx.TxIn[0].Witness = witness

	return commitTx, nil
}

// CommitOutputResolution carries the necessary information required to allow
// us to sweep our commitment output in the case that either party goes to
// chain.
type CommitOutputResolution struct {
	// SelfOutPoint is the full outpoint that points to out pay-to-self
	// output within the closing commitment transaction.
	SelfOutPoint wire.OutPoint

	// SelfOutputSignDesc is a fully populated sign descriptor capable of
	// generating a valid signature to sweep the output paying to us.
	SelfOutputSignDesc input.SignDescriptor

	// MaturityDelay is the relative time-lock, in blocks for all outputs
	// that pay to the local party within the broadcast commitment
	// transaction.
	MaturityDelay uint32
}

// UnilateralCloseSummary describes the details of a detected unilateral
// channel closure. This includes the information about with which
// transactions, and block the channel was unilaterally closed, as well as
// summarization details concerning the _state_ of the channel at the point of
// channel closure. Additionally, if we had a commitment output above dust on
// the remote party's commitment transaction, the necessary a SignDescriptor
// with the material necessary to seep the output are returned. Finally, if we
// had any outgoing HTLC's within the commitment transaction, then an
// OutgoingHtlcResolution for each output will included.
type UnilateralCloseSummary struct {
	// SpendDetail is a struct that describes how and when the funding
	// output was spent.
	*chainntnfs.SpendDetail

	// ChannelCloseSummary is a struct describing the final state of the
	// channel and in which state is was closed.
	channeldb.ChannelCloseSummary

	// CommitResolution contains all the data required to sweep the output
	// to ourselves. If this is our commitment transaction, then we'll need
	// to wait a time delay before we can sweep the output.
	//
	// NOTE: If our commitment delivery output is below the dust limit,
	// then this will be nil.
	CommitResolution *CommitOutputResolution

	// HtlcResolutions contains a fully populated HtlcResolutions struct
	// which contains all the data required to sweep any outgoing HTLC's,
	// and also any incoming HTLC's that we know the pre-image to.
	HtlcResolutions *HtlcResolutions

	// RemoteCommit is the exact commitment state that the remote party
	// broadcast.
	RemoteCommit channeldb.ChannelCommitment

	// AnchorResolution contains the data required to sweep our anchor
	// output. If the channel type doesn't include anchors, the value of
	// this field will be nil.
	AnchorResolution *AnchorResolution
}

// NewUnilateralCloseSummary creates a new summary that provides the caller
// with all the information required to claim all funds on chain in the event
// that the remote party broadcasts their commitment. The commitPoint argument
// should be set to the per_commitment_point corresponding to the spending
// commitment.
//
// NOTE: The remoteCommit argument should be set to the stored commitment for
// this particular state. If we don't have the commitment stored (should only
// happen in case we have lost state) it should be set to an empty struct, in
// which case we will attempt to sweep the non-HTLC output using the passed
// commitPoint.
func NewUnilateralCloseSummary(chanState *channeldb.OpenChannel,
	signer input.Signer, commitSpend *chainntnfs.SpendDetail,
	remoteCommit channeldb.ChannelCommitment, commitPoint *btcec.PublicKey,
	leafStore fn.Option[AuxLeafStore]) (*UnilateralCloseSummary, error) {

	// First, we'll generate the commitment point and the revocation point
	// so we can re-construct the HTLC state and also our payment key.
	isOurCommit := false
	keyRing := DeriveCommitmentKeys(
		commitPoint, isOurCommit, chanState.ChanType,
		&chanState.LocalChanCfg, &chanState.RemoteChanCfg,
	)

	auxLeaves, err := AuxLeavesFromCommit(
		chanState, remoteCommit, leafStore, *keyRing,
	)
	if err != nil {
		return nil, fmt.Errorf("unable to fetch aux leaves: %w", err)
	}

	// Next, we'll obtain HTLC resolutions for all the outgoing HTLC's we
	// had on their commitment transaction.
	var leaseExpiry uint32
	if chanState.ChanType.HasLeaseExpiration() {
		leaseExpiry = chanState.ThawHeight
	}
	isRemoteInitiator := !chanState.IsInitiator
	htlcResolutions, err := extractHtlcResolutions(
		chainfee.SatPerKWeight(remoteCommit.FeePerKw), isOurCommit,
		signer, remoteCommit.Htlcs, keyRing, &chanState.LocalChanCfg,
		&chanState.RemoteChanCfg, commitSpend.SpendingTx,
		chanState.ChanType, isRemoteInitiator, leaseExpiry, auxLeaves,
	)
	if err != nil {
		return nil, fmt.Errorf("unable to create htlc "+
			"resolutions: %v", err)
	}

	commitTxBroadcast := commitSpend.SpendingTx

	// Before we can generate the proper sign descriptor, we'll need to
	// locate the output index of our non-delayed output on the commitment
	// transaction.
	//
	// TODO(roasbeef): helper func to hide flatten
	remoteAuxLeaf := fn.MapOption(func(l CommitAuxLeaves) input.AuxTapLeaf {
		return l.RemoteAuxLeaf
	})(auxLeaves)
	selfScript, maturityDelay, err := CommitScriptToRemote(
		chanState.ChanType, isRemoteInitiator, keyRing.ToRemoteKey,
		leaseExpiry, fn.FlattenOption(remoteAuxLeaf),
	)
	if err != nil {
		return nil, fmt.Errorf("unable to create self commit "+
			"script: %v", err)
	}

	var (
		selfPoint    *wire.OutPoint
		localBalance int64
	)

	for outputIndex, txOut := range commitTxBroadcast.TxOut {
		if bytes.Equal(txOut.PkScript, selfScript.PkScript()) {
			selfPoint = &wire.OutPoint{
				Hash:  *commitSpend.SpenderTxHash,
				Index: uint32(outputIndex),
			}
			localBalance = txOut.Value
			break
		}
	}

	// With the HTLC's taken care of, we'll generate the sign descriptor
	// necessary to sweep our commitment output, but only if we had a
	// non-trimmed balance.
	var commitResolution *CommitOutputResolution
	if selfPoint != nil {
		localPayBase := chanState.LocalChanCfg.PaymentBasePoint

		// As the remote party has force closed, we just need the
		// success witness script.
		witnessScript, err := selfScript.WitnessScriptForPath(
			input.ScriptPathSuccess,
		)
		if err != nil {
			return nil, err
		}

		commitResolution = &CommitOutputResolution{
			SelfOutPoint: *selfPoint,
			SelfOutputSignDesc: input.SignDescriptor{
				KeyDesc:       localPayBase,
				SingleTweak:   keyRing.LocalCommitKeyTweak,
				WitnessScript: witnessScript,
				Output: &wire.TxOut{
					Value:    localBalance,
					PkScript: selfScript.PkScript(),
				},
				HashType: sweepSigHash(chanState.ChanType),
			},
			MaturityDelay: maturityDelay,
		}

		// For taproot channels, we'll need to set some additional
		// fields to ensure the output can be swept.
		//
		//nolint:lll
		if scriptTree, ok := selfScript.(input.TapscriptDescriptor); ok {
			commitResolution.SelfOutputSignDesc.SignMethod =
				input.TaprootScriptSpendSignMethod

			ctrlBlock, err := scriptTree.CtrlBlockForPath(
				input.ScriptPathSuccess,
			)
			if err != nil {
				return nil, err
			}
			//nolint:lll
			commitResolution.SelfOutputSignDesc.ControlBlock, err = ctrlBlock.ToBytes()
			if err != nil {
				return nil, err
			}
		}
	}

	closeSummary := channeldb.ChannelCloseSummary{
		ChanPoint:               chanState.FundingOutpoint,
		ChainHash:               chanState.ChainHash,
		ClosingTXID:             *commitSpend.SpenderTxHash,
		CloseHeight:             uint32(commitSpend.SpendingHeight),
		RemotePub:               chanState.IdentityPub,
		Capacity:                chanState.Capacity,
		SettledBalance:          btcutil.Amount(localBalance),
		CloseType:               channeldb.RemoteForceClose,
		IsPending:               true,
		RemoteCurrentRevocation: chanState.RemoteCurrentRevocation,
		RemoteNextRevocation:    chanState.RemoteNextRevocation,
		ShortChanID:             chanState.ShortChanID(),
		LocalChanConfig:         chanState.LocalChanCfg,
	}

	// Attempt to add a channel sync message to the close summary.
	chanSync, err := chanState.ChanSyncMsg()
	if err != nil {
		walletLog.Errorf("ChannelPoint(%v): unable to create channel sync "+
			"message: %v", chanState.FundingOutpoint, err)
	} else {
		closeSummary.LastChanSyncMsg = chanSync
	}

	anchorResolution, err := NewAnchorResolution(
		chanState, commitTxBroadcast, keyRing, false,
	)
	if err != nil {
		return nil, err
	}

	return &UnilateralCloseSummary{
		SpendDetail:         commitSpend,
		ChannelCloseSummary: closeSummary,
		CommitResolution:    commitResolution,
		HtlcResolutions:     htlcResolutions,
		RemoteCommit:        remoteCommit,
		AnchorResolution:    anchorResolution,
	}, nil
}

// IncomingHtlcResolution houses the information required to sweep any incoming
// HTLC's that we know the preimage to. We'll need to sweep an HTLC manually
// using this struct if we need to go on-chain for any reason, or if we detect
// that the remote party broadcasts their commitment transaction.
type IncomingHtlcResolution struct {
	// Preimage is the preimage that will be used to satisfy the contract of
	// the HTLC.
	//
	// NOTE: This field will only be populated in the incoming contest
	// resolver.
	Preimage [32]byte

	// SignedSuccessTx is the fully signed HTLC success transaction. This
	// transaction (if non-nil) can be broadcast immediately. After a csv
	// delay (included below), then the output created by this transactions
	// can be swept on-chain.
	//
	// NOTE: If this field is nil, then this indicates that we don't need
	// to go to the second level to claim this HTLC. Instead, it can be
	// claimed directly from the outpoint listed below.
	SignedSuccessTx *wire.MsgTx

	// SignDetails is non-nil if SignedSuccessTx is non-nil, and the
	// channel is of the anchor type. As the above HTLC transaction will be
	// signed by the channel peer using SINGLE|ANYONECANPAY for such
	// channels, we can use the sign details to add the input-output pair
	// of the HTLC transaction to another transaction, thereby aggregating
	// multiple HTLC transactions together, and adding fees as needed.
	SignDetails *input.SignDetails

	// CsvDelay is the relative time lock (expressed in blocks) that must
	// pass after the SignedSuccessTx is confirmed in the chain before the
	// output can be swept.
	//
	// NOTE: If SignedTimeoutTx is nil, then this field denotes the CSV
	// delay needed to spend from the commitment transaction.
	CsvDelay uint32

	// ClaimOutpoint is the final outpoint that needs to be spent in order
	// to fully sweep the HTLC. The SignDescriptor below should be used to
	// spend this outpoint. In the case of a second-level HTLC (non-nil
	// SignedTimeoutTx), then we'll be spending a new transaction.
	// Otherwise, it'll be an output in the commitment transaction.
	ClaimOutpoint wire.OutPoint

	// SweepSignDesc is a sign descriptor that has been populated with the
	// necessary items required to spend the sole output of the above
	// transaction.
	SweepSignDesc input.SignDescriptor
}

// OutgoingHtlcResolution houses the information necessary to sweep any
// outgoing HTLC's after their contract has expired. This struct will be needed
// in one of two cases: the local party force closes the commitment transaction
// or the remote party unilaterally closes with their version of the commitment
// transaction.
type OutgoingHtlcResolution struct {
	// Expiry the absolute timeout of the HTLC. This value is expressed in
	// block height, meaning after this height the HLTC can be swept.
	Expiry uint32

	// SignedTimeoutTx is the fully signed HTLC timeout transaction. This
	// must be broadcast immediately after timeout has passed. Once this
	// has been confirmed, the HTLC output will transition into the
	// delay+claim state.
	//
	// NOTE: If this field is nil, then this indicates that we don't need
	// to go to the second level to claim this HTLC. Instead, it can be
	// claimed directly from the outpoint listed below.
	SignedTimeoutTx *wire.MsgTx

	// SignDetails is non-nil if SignedTimeoutTx is non-nil, and the
	// channel is of the anchor type. As the above HTLC transaction will be
	// signed by the channel peer using SINGLE|ANYONECANPAY for such
	// channels, we can use the sign details to add the input-output pair
	// of the HTLC transaction to another transaction, thereby aggregating
	// multiple HTLC transactions together, and adding fees as needed.
	SignDetails *input.SignDetails

	// CsvDelay is the relative time lock (expressed in blocks) that must
	// pass after the SignedTimeoutTx is confirmed in the chain before the
	// output can be swept.
	//
	// NOTE: If SignedTimeoutTx is nil, then this field denotes the CSV
	// delay needed to spend from the commitment transaction.
	CsvDelay uint32

	// ClaimOutpoint is the final outpoint that needs to be spent in order
	// to fully sweep the HTLC. The SignDescriptor below should be used to
	// spend this outpoint. In the case of a second-level HTLC (non-nil
	// SignedTimeoutTx), then we'll be spending a new transaction.
	// Otherwise, it'll be an output in the commitment transaction.
	ClaimOutpoint wire.OutPoint

	// SweepSignDesc is a sign descriptor that has been populated with the
	// necessary items required to spend the sole output of the above
	// transaction.
	SweepSignDesc input.SignDescriptor
}

// HtlcResolutions contains the items necessary to sweep HTLC's on chain
// directly from a commitment transaction. We'll use this in case either party
// goes broadcasts a commitment transaction with live HTLC's.
type HtlcResolutions struct {
	// IncomingHTLCs contains a set of structs that can be used to sweep
	// all the incoming HTL'C that we know the preimage to.
	IncomingHTLCs []IncomingHtlcResolution

	// OutgoingHTLCs contains a set of structs that contains all the info
	// needed to sweep an outgoing HTLC we've sent to the remote party
	// after an absolute delay has expired.
	OutgoingHTLCs []OutgoingHtlcResolution
}

// newOutgoingHtlcResolution generates a new HTLC resolution capable of
// allowing the caller to sweep an outgoing HTLC present on either their, or
// the remote party's commitment transaction.
func newOutgoingHtlcResolution(signer input.Signer,
	localChanCfg *channeldb.ChannelConfig, commitTx *wire.MsgTx,
	htlc *channeldb.HTLC, keyRing *CommitmentKeyRing,
	feePerKw chainfee.SatPerKWeight, csvDelay, leaseExpiry uint32,
	localCommit, isCommitFromInitiator bool, chanType channeldb.ChannelType,
	auxLeaves fn.Option[CommitAuxLeaves]) (*OutgoingHtlcResolution, error) {

	op := wire.OutPoint{
		Hash:  commitTx.TxHash(),
		Index: uint32(htlc.OutputIndex),
	}

	// First, we'll re-generate the script used to send the HTLC to the
	// remote party within their commitment transaction.
	auxLeaf := fn.MapOption(func(l CommitAuxLeaves) input.AuxTapLeaf {
		return l.OutgoingHtlcLeaves[htlc.HtlcIndex].AuxTapLeaf
	})(auxLeaves)
	htlcScriptInfo, err := genHtlcScript(
		chanType, false, localCommit, htlc.RefundTimeout, htlc.RHash,
		keyRing, fn.FlattenOption(auxLeaf),
	)
	if err != nil {
		return nil, err
	}
	htlcPkScript := htlcScriptInfo.PkScript()

	// As this is an outgoing HTLC, we just care about the timeout path
	// here.
	scriptPath := input.ScriptPathTimeout
	htlcWitnessScript, err := htlcScriptInfo.WitnessScriptForPath(
		scriptPath,
	)
	if err != nil {
		return nil, err
	}

	// If we're spending this HTLC output from the remote node's
	// commitment, then we won't need to go to the second level as our
	// outputs don't have a CSV delay.
	if !localCommit {
		// With the script generated, we can completely populated the
		// SignDescriptor needed to sweep the output.
		prevFetcher := txscript.NewCannedPrevOutputFetcher(
			htlcPkScript, int64(htlc.Amt.ToSatoshis()),
		)
		signDesc := input.SignDescriptor{
			KeyDesc:       localChanCfg.HtlcBasePoint,
			SingleTweak:   keyRing.LocalHtlcKeyTweak,
			WitnessScript: htlcWitnessScript,
			Output: &wire.TxOut{
				PkScript: htlcPkScript,
				Value:    int64(htlc.Amt.ToSatoshis()),
			},
			HashType:          sweepSigHash(chanType),
			PrevOutputFetcher: prevFetcher,
		}

		scriptTree, ok := htlcScriptInfo.(input.TapscriptDescriptor)
		if ok {
			signDesc.SignMethod = input.TaprootScriptSpendSignMethod

			ctrlBlock, err := scriptTree.CtrlBlockForPath(
				scriptPath,
			)
			if err != nil {
				return nil, err
			}
			signDesc.ControlBlock, err = ctrlBlock.ToBytes()
			if err != nil {
				return nil, err
			}
		}

		return &OutgoingHtlcResolution{
			Expiry:        htlc.RefundTimeout,
			ClaimOutpoint: op,
			SweepSignDesc: signDesc,
			CsvDelay:      HtlcSecondLevelInputSequence(chanType),
		}, nil
	}

	// Otherwise, we'll need to craft a second level HTLC transaction, as
	// well as a sign desc to sweep after the CSV delay.

	// In order to properly reconstruct the HTLC transaction, we'll need to
	// re-calculate the fee required at this state, so we can add the
	// correct output value amount to the transaction.
	htlcFee := HtlcTimeoutFee(chanType, feePerKw)
	secondLevelOutputAmt := htlc.Amt.ToSatoshis() - htlcFee

	// With the fee calculated, re-construct the second level timeout
	// transaction.
	secondLevelAuxLeaf := fn.MapOption(
		func(l CommitAuxLeaves) input.AuxTapLeaf {
			leaves := l.OutgoingHtlcLeaves
			return leaves[htlc.HtlcIndex].SecondLevelLeaf
		},
	)(auxLeaves)
	timeoutTx, err := CreateHtlcTimeoutTx(
		chanType, isCommitFromInitiator, op, secondLevelOutputAmt,
		htlc.RefundTimeout, csvDelay, leaseExpiry,
		keyRing.RevocationKey, keyRing.ToLocalKey,
		fn.FlattenOption(secondLevelAuxLeaf),
	)
	if err != nil {
		return nil, err
	}

	// With the transaction created, we can generate a sign descriptor
	// that's capable of generating the signature required to spend the
	// HTLC output using the timeout transaction.
	txOut := commitTx.TxOut[htlc.OutputIndex]
	prevFetcher := txscript.NewCannedPrevOutputFetcher(
		txOut.PkScript, txOut.Value,
	)
	hashCache := txscript.NewTxSigHashes(timeoutTx, prevFetcher)
	timeoutSignDesc := input.SignDescriptor{
		KeyDesc:           localChanCfg.HtlcBasePoint,
		SingleTweak:       keyRing.LocalHtlcKeyTweak,
		WitnessScript:     htlcWitnessScript,
		Output:            txOut,
		HashType:          sweepSigHash(chanType),
		PrevOutputFetcher: prevFetcher,
		SigHashes:         hashCache,
		InputIndex:        0,
	}

	htlcSig, err := input.ParseSignature(htlc.Signature)
	if err != nil {
		return nil, err
	}

	// With the sign desc created, we can now construct the full witness
	// for the timeout transaction, and populate it as well.
	sigHashType := HtlcSigHashType(chanType)
	var timeoutWitness wire.TxWitness
	if scriptTree, ok := htlcScriptInfo.(input.TapscriptDescriptor); ok {
		timeoutSignDesc.SignMethod = input.TaprootScriptSpendSignMethod

		timeoutWitness, err = input.SenderHTLCScriptTaprootTimeout(
			htlcSig, sigHashType, signer, &timeoutSignDesc,
			timeoutTx, keyRing.RevocationKey,
			scriptTree.TapScriptTree(),
		)
		if err != nil {
			return nil, err
		}

		// The control block is always the final element of the witness
		// stack. We set this here as eventually the sweeper will need
		// to re-sign, so it needs the isolated control block.
		//
		// TODO(roasbeef): move this into input.go?
		ctlrBlkIdx := len(timeoutWitness) - 1
		timeoutSignDesc.ControlBlock = timeoutWitness[ctlrBlkIdx]
	} else {
		timeoutWitness, err = input.SenderHtlcSpendTimeout(
			htlcSig, sigHashType, signer, &timeoutSignDesc,
			timeoutTx,
		)
	}
	if err != nil {
		return nil, err
	}

	timeoutTx.TxIn[0].Witness = timeoutWitness

	// If this is an anchor type channel, the sign details will let us
	// re-sign an aggregated tx later.
	txSignDetails := HtlcSignDetails(
		chanType, timeoutSignDesc, sigHashType, htlcSig,
	)

	// Finally, we'll generate the script output that the timeout
	// transaction creates so we can generate the signDesc required to
	// complete the claim process after a delay period.
	var (
		htlcSweepScript input.ScriptDescriptor
		signMethod      input.SignMethod
		ctrlBlock       []byte
	)
	if !chanType.IsTaproot() {
		htlcSweepScript, err = SecondLevelHtlcScript(
			chanType, isCommitFromInitiator, keyRing.RevocationKey,
			keyRing.ToLocalKey, csvDelay, leaseExpiry,
			fn.FlattenOption(secondLevelAuxLeaf),
		)
		if err != nil {
			return nil, err
		}
	} else {
		//nolint:lll
		secondLevelScriptTree, err := input.TaprootSecondLevelScriptTree(
			keyRing.RevocationKey, keyRing.ToLocalKey, csvDelay,
			fn.FlattenOption(secondLevelAuxLeaf),
		)
		if err != nil {
			return nil, err
		}

		signMethod = input.TaprootScriptSpendSignMethod

		controlBlock, err := secondLevelScriptTree.CtrlBlockForPath(
			input.ScriptPathSuccess,
		)
		if err != nil {
			return nil, err
		}
		ctrlBlock, err = controlBlock.ToBytes()
		if err != nil {
			return nil, err
		}

		htlcSweepScript = secondLevelScriptTree
	}

	// In this case, the witness script that needs to be signed will always
	// be that of the success path.
	htlcSweepWitnessScript, err := htlcSweepScript.WitnessScriptForPath(
		input.ScriptPathSuccess,
	)
	if err != nil {
		return nil, err
	}

	localDelayTweak := input.SingleTweakBytes(
		keyRing.CommitPoint, localChanCfg.DelayBasePoint.PubKey,
	)

	return &OutgoingHtlcResolution{
		Expiry:          htlc.RefundTimeout,
		SignedTimeoutTx: timeoutTx,
		SignDetails:     txSignDetails,
		CsvDelay:        csvDelay,
		ClaimOutpoint: wire.OutPoint{
			Hash:  timeoutTx.TxHash(),
			Index: 0,
		},
		SweepSignDesc: input.SignDescriptor{
			KeyDesc:       localChanCfg.DelayBasePoint,
			SingleTweak:   localDelayTweak,
			WitnessScript: htlcSweepWitnessScript,
			Output: &wire.TxOut{
				PkScript: htlcSweepScript.PkScript(),
				Value:    int64(secondLevelOutputAmt),
			},
			HashType: sweepSigHash(chanType),
			PrevOutputFetcher: txscript.NewCannedPrevOutputFetcher(
				htlcSweepScript.PkScript(),
				int64(secondLevelOutputAmt),
			),
			SignMethod:   signMethod,
			ControlBlock: ctrlBlock,
		},
	}, nil
}

// newIncomingHtlcResolution creates a new HTLC resolution capable of allowing
// the caller to sweep an incoming HTLC. If the HTLC is on the caller's
// commitment transaction, then they'll need to broadcast a second-level
// transaction before sweeping the output (and incur a CSV delay). Otherwise,
// they can just sweep the output immediately with knowledge of the pre-image.
//
// TODO(roasbeef) consolidate code with above func
func newIncomingHtlcResolution(signer input.Signer,
	localChanCfg *channeldb.ChannelConfig, commitTx *wire.MsgTx,
	htlc *channeldb.HTLC, keyRing *CommitmentKeyRing,
	feePerKw chainfee.SatPerKWeight, csvDelay, leaseExpiry uint32,
	localCommit, isCommitFromInitiator bool, chanType channeldb.ChannelType,
	auxLeaves fn.Option[CommitAuxLeaves]) (*IncomingHtlcResolution, error) {

	op := wire.OutPoint{
		Hash:  commitTx.TxHash(),
		Index: uint32(htlc.OutputIndex),
	}

	// First, we'll re-generate the script the remote party used to
	// send the HTLC to us in their commitment transaction.
	auxLeaf := fn.MapOption(func(l CommitAuxLeaves) input.AuxTapLeaf {
		return l.IncomingHtlcLeaves[htlc.HtlcIndex].AuxTapLeaf
	})(auxLeaves)
	scriptInfo, err := genHtlcScript(
		chanType, true, localCommit, htlc.RefundTimeout, htlc.RHash,
		keyRing, fn.FlattenOption(auxLeaf),
	)
	if err != nil {
		return nil, err
	}

	htlcPkScript := scriptInfo.PkScript()

	// As this is an incoming HTLC, we're attempting to sweep with the
	// success path.
	scriptPath := input.ScriptPathSuccess
	htlcWitnessScript, err := scriptInfo.WitnessScriptForPath(
		scriptPath,
	)
	if err != nil {
		return nil, err
	}

	// If we're spending this output from the remote node's commitment,
	// then we can skip the second layer and spend the output directly.
	if !localCommit {
		// With the script generated, we can completely populated the
		// SignDescriptor needed to sweep the output.
		prevFetcher := txscript.NewCannedPrevOutputFetcher(
			htlcPkScript, int64(htlc.Amt.ToSatoshis()),
		)
		signDesc := input.SignDescriptor{
			KeyDesc:       localChanCfg.HtlcBasePoint,
			SingleTweak:   keyRing.LocalHtlcKeyTweak,
			WitnessScript: htlcWitnessScript,
			Output: &wire.TxOut{
				PkScript: htlcPkScript,
				Value:    int64(htlc.Amt.ToSatoshis()),
			},
			HashType:          sweepSigHash(chanType),
			PrevOutputFetcher: prevFetcher,
		}

		//nolint:lll
		if scriptTree, ok := scriptInfo.(input.TapscriptDescriptor); ok {
			signDesc.SignMethod = input.TaprootScriptSpendSignMethod
			ctrlBlock, err := scriptTree.CtrlBlockForPath(
				scriptPath,
			)
			if err != nil {
				return nil, err
			}
			signDesc.ControlBlock, err = ctrlBlock.ToBytes()
			if err != nil {
				return nil, err
			}
		}

		return &IncomingHtlcResolution{
			ClaimOutpoint: op,
			SweepSignDesc: signDesc,
			CsvDelay:      HtlcSecondLevelInputSequence(chanType),
		}, nil
	}

	secondLevelAuxLeaf := fn.MapOption(
		func(l CommitAuxLeaves) input.AuxTapLeaf {
			leaves := l.IncomingHtlcLeaves
			return leaves[htlc.HtlcIndex].SecondLevelLeaf
		},
	)(auxLeaves)

	// Otherwise, we'll need to go to the second level to sweep this HTLC.
	//
	// First, we'll reconstruct the original HTLC success transaction,
	// taking into account the fee rate used.
	htlcFee := HtlcSuccessFee(chanType, feePerKw)
	secondLevelOutputAmt := htlc.Amt.ToSatoshis() - htlcFee
	successTx, err := CreateHtlcSuccessTx(
		chanType, isCommitFromInitiator, op, secondLevelOutputAmt,
		csvDelay, leaseExpiry, keyRing.RevocationKey,
		keyRing.ToLocalKey, fn.FlattenOption(secondLevelAuxLeaf),
	)
	if err != nil {
		return nil, err
	}

	// Once we've created the second-level transaction, we'll generate the
	// SignDesc needed spend the HTLC output using the success transaction.
	txOut := commitTx.TxOut[htlc.OutputIndex]
	prevFetcher := txscript.NewCannedPrevOutputFetcher(
		txOut.PkScript, txOut.Value,
	)
	hashCache := txscript.NewTxSigHashes(successTx, prevFetcher)
	successSignDesc := input.SignDescriptor{
		KeyDesc:           localChanCfg.HtlcBasePoint,
		SingleTweak:       keyRing.LocalHtlcKeyTweak,
		WitnessScript:     htlcWitnessScript,
		Output:            txOut,
		HashType:          sweepSigHash(chanType),
		PrevOutputFetcher: prevFetcher,
		SigHashes:         hashCache,
		InputIndex:        0,
	}

	htlcSig, err := input.ParseSignature(htlc.Signature)
	if err != nil {
		return nil, err
	}

	// Next, we'll construct the full witness needed to satisfy the input of
	// the success transaction. Don't specify the preimage yet. The preimage
	// will be supplied by the contract resolver, either directly or when it
	// becomes known.
	var successWitness wire.TxWitness
	sigHashType := HtlcSigHashType(chanType)
	if scriptTree, ok := scriptInfo.(input.TapscriptDescriptor); ok {
		successSignDesc.SignMethod = input.TaprootScriptSpendSignMethod

		successWitness, err = input.ReceiverHTLCScriptTaprootRedeem(
			htlcSig, sigHashType, nil, signer, &successSignDesc,
			successTx, keyRing.RevocationKey,
			scriptTree.TapScriptTree(),
		)
		if err != nil {
			return nil, err
		}

		// The control block is always the final element of the witness
		// stack. We set this here as eventually the sweeper will need
		// to re-sign, so it needs the isolated control block.
		//
		// TODO(roasbeef): move this into input.go?
		ctlrBlkIdx := len(successWitness) - 1
		successSignDesc.ControlBlock = successWitness[ctlrBlkIdx]
	} else {
		successWitness, err = input.ReceiverHtlcSpendRedeem(
			htlcSig, sigHashType, nil, signer, &successSignDesc,
			successTx,
		)
		if err != nil {
			return nil, err
		}
	}
	successTx.TxIn[0].Witness = successWitness

	// If this is an anchor type channel, the sign details will let us
	// re-sign an aggregated tx later.
	txSignDetails := HtlcSignDetails(
		chanType, successSignDesc, sigHashType, htlcSig,
	)

	// Finally, we'll generate the script that the second-level transaction
	// creates so we can generate the proper signDesc to sweep it after the
	// CSV delay has passed.
	var (
		htlcSweepScript input.ScriptDescriptor
		signMethod      input.SignMethod
		ctrlBlock       []byte
	)
	if !chanType.IsTaproot() {
		htlcSweepScript, err = SecondLevelHtlcScript(
			chanType, isCommitFromInitiator, keyRing.RevocationKey,
			keyRing.ToLocalKey, csvDelay, leaseExpiry,
			fn.FlattenOption(secondLevelAuxLeaf),
		)
		if err != nil {
			return nil, err
		}
	} else {
		//nolint:lll
		secondLevelScriptTree, err := input.TaprootSecondLevelScriptTree(
			keyRing.RevocationKey, keyRing.ToLocalKey, csvDelay,
			fn.FlattenOption(secondLevelAuxLeaf),
		)
		if err != nil {
			return nil, err
		}

		signMethod = input.TaprootScriptSpendSignMethod

		controlBlock, err := secondLevelScriptTree.CtrlBlockForPath(
			input.ScriptPathSuccess,
		)
		if err != nil {
			return nil, err
		}
		ctrlBlock, err = controlBlock.ToBytes()
		if err != nil {
			return nil, err
		}

		htlcSweepScript = secondLevelScriptTree
	}

	// In this case, the witness script that needs to be signed will always
	// be that of the success path.
	htlcSweepWitnessScript, err := htlcSweepScript.WitnessScriptForPath(
		input.ScriptPathSuccess,
	)
	if err != nil {
		return nil, err
	}

	localDelayTweak := input.SingleTweakBytes(
		keyRing.CommitPoint, localChanCfg.DelayBasePoint.PubKey,
	)
	return &IncomingHtlcResolution{
		SignedSuccessTx: successTx,
		SignDetails:     txSignDetails,
		CsvDelay:        csvDelay,
		ClaimOutpoint: wire.OutPoint{
			Hash:  successTx.TxHash(),
			Index: 0,
		},
		SweepSignDesc: input.SignDescriptor{
			KeyDesc:       localChanCfg.DelayBasePoint,
			SingleTweak:   localDelayTweak,
			WitnessScript: htlcSweepWitnessScript,
			Output: &wire.TxOut{
				PkScript: htlcSweepScript.PkScript(),
				Value:    int64(secondLevelOutputAmt),
			},
			HashType: sweepSigHash(chanType),
			PrevOutputFetcher: txscript.NewCannedPrevOutputFetcher(
				htlcSweepScript.PkScript(),
				int64(secondLevelOutputAmt),
			),
			SignMethod:   signMethod,
			ControlBlock: ctrlBlock,
		},
	}, nil
}

// HtlcPoint returns the htlc's outpoint on the commitment tx.
func (r *IncomingHtlcResolution) HtlcPoint() wire.OutPoint {
	// If we have a success transaction, then the htlc's outpoint
	// is the transaction's only input. Otherwise, it's the claim
	// point.
	if r.SignedSuccessTx != nil {
		return r.SignedSuccessTx.TxIn[0].PreviousOutPoint
	}

	return r.ClaimOutpoint
}

// HtlcPoint returns the htlc's outpoint on the commitment tx.
func (r *OutgoingHtlcResolution) HtlcPoint() wire.OutPoint {
	// If we have a timeout transaction, then the htlc's outpoint
	// is the transaction's only input. Otherwise, it's the claim
	// point.
	if r.SignedTimeoutTx != nil {
		return r.SignedTimeoutTx.TxIn[0].PreviousOutPoint
	}

	return r.ClaimOutpoint
}

// extractHtlcResolutions creates a series of outgoing HTLC resolutions, and
// the local key used when generating the HTLC scrips. This function is to be
// used in two cases: force close, or a unilateral close.
func extractHtlcResolutions(feePerKw chainfee.SatPerKWeight, ourCommit bool,
	signer input.Signer, htlcs []channeldb.HTLC, keyRing *CommitmentKeyRing,
	localChanCfg, remoteChanCfg *channeldb.ChannelConfig,
	commitTx *wire.MsgTx, chanType channeldb.ChannelType,
	isCommitFromInitiator bool, leaseExpiry uint32,
	auxLeaves fn.Option[CommitAuxLeaves]) (*HtlcResolutions, error) {

	// TODO(roasbeef): don't need to swap csv delay?
	dustLimit := remoteChanCfg.DustLimit
	csvDelay := remoteChanCfg.CsvDelay
	if ourCommit {
		dustLimit = localChanCfg.DustLimit
		csvDelay = localChanCfg.CsvDelay
	}

	incomingResolutions := make([]IncomingHtlcResolution, 0, len(htlcs))
	outgoingResolutions := make([]OutgoingHtlcResolution, 0, len(htlcs))
	for _, htlc := range htlcs {
		htlc := htlc

		// We'll skip any HTLC's which were dust on the commitment
		// transaction, as these don't have a corresponding output
		// within the commitment transaction.
		if HtlcIsDust(
			chanType, htlc.Incoming, ourCommit, feePerKw,
			htlc.Amt.ToSatoshis(), dustLimit,
		) {

			continue
		}

		// If the HTLC is incoming, then we'll attempt to see if we
		// know the pre-image to the HTLC.
		if htlc.Incoming {
			// Otherwise, we'll create an incoming HTLC resolution
			// as we can satisfy the contract.
			ihr, err := newIncomingHtlcResolution(
				signer, localChanCfg, commitTx, &htlc,
				keyRing, feePerKw, uint32(csvDelay), leaseExpiry,
				ourCommit, isCommitFromInitiator, chanType,
				auxLeaves,
			)
			if err != nil {
				return nil, fmt.Errorf("incoming resolution "+
					"failed: %v", err)
			}

			incomingResolutions = append(incomingResolutions, *ihr)
			continue
		}

		ohr, err := newOutgoingHtlcResolution(
			signer, localChanCfg, commitTx, &htlc, keyRing,
			feePerKw, uint32(csvDelay), leaseExpiry, ourCommit,
			isCommitFromInitiator, chanType, auxLeaves,
		)
		if err != nil {
			return nil, fmt.Errorf("outgoing resolution "+
				"failed: %v", err)
		}

		outgoingResolutions = append(outgoingResolutions, *ohr)
	}

	return &HtlcResolutions{
		IncomingHTLCs: incomingResolutions,
		OutgoingHTLCs: outgoingResolutions,
	}, nil
}

// AnchorResolution holds the information necessary to spend our commitment tx
// anchor.
type AnchorResolution struct {
	// AnchorSignDescriptor is the sign descriptor for our anchor.
	AnchorSignDescriptor input.SignDescriptor

	// CommitAnchor is the anchor outpoint on the commit tx.
	CommitAnchor wire.OutPoint

	// CommitFee is the fee of the commit tx.
	CommitFee btcutil.Amount

	// CommitWeight is the weight of the commit tx.
	CommitWeight lntypes.WeightUnit
}

// LocalForceCloseSummary describes the final commitment state before the
// channel is locked-down to initiate a force closure by broadcasting the
// latest state on-chain. If we intend to broadcast this this state, the
// channel should not be used after generating this close summary.  The summary
// includes all the information required to claim all rightfully owned outputs
// when the commitment gets confirmed.
type LocalForceCloseSummary struct {
	// ChanPoint is the outpoint that created the channel which has been
	// force closed.
	ChanPoint wire.OutPoint

	// CloseTx is the transaction which can be used to close the channel
	// on-chain. When we initiate a force close, this will be our latest
	// commitment state.
	CloseTx *wire.MsgTx

	// CommitResolution contains all the data required to sweep the output
	// to ourselves. Since this is our commitment transaction, we'll need
	// to wait a time delay before we can sweep the output.
	//
	// NOTE: If our commitment delivery output is below the dust limit,
	// then this will be nil.
	CommitResolution *CommitOutputResolution

	// HtlcResolutions contains all the data required to sweep any outgoing
	// HTLC's and incoming HTLc's we know the preimage to. For each of these
	// HTLC's, we'll need to go to the second level to sweep them fully.
	HtlcResolutions *HtlcResolutions

	// ChanSnapshot is a snapshot of the final state of the channel at the
	// time the summary was created.
	ChanSnapshot channeldb.ChannelSnapshot

	// AnchorResolution contains the data required to sweep the anchor
	// output. If the channel type doesn't include anchors, the value of
	// this field will be nil.
	AnchorResolution *AnchorResolution
}

// ForceClose executes a unilateral closure of the transaction at the current
// lowest commitment height of the channel. Following a force closure, all
// state transitions, or modifications to the state update logs will be
// rejected. Additionally, this function also returns a LocalForceCloseSummary
// which includes the necessary details required to sweep all the time-locked
// outputs within the commitment transaction.
//
// TODO(roasbeef): all methods need to abort if in dispute state
func (lc *LightningChannel) ForceClose() (*LocalForceCloseSummary, error) {
	lc.Lock()
	defer lc.Unlock()

	// If we've detected local data loss for this channel, then we won't
	// allow a force close, as it may be the case that we have a dated
	// version of the commitment, or this is actually a channel shell.
	if lc.channelState.HasChanStatus(channeldb.ChanStatusLocalDataLoss) {
		return nil, fmt.Errorf("%w: channel_state=%v",
			ErrForceCloseLocalDataLoss,
			lc.channelState.ChanStatus())
	}

	commitTx, err := lc.getSignedCommitTx()
	if err != nil {
		return nil, err
	}

	localCommitment := lc.channelState.LocalCommitment
	summary, err := NewLocalForceCloseSummary(
		lc.channelState, lc.Signer, commitTx,
		localCommitment.CommitHeight, lc.leafStore,
	)
	if err != nil {
		return nil, fmt.Errorf("unable to gen force close "+
			"summary: %w", err)
	}

	// Mark the channel as closed to block future closure requests.
	lc.isClosed = true

	return summary, nil
}

// NewLocalForceCloseSummary generates a LocalForceCloseSummary from the given
// channel state.  The passed commitTx must be a fully signed commitment
// transaction corresponding to localCommit.
func NewLocalForceCloseSummary(chanState *channeldb.OpenChannel,
	signer input.Signer, commitTx *wire.MsgTx, stateNum uint64,
	leafStore fn.Option[AuxLeafStore]) (*LocalForceCloseSummary, error) {

	// Re-derive the original pkScript for to-self output within the
	// commitment transaction. We'll need this to find the corresponding
	// output in the commitment transaction and potentially for creating
	// the sign descriptor.
	csvTimeout := uint32(chanState.LocalChanCfg.CsvDelay)

	// We use the passed state num to derive our scripts, since in case
	// this is after recovery, our latest channels state might not be up to
	// date.
	revocation, err := chanState.RevocationProducer.AtIndex(stateNum)
	if err != nil {
		return nil, err
	}
	commitPoint := input.ComputeCommitmentPoint(revocation[:])
	keyRing := DeriveCommitmentKeys(
		commitPoint, true, chanState.ChanType,
		&chanState.LocalChanCfg, &chanState.RemoteChanCfg,
	)

	// TODO(roasbeef): fetch aux leave

	var leaseExpiry uint32
	if chanState.ChanType.HasLeaseExpiration() {
		leaseExpiry = chanState.ThawHeight
	}
	toLocalScript, err := CommitScriptToSelf(
		chanState.ChanType, chanState.IsInitiator, keyRing.ToLocalKey,
		keyRing.RevocationKey, csvTimeout, leaseExpiry,
		input.NoneTapLeaf(),
	)
	if err != nil {
		return nil, err
	}

	// Locate the output index of the delayed commitment output back to us.
	// We'll return the details of this output to the caller so they can
	// sweep it once it's mature.
	var (
		delayIndex uint32
		delayOut   *wire.TxOut
	)
	for i, txOut := range commitTx.TxOut {
		if !bytes.Equal(toLocalScript.PkScript(), txOut.PkScript) {
			continue
		}

		delayIndex = uint32(i)
		delayOut = txOut
		break
	}

	// With the necessary information gathered above, create a new sign
	// descriptor which is capable of generating the signature the caller
	// needs to sweep this output. The hash cache, and input index are not
	// set as the caller will decide these values once sweeping the output.
	// If the output is non-existent (dust), have the sign descriptor be
	// nil.
	var commitResolution *CommitOutputResolution
	if delayOut != nil {
		// When attempting to sweep our own output, we only need the
		// witness script for the delay path
		scriptPath := input.ScriptPathDelay
		witnessScript, err := toLocalScript.WitnessScriptForPath(
			scriptPath,
		)
		if err != nil {
			return nil, err
		}

		localBalance := delayOut.Value
		commitResolution = &CommitOutputResolution{
			SelfOutPoint: wire.OutPoint{
				Hash:  commitTx.TxHash(),
				Index: delayIndex,
			},
			SelfOutputSignDesc: input.SignDescriptor{
				KeyDesc:       chanState.LocalChanCfg.DelayBasePoint,
				SingleTweak:   keyRing.LocalCommitKeyTweak,
				WitnessScript: witnessScript,
				Output: &wire.TxOut{
					PkScript: delayOut.PkScript,
					Value:    localBalance,
				},
				HashType: sweepSigHash(chanState.ChanType),
			},
			MaturityDelay: csvTimeout,
		}

		// For taproot channels, we'll need to set some additional
		// fields to ensure the output can be swept.
		scriptTree, ok := toLocalScript.(input.TapscriptDescriptor)
		if ok {
			commitResolution.SelfOutputSignDesc.SignMethod =
				input.TaprootScriptSpendSignMethod

			ctrlBlock, err := scriptTree.CtrlBlockForPath(
				scriptPath,
			)
			if err != nil {
				return nil, err
			}
			//nolint:lll
			commitResolution.SelfOutputSignDesc.ControlBlock, err = ctrlBlock.ToBytes()
			if err != nil {
				return nil, err
			}
		}
	}

	// Once the delay output has been found (if it exists), then we'll also
	// need to create a series of sign descriptors for any lingering
	// outgoing HTLC's that we'll need to claim as well. If this is after
	// recovery there is not much we can do with HTLCs, so we'll always
	// use what we have in our latest state when extracting resolutions.
	localCommit := chanState.LocalCommitment

	auxLeaves, err := AuxLeavesFromCommit(
		chanState, localCommit, leafStore, *keyRing,
	)
	if err != nil {
		return nil, fmt.Errorf("unable to fetch aux leaves: %w", err)
	}

	htlcResolutions, err := extractHtlcResolutions(
		chainfee.SatPerKWeight(localCommit.FeePerKw), true, signer,
		localCommit.Htlcs, keyRing, &chanState.LocalChanCfg,
		&chanState.RemoteChanCfg, commitTx, chanState.ChanType,
		chanState.IsInitiator, leaseExpiry, auxLeaves,
	)
	if err != nil {
		return nil, fmt.Errorf("unable to gen htlc resolution: %w", err)
	}

	anchorResolution, err := NewAnchorResolution(
		chanState, commitTx, keyRing, true,
	)
	if err != nil {
		return nil, fmt.Errorf("unable to gen anchor "+
			"resolution: %w", err)
	}

	return &LocalForceCloseSummary{
		ChanPoint:        chanState.FundingOutpoint,
		CloseTx:          commitTx,
		CommitResolution: commitResolution,
		HtlcResolutions:  htlcResolutions,
		ChanSnapshot:     *chanState.Snapshot(),
		AnchorResolution: anchorResolution,
	}, nil
}

// chanCloseOpt is a functional option that can be used to modify the co-op
// close process.
type chanCloseOpt struct {
	musigSession *MusigSession
}

// ChanCloseOpt is a closure type that cen be used to modify the set of default
// options.
type ChanCloseOpt func(*chanCloseOpt)

// defaultCloseOpts is the default set of close options.
func defaultCloseOpts() *chanCloseOpt {
	return &chanCloseOpt{}
}

// WithCoopCloseMusigSession can be used to apply an existing musig2 session to
// the cooperative close process. If specified, then a musig2 co-op close
// (single sig keyspend) will be used.
func WithCoopCloseMusigSession(session *MusigSession) ChanCloseOpt {
	return func(opts *chanCloseOpt) {
		opts.musigSession = session
	}
}

// CreateCloseProposal is used by both parties in a cooperative channel close
// workflow to generate proposed close transactions and signatures. This method
// should only be executed once all pending HTLCs (if any) on the channel have
// been cleared/removed. Upon completion, the source channel will shift into
// the "closing" state, which indicates that all incoming/outgoing HTLC
// requests should be rejected. A signature for the closing transaction is
// returned.
//
// TODO(roasbeef): caller should initiate signal to reject all incoming HTLCs,
// settle any in flight.
func (lc *LightningChannel) CreateCloseProposal(proposedFee btcutil.Amount,
	localDeliveryScript []byte, remoteDeliveryScript []byte,
	closeOpts ...ChanCloseOpt) (input.Signature, *chainhash.Hash,
	btcutil.Amount, error) {

	lc.Lock()
	defer lc.Unlock()

	// If we're already closing the channel, then ignore this request.
	if lc.isClosed {
		// TODO(roasbeef): check to ensure no pending payments
		return nil, nil, 0, ErrChanClosing
	}

	opts := defaultCloseOpts()
	for _, optFunc := range closeOpts {
		optFunc(opts)
	}

	// Get the final balances after subtracting the proposed fee, taking
	// care not to persist the adjusted balance, as the feeRate may change
	// during the channel closing process.
	ourBalance, theirBalance, err := CoopCloseBalance(
		lc.channelState.ChanType, lc.channelState.IsInitiator,
		proposedFee, lc.channelState.LocalCommitment,
	)
	if err != nil {
		return nil, nil, 0, err
	}

	var closeTxOpts []CloseTxOpt

	// If this is a taproot channel, then we use an RBF'able funding input.
	if lc.channelState.ChanType.IsTaproot() {
		closeTxOpts = append(closeTxOpts, WithRBFCloseTx())
	}

	closeTx := CreateCooperativeCloseTx(
		fundingTxIn(lc.channelState), lc.channelState.LocalChanCfg.DustLimit,
		lc.channelState.RemoteChanCfg.DustLimit, ourBalance, theirBalance,
		localDeliveryScript, remoteDeliveryScript, closeTxOpts...,
	)

	// Ensure that the transaction doesn't explicitly violate any
	// consensus rules such as being too big, or having any value with a
	// negative output.
	tx := btcutil.NewTx(closeTx)
	if err := blockchain.CheckTransactionSanity(tx); err != nil {
		return nil, nil, 0, err
	}

	// If we have a co-op close musig session, then this is a taproot
	// channel, so we'll generate a _partial_ signature.
	var sig input.Signature
	if opts.musigSession != nil {
		sig, err = opts.musigSession.SignCommit(closeTx)
		if err != nil {
			return nil, nil, 0, err
		}
	} else {
		// For regular channels we'll, sign the completed cooperative
		// closure transaction. As the initiator we'll simply send our
		// signature over to the remote party, using the generated txid
		// to be notified once the closure transaction has been
		// confirmed.
		lc.signDesc.SigHashes = input.NewTxSigHashesV0Only(closeTx)
		sig, err = lc.Signer.SignOutputRaw(closeTx, lc.signDesc)
		if err != nil {
			return nil, nil, 0, err
		}
	}

	closeTXID := closeTx.TxHash()
	return sig, &closeTXID, ourBalance, nil
}

// CompleteCooperativeClose completes the cooperative closure of the target
// active lightning channel. A fully signed closure transaction as well as the
// signature itself are returned. Additionally, we also return our final
// settled balance, which reflects any fees we may have paid.
//
// NOTE: The passed local and remote sigs are expected to be fully complete
// signatures including the proper sighash byte.
func (lc *LightningChannel) CompleteCooperativeClose(
	localSig, remoteSig input.Signature,
	localDeliveryScript, remoteDeliveryScript []byte,
	proposedFee btcutil.Amount,
	closeOpts ...ChanCloseOpt) (*wire.MsgTx, btcutil.Amount, error) {

	lc.Lock()
	defer lc.Unlock()

	// If the channel is already closing, then ignore this request.
	if lc.isClosed {
		// TODO(roasbeef): check to ensure no pending payments
		return nil, 0, ErrChanClosing
	}

	opts := defaultCloseOpts()
	for _, optFunc := range closeOpts {
		optFunc(opts)
	}

	// Get the final balances after subtracting the proposed fee.
	ourBalance, theirBalance, err := CoopCloseBalance(
		lc.channelState.ChanType, lc.channelState.IsInitiator,
		proposedFee, lc.channelState.LocalCommitment,
	)
	if err != nil {
		return nil, 0, err
	}

	var closeTxOpts []CloseTxOpt

	// If this is a taproot channel, then we use an RBF'able funding input.
	if lc.channelState.ChanType.IsTaproot() {
		closeTxOpts = append(closeTxOpts, WithRBFCloseTx())
	}

	// Create the transaction used to return the current settled balance
	// on this active channel back to both parties. In this current model,
	// the initiator pays full fees for the cooperative close transaction.
	closeTx := CreateCooperativeCloseTx(
		fundingTxIn(lc.channelState), lc.channelState.LocalChanCfg.DustLimit,
		lc.channelState.RemoteChanCfg.DustLimit, ourBalance, theirBalance,
		localDeliveryScript, remoteDeliveryScript, closeTxOpts...,
	)

	// Ensure that the transaction doesn't explicitly validate any
	// consensus rules such as being too big, or having any value with a
	// negative output.
	tx := btcutil.NewTx(closeTx)
	prevOut := lc.signDesc.Output
	if err := blockchain.CheckTransactionSanity(tx); err != nil {
		return nil, 0, err
	}

	prevOutputFetcher := txscript.NewCannedPrevOutputFetcher(
		prevOut.PkScript, prevOut.Value,
	)
	hashCache := txscript.NewTxSigHashes(closeTx, prevOutputFetcher)

	// Next, we'll complete the co-op close transaction. Depending on the
	// set of options, we'll either do a regular p2wsh spend, or construct
	// the final schnorr signature from a set of partial sigs.
	if opts.musigSession != nil {
		// For taproot channels, we'll use the attached session to
		// combine the two partial signatures into a proper schnorr
		// signature.
		remotePartialSig, ok := remoteSig.(*MusigPartialSig)
		if !ok {
			return nil, 0, fmt.Errorf("expected MusigPartialSig, "+
				"got %T", remoteSig)
		}

		finalSchnorrSig, err := opts.musigSession.CombineSigs(
			remotePartialSig.sig,
		)
		if err != nil {
			return nil, 0, fmt.Errorf("unable to combine "+
				"final co-op close sig: %w", err)
		}

		// The witness for a keyspend is just the signature itself.
		closeTx.TxIn[0].Witness = wire.TxWitness{
			finalSchnorrSig.Serialize(),
		}
	} else {
		// For regular channels, we'll need to , construct the witness
		// stack minding the order of the pubkeys+sigs on the stack.
		ourKey := lc.channelState.LocalChanCfg.MultiSigKey.PubKey.
			SerializeCompressed()
		theirKey := lc.channelState.RemoteChanCfg.MultiSigKey.PubKey.
			SerializeCompressed()
		witness := input.SpendMultiSig(
			lc.signDesc.WitnessScript, ourKey, localSig, theirKey,
			remoteSig,
		)
		closeTx.TxIn[0].Witness = witness
	}

	// Validate the finalized transaction to ensure the output script is
	// properly met, and that the remote peer supplied a valid signature.
	vm, err := txscript.NewEngine(
		prevOut.PkScript, closeTx, 0, txscript.StandardVerifyFlags, nil,
		hashCache, prevOut.Value, prevOutputFetcher,
	)
	if err != nil {
		return nil, 0, err
	}
	if err := vm.Execute(); err != nil {
		return nil, 0, err
	}

	// As the transaction is sane, and the scripts are valid we'll mark the
	// channel now as closed as the closure transaction should get into the
	// chain in a timely manner and possibly be re-broadcast by the wallet.
	lc.isClosed = true

	return closeTx, ourBalance, nil
}

// AnchorResolutions is a set of anchor resolutions that's being used when
// sweeping anchors during local channel force close.
type AnchorResolutions struct {
	// Local is the anchor resolution for the local commitment tx.
	Local *AnchorResolution

	// Remote is the anchor resolution for the remote commitment tx.
	Remote *AnchorResolution

	// RemotePending is the anchor resolution for the remote pending
	// commitment tx. The value will be non-nil iff we've created a new
	// commitment tx for the remote party which they haven't ACKed yet.
	RemotePending *AnchorResolution
}

// NewAnchorResolutions returns a set of anchor resolutions wrapped in the
// struct AnchorResolutions. Because we have no view on the mempool, we can
// only blindly anchor all of these txes down. The caller needs to check the
// returned values against nil to decide whether there exists an anchor
// resolution for local/remote/pending remote commitment txes.
func (lc *LightningChannel) NewAnchorResolutions() (*AnchorResolutions,
	error) {

	lc.Lock()
	defer lc.Unlock()

	var resolutions AnchorResolutions

	// Add anchor for local commitment tx, if any.
	revocation, err := lc.channelState.RevocationProducer.AtIndex(
		lc.currentHeight,
	)
	if err != nil {
		return nil, err
	}
	localCommitPoint := input.ComputeCommitmentPoint(revocation[:])
	localKeyRing := DeriveCommitmentKeys(
		localCommitPoint, true, lc.channelState.ChanType,
		&lc.channelState.LocalChanCfg, &lc.channelState.RemoteChanCfg,
	)
	localRes, err := NewAnchorResolution(
		lc.channelState, lc.channelState.LocalCommitment.CommitTx,
		localKeyRing, true,
	)
	if err != nil {
		return nil, err
	}
	resolutions.Local = localRes

	// Add anchor for remote commitment tx, if any.
	remoteKeyRing := DeriveCommitmentKeys(
		lc.channelState.RemoteCurrentRevocation, false,
		lc.channelState.ChanType, &lc.channelState.LocalChanCfg,
		&lc.channelState.RemoteChanCfg,
	)
	remoteRes, err := NewAnchorResolution(
		lc.channelState, lc.channelState.RemoteCommitment.CommitTx,
		remoteKeyRing, false,
	)
	if err != nil {
		return nil, err
	}
	resolutions.Remote = remoteRes

	// Add anchor for remote pending commitment tx, if any.
	remotePendingCommit, err := lc.channelState.RemoteCommitChainTip()
	if err != nil && err != channeldb.ErrNoPendingCommit {
		return nil, err
	}

	if remotePendingCommit != nil {
		pendingRemoteKeyRing := DeriveCommitmentKeys(
			lc.channelState.RemoteNextRevocation, false,
			lc.channelState.ChanType, &lc.channelState.LocalChanCfg,
			&lc.channelState.RemoteChanCfg,
		)
		remotePendingRes, err := NewAnchorResolution(
			lc.channelState,
			remotePendingCommit.Commitment.CommitTx,
			pendingRemoteKeyRing, false,
		)
		if err != nil {
			return nil, err
		}
		resolutions.RemotePending = remotePendingRes
	}

	return &resolutions, nil
}

// NewAnchorResolution returns the information that is required to sweep the
// local anchor.
func NewAnchorResolution(chanState *channeldb.OpenChannel,
	commitTx *wire.MsgTx, keyRing *CommitmentKeyRing,
	isLocalCommit bool) (*AnchorResolution, error) {

	// Return nil resolution if the channel has no anchors.
	if !chanState.ChanType.HasAnchors() {
		return nil, nil
	}

	// Derive our local anchor script. For taproot channels, rather than
	// use the same multi-sig key for both commitments, the anchor script
	// will differ depending on if this is our local or remote
	// commitment.
	localAnchor, remoteAnchor, err := CommitScriptAnchors(
		chanState.ChanType, &chanState.LocalChanCfg,
		&chanState.RemoteChanCfg, keyRing,
	)
	if err != nil {
		return nil, err
	}
	if chanState.ChanType.IsTaproot() && !isLocalCommit {
		//nolint:ineffassign
		localAnchor, remoteAnchor = remoteAnchor, localAnchor
	}

	// TODO(roasbeef): remote anchor not needed above

	// Look up the script on the commitment transaction. It may not be
	// present if there is no output paying to us.
	found, index := input.FindScriptOutputIndex(
		commitTx, localAnchor.PkScript(),
	)
	if !found {
		return nil, nil
	}

	// For anchor outputs, we'll only ever care about the success path.
	// script (sweep after 1 block csv delay).
	anchorWitnessScript, err := localAnchor.WitnessScriptForPath(
		input.ScriptPathSuccess,
	)
	if err != nil {
		return nil, err
	}

	outPoint := &wire.OutPoint{
		Hash:  commitTx.TxHash(),
		Index: index,
	}

	// Instantiate the sign descriptor that allows sweeping of the anchor.
	signDesc := &input.SignDescriptor{
		KeyDesc:       chanState.LocalChanCfg.MultiSigKey,
		WitnessScript: anchorWitnessScript,
		Output: &wire.TxOut{
			PkScript: localAnchor.PkScript(),
			Value:    int64(AnchorSize),
		},
		HashType: sweepSigHash(chanState.ChanType),
	}

	// For taproot outputs, we'll need to ensure that the proper sign
	// method is used, and the tweak as well.
	if scriptTree, ok := localAnchor.(input.TapscriptDescriptor); ok {
		signDesc.SignMethod = input.TaprootKeySpendSignMethod

		//nolint:lll
		signDesc.PrevOutputFetcher = txscript.NewCannedPrevOutputFetcher(
			localAnchor.PkScript(), int64(AnchorSize),
		)

		// For anchor outputs with taproot channels, the key desc is
		// also different: we'll just re-use our local delay base point
		// (which becomes our to local output).
		if isLocalCommit {
			// In addition to the sign method, we'll also need to
			// ensure that the single tweak is set, as with the
			// current formulation, we'll need to use two levels of
			// tweaks: the normal LN tweak, and the tapscript
			// tweak.
			signDesc.SingleTweak = keyRing.LocalCommitKeyTweak

			signDesc.KeyDesc = chanState.LocalChanCfg.DelayBasePoint
		} else {
			// When we're playing the force close of a remote
			// commitment, as this is a "tweakless" channel type,
			// we don't need a tweak value at all.
			//
			//nolint:lll
			signDesc.KeyDesc = chanState.LocalChanCfg.PaymentBasePoint
		}

		// Finally, as this is a keyspend method, we'll need to also
		// include the taptweak as well.
		signDesc.TapTweak = scriptTree.TapTweak()
	}

	var witnessWeight int64
	if chanState.ChanType.IsTaproot() {
		witnessWeight = input.TaprootKeyPathWitnessSize
	} else {
		witnessWeight = input.WitnessCommitmentTxWeight
	}

	// Calculate commit tx weight. This commit tx doesn't yet include the
	// witness spending the funding output, so we add the (worst case)
	// weight for that too.
	utx := btcutil.NewTx(commitTx)
	weight := blockchain.GetTransactionWeight(utx) + witnessWeight

	// Calculate commit tx fee.
	fee := chanState.Capacity
	for _, out := range commitTx.TxOut {
		fee -= btcutil.Amount(out.Value)
	}

	return &AnchorResolution{
		CommitAnchor:         *outPoint,
		AnchorSignDescriptor: *signDesc,
		CommitWeight:         lntypes.WeightUnit(weight),
		CommitFee:            fee,
	}, nil
}

// AvailableBalance returns the current balance available for sending within
// the channel. By available balance, we mean that if at this very instance a
// new commitment were to be created which evals all the log entries, what
// would our available balance for adding an additional HTLC be. It takes into
// account the fee that must be paid for adding this HTLC, that we cannot spend
// from the channel reserve and moreover the FeeBuffer when we are the
// initiator of the channel. This method is useful when deciding if a given
// channel can accept an HTLC in the multi-hop forwarding scenario.
func (lc *LightningChannel) AvailableBalance() lnwire.MilliSatoshi {
	lc.RLock()
	defer lc.RUnlock()

	bal, _ := lc.availableBalance(FeeBuffer)
	return bal
}

// availableBalance is the private, non mutexed version of AvailableBalance.
// This method is provided so methods that already hold the lock can access
// this method. Additionally, the total weight of the next to be created
// commitment is returned for accounting purposes.
func (lc *LightningChannel) availableBalance(
	buffer BufferType) (lnwire.MilliSatoshi, lntypes.WeightUnit) {

	// We'll grab the current set of log updates that the remote has
	// ACKed.
	remoteACKedIndex := lc.localCommitChain.tip().theirMessageIndex
	htlcView := lc.fetchHTLCView(remoteACKedIndex,
		lc.localUpdateLog.logIndex)

	// Calculate our available balance from our local commitment.
	// TODO(halseth): could reuse parts validateCommitmentSanity to do this
	// balance calculation, as most of the logic is the same.
	//
	// NOTE: This is not always accurate, since the remote node can always
	// add updates concurrently, causing our balance to go down if we're
	// the initiator, but this is a problem on the protocol level.
	ourLocalCommitBalance, commitWeight := lc.availableCommitmentBalance(
		htlcView, false, buffer,
	)

	// Do the same calculation from the remote commitment point of view.
	ourRemoteCommitBalance, _ := lc.availableCommitmentBalance(
		htlcView, true, buffer,
	)

	// Return which ever balance is lowest.
	if ourRemoteCommitBalance < ourLocalCommitBalance {
		return ourRemoteCommitBalance, commitWeight
	}

	return ourLocalCommitBalance, commitWeight
}

// availableCommitmentBalance attempts to calculate the balance we have
// available for HTLCs on the local/remote commitment given the HtlcView. To
// account for sending HTLCs of different sizes, it will report the balance
// available for sending non-dust HTLCs, which will be manifested on the
// commitment, increasing the commitment fee we must pay as an initiator,
// eating into our balance. It will make sure we won't violate the channel
// reserve constraints for this amount.
<<<<<<< HEAD
func (lc *LightningChannel) availableCommitmentBalance(view *HtlcView,
	remoteChain bool, buffer BufferType) (lnwire.MilliSatoshi, int64) {
=======
func (lc *LightningChannel) availableCommitmentBalance(
	view *htlcView, remoteChain bool,
	buffer BufferType) (lnwire.MilliSatoshi, lntypes.WeightUnit) {
>>>>>>> ff853280

	// Compute the current balances for this commitment. This will take
	// into account HTLCs to determine the commit weight, which the
	// initiator must pay the fee for.
	ourBalance, theirBalance, commitWeight, filteredView, err := lc.computeView(
		view, remoteChain, false,
	)
	if err != nil {
		lc.log.Errorf("Unable to fetch available balance: %v", err)
		return 0, 0
	}

	// We can never spend from the channel reserve, so we'll subtract it
	// from our available balance.
	ourReserve := lnwire.NewMSatFromSatoshis(
		lc.channelState.LocalChanCfg.ChanReserve,
	)
	if ourReserve <= ourBalance {
		ourBalance -= ourReserve
	} else {
		ourBalance = 0
	}

	// Calculate the commitment fee in the case where we would add another
	// HTLC to the commitment, as only the balance remaining after this fee
	// has been paid is actually available for sending.
	feePerKw := filteredView.FeePerKw
	additionalHtlcFee := lnwire.NewMSatFromSatoshis(
		feePerKw.FeeForWeight(input.HTLCWeight),
	)
	commitFee := lnwire.NewMSatFromSatoshis(
		feePerKw.FeeForWeight(commitWeight))

	if lc.channelState.IsInitiator {
		// When the buffer is of type `FeeBuffer` type we know we are
		// going to send or forward an htlc over this channel therefore
		// we account for an additional htlc output on the commitment
		// tx.
		futureCommitWeight := commitWeight
		if buffer == FeeBuffer {
			futureCommitWeight += input.HTLCWeight
		}

		// Make sure we do not overwrite `ourBalance` that's why we
		// declare bufferAmt beforehand.
		var bufferAmt lnwire.MilliSatoshi
		ourBalance, bufferAmt, err = lc.applyCommitFee(
			ourBalance, futureCommitWeight, feePerKw, buffer,
		)
		if err != nil {
			lc.log.Warnf("Set available amount to 0 because we "+
				"could not pay for the CommitmentFee of the "+
				"new ChannelState: ourBalance is negative "+
				"after applying the fee: ourBalance=%v, "+
				"current commitFee(w/o additional htlc)=%v, "+
				"feeBuffer=%v (type=%v) local_chan_initiator",
				int64(ourBalance), commitFee,
				bufferAmt, buffer)

			return 0, commitWeight
		}

		return ourBalance, commitWeight
	}

	// If we're not the initiator, we must check whether the remote has
	// enough balance to pay for the fee of our HTLC. We'll start by also
	// subtracting our counterparty's reserve from their balance.
	theirReserve := lnwire.NewMSatFromSatoshis(
		lc.channelState.RemoteChanCfg.ChanReserve,
	)
	if theirReserve <= theirBalance {
		theirBalance -= theirReserve
	} else {
		theirBalance = 0
	}

	// We'll use the dustlimit and htlcFee to find the largest HTLC value
	// that will be considered dust on the commitment.
	dustlimit := lnwire.NewMSatFromSatoshis(
		lc.channelState.LocalChanCfg.DustLimit,
	)

	// For an extra HTLC fee to be paid on our commitment, the HTLC must be
	// large enough to make a non-dust HTLC timeout transaction.
	htlcFee := lnwire.NewMSatFromSatoshis(
		HtlcTimeoutFee(lc.channelState.ChanType, feePerKw),
	)

	// If we are looking at the remote commitment, we must use the remote
	// dust limit and the fee for adding an HTLC success transaction.
	if remoteChain {
		dustlimit = lnwire.NewMSatFromSatoshis(
			lc.channelState.RemoteChanCfg.DustLimit,
		)
		htlcFee = lnwire.NewMSatFromSatoshis(
			HtlcSuccessFee(lc.channelState.ChanType, feePerKw),
		)
	}

	// The HTLC output will be manifested on the commitment if it
	// is non-dust after paying the HTLC fee.
	nonDustHtlcAmt := dustlimit + htlcFee

	// commitFeeWithHtlc is the fee our peer has to pay in case we add
	// another htlc to the commitment.
	commitFeeWithHtlc := commitFee + additionalHtlcFee

	// If they cannot pay the fee if we add another non-dust HTLC, we'll
	// report our available balance just below the non-dust amount, to
	// avoid attempting HTLCs larger than this size.
	if theirBalance < commitFeeWithHtlc && ourBalance >= nonDustHtlcAmt {
		// see https://github.com/lightning/bolts/issues/728
		ourReportedBalance := nonDustHtlcAmt - 1
		lc.log.Infof("Reducing local (reported) balance "+
			"(from %v to %v): remote side does not have enough "+
			"funds (%v < %v) to pay for non-dust HTLC in case of "+
			"unilateral close.", ourBalance, ourReportedBalance,
			theirBalance, commitFeeWithHtlc)
		ourBalance = ourReportedBalance
	}

	return ourBalance, commitWeight
}

// StateSnapshot returns a snapshot of the current fully committed state within
// the channel.
func (lc *LightningChannel) StateSnapshot() *channeldb.ChannelSnapshot {
	lc.RLock()
	defer lc.RUnlock()

	return lc.channelState.Snapshot()
}

// validateFeeRate ensures that if the passed fee is applied to the channel,
// and a new commitment is created (which evaluates this fee), then the
// initiator of the channel does not dip below their reserve.
func (lc *LightningChannel) validateFeeRate(feePerKw chainfee.SatPerKWeight) error {
	// We'll ensure that we can accommodate this new fee change, yet still
	// be above our reserve balance. Otherwise, we'll reject the fee
	// update.
	// We do not enforce the FeeBuffer here because it was exactly
	// introduced to use this buffer for potential fee rate increases.
	availableBalance, txWeight := lc.availableBalance(AdditionalHtlc)

	oldFee := lnwire.NewMSatFromSatoshis(
		lc.localCommitChain.tip().feePerKw.FeeForWeight(txWeight),
	)

	// Our base balance is the total amount of satoshis we can commit
	// towards fees before factoring in the channel reserve.
	baseBalance := availableBalance + oldFee

	// Using the weight of the commitment transaction if we were to create
	// a commitment now, we'll compute our remaining balance if we apply
	// this new fee update.
	newFee := lnwire.NewMSatFromSatoshis(
		feePerKw.FeeForWeight(txWeight),
	)

	// If the total fee exceeds our available balance (taking into account
	// the fee from the last state), then we'll reject this update as it
	// would mean we need to trim our entire output.
	if newFee > baseBalance {
		return fmt.Errorf("cannot apply fee_update=%v sat/kw, new fee "+
			"of %v is greater than balance of %v", int64(feePerKw),
			newFee, baseBalance)
	}

	// TODO(halseth): should fail if fee update is unreasonable,
	// as specified in BOLT#2.
	//  * COMMENT(roasbeef): can cross-check with our ideal fee rate

	return nil
}

// UpdateFee initiates a fee update for this channel. Must only be called by
// the channel initiator, and must be called before sending update_fee to
// the remote.
func (lc *LightningChannel) UpdateFee(feePerKw chainfee.SatPerKWeight) error {
	lc.Lock()
	defer lc.Unlock()

	// Only initiator can send fee update, so trying to send one as
	// non-initiator will fail.
	if !lc.channelState.IsInitiator {
		return fmt.Errorf("local fee update as non-initiator")
	}

	// Ensure that the passed fee rate meets our current requirements.
	if err := lc.validateFeeRate(feePerKw); err != nil {
		return err
	}

	pd := &PaymentDescriptor{
		LogIndex:  lc.localUpdateLog.logIndex,
		Amount:    lnwire.NewMSatFromSatoshis(btcutil.Amount(feePerKw)),
		EntryType: FeeUpdate,
	}

	lc.localUpdateLog.appendUpdate(pd)

	return nil
}

// ReceiveUpdateFee handles an updated fee sent from remote. This method will
// return an error if called as channel initiator.
func (lc *LightningChannel) ReceiveUpdateFee(feePerKw chainfee.SatPerKWeight) error {
	lc.Lock()
	defer lc.Unlock()

	// Only initiator can send fee update, and we must fail if we receive
	// fee update as initiator
	if lc.channelState.IsInitiator {
		return fmt.Errorf("received fee update as initiator")
	}

	// TODO(roasbeef): or just modify to use the other balance?
	pd := &PaymentDescriptor{
		LogIndex:  lc.remoteUpdateLog.logIndex,
		Amount:    lnwire.NewMSatFromSatoshis(btcutil.Amount(feePerKw)),
		EntryType: FeeUpdate,
	}

	lc.remoteUpdateLog.appendUpdate(pd)

	return nil
}

// generateRevocation generates the revocation message for a given height.
func (lc *LightningChannel) generateRevocation(height uint64) (*lnwire.RevokeAndAck,
	error) {

	// Now that we've accept a new state transition, we send the remote
	// party the revocation for our current commitment state.
	revocationMsg := &lnwire.RevokeAndAck{}
	commitSecret, err := lc.channelState.RevocationProducer.AtIndex(height)
	if err != nil {
		return nil, err
	}
	copy(revocationMsg.Revocation[:], commitSecret[:])

	// Along with this revocation, we'll also send the _next_ commitment
	// point that the remote party should use to create our next commitment
	// transaction. We use a +2 here as we already gave them a look ahead
	// of size one after the ChannelReady message was sent:
	//
	// 0: current revocation, 1: their "next" revocation, 2: this revocation
	//
	// We're revoking the current revocation. Once they receive this
	// message they'll set the "current" revocation for us to their stored
	// "next" revocation, and this revocation will become their new "next"
	// revocation.
	//
	// Put simply in the window slides to the left by one.
	revHeight := height + 2
	nextCommitSecret, err := lc.channelState.RevocationProducer.AtIndex(
		revHeight,
	)
	if err != nil {
		return nil, err
	}

	revocationMsg.NextRevocationKey = input.ComputeCommitmentPoint(nextCommitSecret[:])
	revocationMsg.ChanID = lnwire.NewChanIDFromOutPoint(
		lc.channelState.FundingOutpoint,
	)

	// If this is a taproot channel, then we also need to generate the
	// verification nonce for this target state.
	if lc.channelState.ChanType.IsTaproot() {
		nextVerificationNonce, err := channeldb.NewMusigVerificationNonce( //nolint:lll
			lc.channelState.LocalChanCfg.MultiSigKey.PubKey,
			revHeight, lc.taprootNonceProducer,
		)
		if err != nil {
			return nil, err
		}
		revocationMsg.LocalNonce = lnwire.SomeMusig2Nonce(
			nextVerificationNonce.PubNonce,
		)
	}

	return revocationMsg, nil
}

// closeTxOpts houses the set of options that modify how the cooperative close
// tx is to be constructed.
type closeTxOpts struct {
	// enableRBF indicates whether the cooperative close tx should signal
	// RBF or not.
	enableRBF bool
}

// defaultCloseTxOpts returns a closeTxOpts struct with default values.
func defaultCloseTxOpts() closeTxOpts {
	return closeTxOpts{
		enableRBF: false,
	}
}

// CloseTxOpt is a functional option that allows us to modify how the closing
// transaction is created.
type CloseTxOpt func(*closeTxOpts)

// WithRBFCloseTx signals that the cooperative close tx should signal RBF.
func WithRBFCloseTx() CloseTxOpt {
	return func(o *closeTxOpts) {
		o.enableRBF = true
	}
}

// CreateCooperativeCloseTx creates a transaction which if signed by both
// parties, then broadcast cooperatively closes an active channel. The creation
// of the closure transaction is modified by a boolean indicating if the party
// constructing the channel is the initiator of the closure. Currently it is
// expected that the initiator pays the transaction fees for the closing
// transaction in full.
func CreateCooperativeCloseTx(fundingTxIn wire.TxIn,
	localDust, remoteDust, ourBalance, theirBalance btcutil.Amount,
	ourDeliveryScript, theirDeliveryScript []byte,
	closeOpts ...CloseTxOpt) *wire.MsgTx {

	opts := defaultCloseTxOpts()
	for _, optFunc := range closeOpts {
		optFunc(&opts)
	}

	// If RBF is signalled, then we'll modify the sequence to permit
	// replacement.
	if opts.enableRBF {
		fundingTxIn.Sequence = mempool.MaxRBFSequence
	}

	// Construct the transaction to perform a cooperative closure of the
	// channel. In the event that one side doesn't have any settled funds
	// within the channel then a refund output for that particular side can
	// be omitted.
	closeTx := wire.NewMsgTx(2)
	closeTx.AddTxIn(&fundingTxIn)

	// Create both cooperative closure outputs, properly respecting the
	// dust limits of both parties.
	if ourBalance >= localDust {
		closeTx.AddTxOut(&wire.TxOut{
			PkScript: ourDeliveryScript,
			Value:    int64(ourBalance),
		})
	}
	if theirBalance >= remoteDust {
		closeTx.AddTxOut(&wire.TxOut{
			PkScript: theirDeliveryScript,
			Value:    int64(theirBalance),
		})
	}

	txsort.InPlaceSort(closeTx)

	return closeTx
}

// LocalBalanceDust returns true if when creating a co-op close transaction,
// the balance of the local party will be dust after accounting for any anchor
// outputs.
func (lc *LightningChannel) LocalBalanceDust() bool {
	lc.RLock()
	defer lc.RUnlock()

	chanState := lc.channelState
	localBalance := chanState.LocalCommitment.LocalBalance.ToSatoshis()

	// If this is an anchor channel, and we're the initiator, then we'll
	// regain the stats allocated to the anchor outputs with the co-op
	// close transaction.
	if chanState.ChanType.HasAnchors() && chanState.IsInitiator {
		localBalance += 2 * AnchorSize
	}

	return localBalance <= chanState.LocalChanCfg.DustLimit
}

// RemoteBalanceDust returns true if when creating a co-op close transaction,
// the balance of the remote party will be dust after accounting for any anchor
// outputs.
func (lc *LightningChannel) RemoteBalanceDust() bool {
	lc.RLock()
	defer lc.RUnlock()

	chanState := lc.channelState
	remoteBalance := chanState.RemoteCommitment.RemoteBalance.ToSatoshis()

	// If this is an anchor channel, and they're the initiator, then we'll
	// regain the stats allocated to the anchor outputs with the co-op
	// close transaction.
	if chanState.ChanType.HasAnchors() && !chanState.IsInitiator {
		remoteBalance += 2 * AnchorSize
	}

	return remoteBalance <= chanState.RemoteChanCfg.DustLimit
}

// CalcFee returns the commitment fee to use for the given fee rate
// (fee-per-kw).
func (lc *LightningChannel) CalcFee(feeRate chainfee.SatPerKWeight) btcutil.Amount {
	return feeRate.FeeForWeight(CommitWeight(lc.channelState.ChanType))
}

// MaxFeeRate returns the maximum fee rate given an allocation of the channel
// initiator's spendable balance along with the local reserve amount. This can
// be useful to determine when we should stop proposing fee updates that exceed
// our maximum allocation.
// Moreover it returns the share of the total balance in the range of [0,1]
// which can be allocated to fees. When our desired fee allocation would lead to
// a maximum fee rate below the current commitment fee rate we floor the maximum
// at the current fee rate which leads to different fee allocations than
// initially requested via `maxAllocation`.
//
// NOTE: This should only be used for channels in which the local commitment is
// the initiator.
func (lc *LightningChannel) MaxFeeRate(
	maxAllocation float64) (chainfee.SatPerKWeight, float64) {

	lc.RLock()
	defer lc.RUnlock()

	// The maximum fee depends on the available balance that can be
	// committed towards fees. It takes into account our local reserve
	// balance. We do not account for a FeeBuffer here because that is
	// exactly why it was introduced to react for sharp fee changes.
	availableBalance, weight := lc.availableBalance(AdditionalHtlc)

	currentFee := lc.localCommitChain.tip().feePerKw.FeeForWeight(weight)

	// baseBalance is the maximum amount available for us to spend on fees.
	baseBalance := availableBalance.ToSatoshis() + currentFee

	// In case our local channel balance is drained, we make sure we do not
	// decrease the fee rate below the current fee rate. This could lead to
	// a scenario where we lower the commitment fee rate as low as the fee
	// floor although current fee rates are way higher. The maximum fee
	// we allow should not be smaller then the current fee. The decrease
	// in fee rate should happen when the mempool reports lower fee levels
	// rather than us decreasing in local balance. The max fee rate is
	// always floored by the current fee rate of the channel.
	idealMaxFee := float64(baseBalance) * maxAllocation
	maxFee := math.Max(float64(currentFee), idealMaxFee)
	maxFeeAllocation := maxFee / float64(baseBalance)
	maxFeeRate := chainfee.SatPerKWeight(maxFee / (float64(weight) / 1000))

	return maxFeeRate, maxFeeAllocation
}

// IdealCommitFeeRate uses the current network fee, the minimum relay fee,
// maximum fee allocation and anchor channel commitment fee rate to determine
// the ideal fee to be used for the commitments of the channel.
func (lc *LightningChannel) IdealCommitFeeRate(netFeeRate, minRelayFeeRate,
	maxAnchorCommitFeeRate chainfee.SatPerKWeight,
	maxFeeAlloc float64) chainfee.SatPerKWeight {

	// Get the maximum fee rate that we can use given our max fee allocation
	// and given the local reserve balance that we must preserve.
	maxFeeRate, _ := lc.MaxFeeRate(maxFeeAlloc)

	var commitFeeRate chainfee.SatPerKWeight

	// If the channel has anchor outputs then cap the fee rate at the
	// max anchor fee rate if that maximum is less than our max fee rate.
	// Otherwise, cap the fee rate at the max fee rate.
	switch lc.channelState.ChanType.HasAnchors() &&
		maxFeeRate > maxAnchorCommitFeeRate {
	case true:
		commitFeeRate = chainfee.SatPerKWeight(
			math.Min(
				float64(netFeeRate),
				float64(maxAnchorCommitFeeRate),
			),
		)

	case false:
		commitFeeRate = chainfee.SatPerKWeight(
			math.Min(float64(netFeeRate), float64(maxFeeRate)),
		)
	}

	if commitFeeRate >= minRelayFeeRate {
		return commitFeeRate
	}

	// The commitment fee rate is below the minimum relay fee rate.
	// If the min relay fee rate is still below the maximum fee, then use
	// the minimum relay fee rate.
	if minRelayFeeRate <= maxFeeRate {
		return minRelayFeeRate
	}

	// The minimum relay fee rate is more than the ideal maximum fee rate.
	// Check if it is smaller than the absolute maximum fee rate we can
	// use. If it is, then we use the minimum relay fee rate and we log a
	// warning to indicate that the max channel fee allocation option was
	// ignored.
	absoluteMaxFee, _ := lc.MaxFeeRate(1)
	if minRelayFeeRate <= absoluteMaxFee {
		lc.log.Warn("Ignoring max channel fee allocation to " +
			"ensure that the commitment fee is above the " +
			"minimum relay fee.")

		return minRelayFeeRate
	}

	// The absolute maximum fee rate we can pay is below the minimum
	// relay fee rate. The commitment tx will not be able to propagate.
	// To give the transaction the best chance, we use the absolute
	// maximum fee we have available and we log an error.
	lc.log.Errorf("The commitment fee rate of %s is below the current "+
		"minimum relay fee rate of %s. The max fee rate of %s will be "+
		"used.", commitFeeRate, minRelayFeeRate, absoluteMaxFee)

	return absoluteMaxFee
}

// RemoteNextRevocation returns the channelState's RemoteNextRevocation. For
// musig2 channels, until a nonce pair is processed by the remote party, a nil
// public key is returned.
//
// TODO(roasbeef): revisit, maybe just make a more general method instead?
func (lc *LightningChannel) RemoteNextRevocation() *btcec.PublicKey {
	lc.RLock()
	defer lc.RUnlock()

	if !lc.channelState.ChanType.IsTaproot() {
		return lc.channelState.RemoteNextRevocation
	}

	if lc.musigSessions == nil {
		return nil
	}

	return lc.channelState.RemoteNextRevocation
}

// IsInitiator returns true if we were the ones that initiated the funding
// workflow which led to the creation of this channel. Otherwise, it returns
// false.
func (lc *LightningChannel) IsInitiator() bool {
	lc.RLock()
	defer lc.RUnlock()

	return lc.channelState.IsInitiator
}

// CommitFeeRate returns the current fee rate of the commitment transaction in
// units of sat-per-kw.
func (lc *LightningChannel) CommitFeeRate() chainfee.SatPerKWeight {
	lc.RLock()
	defer lc.RUnlock()

	return chainfee.SatPerKWeight(lc.channelState.LocalCommitment.FeePerKw)
}

// IsPending returns true if the channel's funding transaction has been fully
// confirmed, and false otherwise.
func (lc *LightningChannel) IsPending() bool {
	lc.RLock()
	defer lc.RUnlock()

	return lc.channelState.IsPending
}

// State provides access to the channel's internal state.
func (lc *LightningChannel) State() *channeldb.OpenChannel {
	return lc.channelState
}

// MarkBorked marks the event when the channel as reached an irreconcilable
// state, such as a channel breach or state desynchronization. Borked channels
// should never be added to the switch.
func (lc *LightningChannel) MarkBorked() error {
	lc.Lock()
	defer lc.Unlock()

	return lc.channelState.MarkBorked()
}

// MarkCommitmentBroadcasted marks the channel as a commitment transaction has
// been broadcast, either our own or the remote, and we should watch the chain
// for it to confirm before taking any further action. It takes a boolean which
// indicates whether we initiated the close.
func (lc *LightningChannel) MarkCommitmentBroadcasted(tx *wire.MsgTx,
	locallyInitiated bool) error {

	lc.Lock()
	defer lc.Unlock()

	return lc.channelState.MarkCommitmentBroadcasted(tx, locallyInitiated)
}

// MarkCoopBroadcasted marks the channel as a cooperative close transaction has
// been broadcast, and that we should watch the chain for it to confirm before
// taking any further action. It takes a locally initiated bool which is true
// if we initiated the cooperative close.
func (lc *LightningChannel) MarkCoopBroadcasted(tx *wire.MsgTx,
	localInitiated bool) error {

	lc.Lock()
	defer lc.Unlock()

	return lc.channelState.MarkCoopBroadcasted(tx, localInitiated)
}

// MarkShutdownSent persists the given ShutdownInfo. The existence of the
// ShutdownInfo represents the fact that the Shutdown message has been sent by
// us and so should be re-sent on re-establish.
func (lc *LightningChannel) MarkShutdownSent(
	info *channeldb.ShutdownInfo) error {

	lc.Lock()
	defer lc.Unlock()

	return lc.channelState.MarkShutdownSent(info)
}

// MarkDataLoss marks sets the channel status to LocalDataLoss and stores the
// passed commitPoint for use to retrieve funds in case the remote force closes
// the channel.
func (lc *LightningChannel) MarkDataLoss(commitPoint *btcec.PublicKey) error {
	lc.Lock()
	defer lc.Unlock()

	return lc.channelState.MarkDataLoss(commitPoint)
}

// ActiveHtlcs returns a slice of HTLC's which are currently active on *both*
// commitment transactions.
func (lc *LightningChannel) ActiveHtlcs() []channeldb.HTLC {
	lc.RLock()
	defer lc.RUnlock()

	return lc.channelState.ActiveHtlcs()
}

// LocalChanReserve returns our local ChanReserve requirement for the remote party.
func (lc *LightningChannel) LocalChanReserve() btcutil.Amount {
	return lc.channelState.LocalChanCfg.ChanReserve
}

// NextLocalHtlcIndex returns the next unallocated local htlc index. To ensure
// this always returns the next index that has been not been allocated, this
// will first try to examine any pending commitments, before falling back to the
// last locked-in local commitment.
func (lc *LightningChannel) NextLocalHtlcIndex() (uint64, error) {
	lc.RLock()
	defer lc.RUnlock()

	return lc.channelState.NextLocalHtlcIndex()
}

// FwdMinHtlc returns the minimum HTLC value required by the remote node, i.e.
// the minimum value HTLC we can forward on this channel.
func (lc *LightningChannel) FwdMinHtlc() lnwire.MilliSatoshi {
	return lc.channelState.LocalChanCfg.MinHTLC
}

// unsignedLocalUpdates retrieves the unsigned local updates that we should
// store upon receiving a revocation. This function is called from
// ReceiveRevocation. remoteMessageIndex is the height into the local update
// log that the remote commitment chain tip includes. localMessageIndex
// is the height into the local update log that the local commitment tail
// includes. Our local updates that are unsigned by the remote should
// have height greater than or equal to localMessageIndex (not on our commit),
// and height less than remoteMessageIndex (on the remote commit).
//
// NOTE: remoteMessageIndex is the height on the tip because this is called
// before the tail is advanced to the tip during ReceiveRevocation.
func (lc *LightningChannel) unsignedLocalUpdates(remoteMessageIndex,
	localMessageIndex uint64, chanID lnwire.ChannelID) []channeldb.LogUpdate {

	var localPeerUpdates []channeldb.LogUpdate
	for e := lc.localUpdateLog.Front(); e != nil; e = e.Next() {
		pd := e.Value.(*PaymentDescriptor)

		// We don't save add updates as they are restored from the
		// remote commitment in restoreStateLogs.
		if pd.EntryType == Add {
			continue
		}

		// This is a settle/fail that is on the remote commitment, but
		// not on the local commitment. We expect this update to be
		// covered in the next commitment signature that the remote
		// sends.
		if pd.LogIndex < remoteMessageIndex && pd.LogIndex >= localMessageIndex {
			logUpdate := channeldb.LogUpdate{
				LogIndex: pd.LogIndex,
			}

			switch pd.EntryType {
			case FeeUpdate:
				logUpdate.UpdateMsg = &lnwire.UpdateFee{
					ChanID:   chanID,
					FeePerKw: uint32(pd.Amount.ToSatoshis()),
				}
			case Settle:
				logUpdate.UpdateMsg = &lnwire.UpdateFulfillHTLC{
					ChanID:          chanID,
					ID:              pd.ParentIndex,
					PaymentPreimage: pd.RPreimage,
				}
			case Fail:
				logUpdate.UpdateMsg = &lnwire.UpdateFailHTLC{
					ChanID: chanID,
					ID:     pd.ParentIndex,
					Reason: pd.FailReason,
				}
			case MalformedFail:
				logUpdate.UpdateMsg = &lnwire.UpdateFailMalformedHTLC{
					ChanID:       chanID,
					ID:           pd.ParentIndex,
					ShaOnionBlob: pd.ShaOnionBlob,
					FailureCode:  pd.FailCode,
				}
			}

			localPeerUpdates = append(localPeerUpdates, logUpdate)
		}
	}

	return localPeerUpdates
}

// GenMusigNonces generates the verification nonce to start off a new musig2
// channel session.
func (lc *LightningChannel) GenMusigNonces() (*musig2.Nonces, error) {
	lc.Lock()
	defer lc.Unlock()

	var err error

	// We pass in the current height+1 as this'll be the set of
	// verification nonces we'll send to the party to create our _next_
	// state.
	lc.pendingVerificationNonce, err = channeldb.NewMusigVerificationNonce(
		lc.channelState.LocalChanCfg.MultiSigKey.PubKey,
		lc.currentHeight+1, lc.taprootNonceProducer,
	)
	if err != nil {
		return nil, err
	}

	return lc.pendingVerificationNonce, nil
}

// HasRemoteNonces returns true if the channel has a remote nonce pair.
func (lc *LightningChannel) HasRemoteNonces() bool {
	return lc.musigSessions != nil
}

// InitRemoteMusigNonces processes the remote musig nonces sent by the remote
// party. This should be called upon connection re-establishment, after we've
// generated our own nonces. Once this method returns a nil error, then the
// channel can be used to sign commitment states.
func (lc *LightningChannel) InitRemoteMusigNonces(remoteNonce *musig2.Nonces,
) error {

	lc.Lock()
	defer lc.Unlock()

	if lc.pendingVerificationNonce == nil {
		return fmt.Errorf("pending verification nonce is not set")
	}

	// Now that we have the set of local and remote nonces, we can generate
	// a new pair of musig sessions for our local commitment and the
	// commitment of the remote party.
	localNonce := lc.pendingVerificationNonce

	localChanCfg := lc.channelState.LocalChanCfg
	remoteChanCfg := lc.channelState.RemoteChanCfg

	// TODO(roasbeef): propagate rename of signing and verification nonces

	sessionCfg := &MusigSessionCfg{
		LocalKey:       localChanCfg.MultiSigKey,
		RemoteKey:      remoteChanCfg.MultiSigKey,
		LocalNonce:     *localNonce,
		RemoteNonce:    *remoteNonce,
		Signer:         lc.Signer,
		InputTxOut:     &lc.fundingOutput,
		TapscriptTweak: lc.channelState.TapscriptRoot,
	}
	lc.musigSessions = NewMusigPairSession(
		sessionCfg,
	)

	lc.pendingVerificationNonce = nil

	lc.opts.localNonce = nil
	lc.opts.remoteNonce = nil

	return nil
}

// ChanType returns the channel type.
func (lc *LightningChannel) ChanType() channeldb.ChannelType {
	lc.RLock()
	defer lc.RUnlock()

	return lc.channelState.ChanType
}

// FundingTxOut returns the funding output of the channel.
func (lc *LightningChannel) FundingTxOut() *wire.TxOut {
	lc.RLock()
	defer lc.RUnlock()

	return &lc.fundingOutput
}

// MultiSigKeys returns the set of multi-sig keys for an channel.
func (lc *LightningChannel) MultiSigKeys() (keychain.KeyDescriptor,
	keychain.KeyDescriptor) {

	lc.RLock()
	defer lc.RUnlock()

	return lc.channelState.LocalChanCfg.MultiSigKey,
		lc.channelState.RemoteChanCfg.MultiSigKey
}

// LocalCommitmentBlob returns the custom blob of the local commitment.
func (lc *LightningChannel) LocalCommitmentBlob() fn.Option[tlv.Blob] {
	lc.RLock()
	defer lc.RUnlock()

	chanState := lc.channelState
	localBalance := chanState.LocalCommitment.CustomBlob

	return fn.MapOption(func(b tlv.Blob) tlv.Blob {
		newBlob := make([]byte, len(b))
		copy(newBlob, b)

		return newBlob
	})(localBalance)
}<|MERGE_RESOLUTION|>--- conflicted
+++ resolved
@@ -5031,15 +5031,9 @@
 //
 // If the updateState boolean is set true, the add and remove heights of the
 // HTLCs will be set to the next commitment height.
-<<<<<<< HEAD
 func (lc *LightningChannel) computeView(view *HtlcView, remoteChain bool,
-	updateState bool) (lnwire.MilliSatoshi, lnwire.MilliSatoshi, int64,
-	*HtlcView, error) {
-=======
-func (lc *LightningChannel) computeView(view *htlcView, remoteChain bool,
 	updateState bool) (lnwire.MilliSatoshi, lnwire.MilliSatoshi,
-	lntypes.WeightUnit, *htlcView, error) {
->>>>>>> ff853280
+	lntypes.WeightUnit, *HtlcView, error) {
 
 	commitChain := lc.localCommitChain
 	dustLimit := lc.channelState.LocalChanCfg.DustLimit
@@ -5105,13 +5099,8 @@
 
 	// Now go through all HTLCs at this stage, to calculate the total
 	// weight, needed to calculate the transaction fee.
-<<<<<<< HEAD
-	var totalHtlcWeight int64
+	var totalHtlcWeight lntypes.WeightUnit
 	for _, htlc := range filteredHTLCView.OurUpdates {
-=======
-	var totalHtlcWeight lntypes.WeightUnit
-	for _, htlc := range filteredHTLCView.ourUpdates {
->>>>>>> ff853280
 		if HtlcIsDust(
 			lc.channelState.ChanType, false, !remoteChain,
 			feePerKw, htlc.Amount.ToSatoshis(), dustLimit,
@@ -8729,14 +8718,9 @@
 // commitment, increasing the commitment fee we must pay as an initiator,
 // eating into our balance. It will make sure we won't violate the channel
 // reserve constraints for this amount.
-<<<<<<< HEAD
 func (lc *LightningChannel) availableCommitmentBalance(view *HtlcView,
-	remoteChain bool, buffer BufferType) (lnwire.MilliSatoshi, int64) {
-=======
-func (lc *LightningChannel) availableCommitmentBalance(
-	view *htlcView, remoteChain bool,
-	buffer BufferType) (lnwire.MilliSatoshi, lntypes.WeightUnit) {
->>>>>>> ff853280
+	remoteChain bool, buffer BufferType) (lnwire.MilliSatoshi,
+	lntypes.WeightUnit) {
 
 	// Compute the current balances for this commitment. This will take
 	// into account HTLCs to determine the commit weight, which the
