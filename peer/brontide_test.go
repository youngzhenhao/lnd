package peer

import (
	"bytes"
	"fmt"
	"testing"
	"time"

	"github.com/btcsuite/btcd/btcutil"
	"github.com/btcsuite/btcd/chaincfg"
	"github.com/btcsuite/btcd/txscript"
	"github.com/btcsuite/btcd/wire"
	"github.com/lightningnetwork/lnd/chainntnfs"
	"github.com/lightningnetwork/lnd/channeldb"
	"github.com/lightningnetwork/lnd/contractcourt"
	"github.com/lightningnetwork/lnd/fn"
	"github.com/lightningnetwork/lnd/htlcswitch"
<<<<<<< HEAD
	"github.com/lightningnetwork/lnd/lntest/mock"
=======
>>>>>>> e6f7a2d6
	"github.com/lightningnetwork/lnd/lntest/wait"
	"github.com/lightningnetwork/lnd/lnwallet"
	"github.com/lightningnetwork/lnd/lnwallet/chancloser"
	"github.com/lightningnetwork/lnd/lnwire"
	"github.com/stretchr/testify/require"
)

var (
	// p2SHAddress is a valid pay to script hash address.
	p2SHAddress = "2NBFNJTktNa7GZusGbDbGKRZTxdK9VVez3n"

	// p2wshAddress is a valid pay to witness script hash address.
	p2wshAddress = "bc1qrp33g0q5c5txsp9arysrx4k6zdkfs4nce4xj0gdcccefvpysxf3qccfmv3"
)

// TestPeerChannelClosureShutdownResponseLinkRemoved tests the shutdown
// response we get if the link for the channel can't be found in the
// switch. This test was added due to a regression.
func TestPeerChannelClosureShutdownResponseLinkRemoved(t *testing.T) {
	t.Parallel()

	harness, err := createTestPeerWithChannel(t, noUpdate)
	require.NoError(t, err, "unable to create test channels")

	var (
		alicePeer = harness.peer
		bobChan   = harness.channel
	)

	chanPoint := bobChan.ChannelPoint()
	chanID := lnwire.NewChanIDFromOutPoint(chanPoint)

	dummyDeliveryScript := genScript(t, p2wshAddress)

	// We send a shutdown request to Alice. She will now be the responding
	// node in this shutdown procedure. We first expect Alice to answer
	// this shutdown request with a Shutdown message.
	alicePeer.chanCloseMsgs <- &closeMsg{
		cid: chanID,
		msg: lnwire.NewShutdown(chanID, dummyDeliveryScript),
	}

	var msg lnwire.Message
	select {
	case outMsg := <-alicePeer.outgoingQueue:
		msg = outMsg.msg
	case <-time.After(timeout):
		t.Fatalf("did not receive shutdown message")
	}

	shutdownMsg, ok := msg.(*lnwire.Shutdown)
	if !ok {
		t.Fatalf("expected Shutdown message, got %T", msg)
	}

	require.NotEqualValues(t, shutdownMsg.Address, dummyDeliveryScript)
}

// TestPeerChannelClosureAcceptFeeResponder tests the shutdown responder's
// behavior if we can agree on the fee immediately.
func TestPeerChannelClosureAcceptFeeResponder(t *testing.T) {
	t.Parallel()

	harness, err := createTestPeerWithChannel(t, noUpdate)
	require.NoError(t, err, "unable to create test channels")

	var (
		alicePeer       = harness.peer
		bobChan         = harness.channel
		mockSwitch      = harness.mockSwitch
		broadcastTxChan = harness.publishTx
		notifier        = harness.notifier
	)

	chanPoint := bobChan.ChannelPoint()
	chanID := lnwire.NewChanIDFromOutPoint(chanPoint)

	mockLink := newMockUpdateHandler(chanID)
	mockSwitch.links = append(mockSwitch.links, mockLink)

	dummyDeliveryScript := genScript(t, p2wshAddress)

	// We send a shutdown request to Alice. She will now be the responding
	// node in this shutdown procedure. We first expect Alice to answer
	// this shutdown request with a Shutdown message.
	alicePeer.chanCloseMsgs <- &closeMsg{
		cid: chanID,
		msg: lnwire.NewShutdown(chanID, dummyDeliveryScript),
	}

	var msg lnwire.Message
	select {
	case outMsg := <-alicePeer.outgoingQueue:
		msg = outMsg.msg
	case <-time.After(timeout):
		t.Fatalf("did not receive shutdown message")
	}

	shutdownMsg, ok := msg.(*lnwire.Shutdown)
	if !ok {
		t.Fatalf("expected Shutdown message, got %T", msg)
	}

	respDeliveryScript := shutdownMsg.Address
	require.NotEqualValues(t, respDeliveryScript, dummyDeliveryScript)

	// Alice will then send a ClosingSigned message, indicating her proposed
	// closing transaction fee. Alice sends the ClosingSigned message as she is
	// the initiator of the channel.
	select {
	case outMsg := <-alicePeer.outgoingQueue:
		msg = outMsg.msg
	case <-time.After(timeout):
		t.Fatalf("did not receive ClosingSigned message")
	}

	respClosingSigned, ok := msg.(*lnwire.ClosingSigned)
	if !ok {
		t.Fatalf("expected ClosingSigned message, got %T", msg)
	}

	// We accept the fee, and send a ClosingSigned with the same fee back,
	// so she knows we agreed.
	aliceFee := respClosingSigned.FeeSatoshis
	bobSig, _, _, err := bobChan.CreateCloseProposal(
		aliceFee, dummyDeliveryScript, respDeliveryScript,
	)
	require.NoError(t, err, "error creating close proposal")

	parsedSig, err := lnwire.NewSigFromSignature(bobSig)
	require.NoError(t, err, "error parsing signature")
	closingSigned := lnwire.NewClosingSigned(chanID, aliceFee, parsedSig)
	alicePeer.chanCloseMsgs <- &closeMsg{
		cid: chanID,
		msg: closingSigned,
	}

	// Alice should now see that we agreed on the fee, and should broadcast the
	// closing transaction.
	select {
	case <-broadcastTxChan:
	case <-time.After(timeout):
		t.Fatalf("closing tx not broadcast")
	}

	// Need to pull the remaining message off of Alice's outgoing queue.
	select {
	case outMsg := <-alicePeer.outgoingQueue:
		msg = outMsg.msg
	case <-time.After(timeout):
		t.Fatalf("did not receive ClosingSigned message")
	}
	if _, ok := msg.(*lnwire.ClosingSigned); !ok {
		t.Fatalf("expected ClosingSigned message, got %T", msg)
	}

	// Alice should be waiting in a goroutine for a confirmation.
	notifier.ConfChan <- &chainntnfs.TxConfirmation{}
}

// TestPeerChannelClosureAcceptFeeInitiator tests the shutdown initiator's
// behavior if we can agree on the fee immediately.
func TestPeerChannelClosureAcceptFeeInitiator(t *testing.T) {
	t.Parallel()

	harness, err := createTestPeerWithChannel(t, noUpdate)
	require.NoError(t, err, "unable to create test channels")

	var (
		bobChan         = harness.channel
		alicePeer       = harness.peer
		mockSwitch      = harness.mockSwitch
		broadcastTxChan = harness.publishTx
		notifier        = harness.notifier
	)

	chanPoint := bobChan.ChannelPoint()
	chanID := lnwire.NewChanIDFromOutPoint(chanPoint)
	mockLink := newMockUpdateHandler(chanID)
	mockSwitch.links = append(mockSwitch.links, mockLink)

	dummyDeliveryScript := genScript(t, p2wshAddress)

	// We make Alice send a shutdown request.
	updateChan := make(chan interface{}, 1)
	errChan := make(chan error, 1)
	closeCommand := &htlcswitch.ChanClose{
		CloseType:      contractcourt.CloseRegular,
		ChanPoint:      &chanPoint,
		Updates:        updateChan,
		TargetFeePerKw: 12500,
		Err:            errChan,
	}
	alicePeer.localCloseChanReqs <- closeCommand

	// We can now pull a Shutdown message off of Alice's outgoingQueue.
	var msg lnwire.Message
	select {
	case outMsg := <-alicePeer.outgoingQueue:
		msg = outMsg.msg
	case <-time.After(timeout):
		t.Fatalf("did not receive shutdown request")
	}

	shutdownMsg, ok := msg.(*lnwire.Shutdown)
	if !ok {
		t.Fatalf("expected Shutdown message, got %T", msg)
	}

	aliceDeliveryScript := shutdownMsg.Address
	require.NotEqualValues(t, aliceDeliveryScript, dummyDeliveryScript)

	// Bob will respond with his own Shutdown message.
	alicePeer.chanCloseMsgs <- &closeMsg{
		cid: chanID,
		msg: lnwire.NewShutdown(chanID,
			dummyDeliveryScript),
	}

	// Alice will reply with a ClosingSigned here.
	select {
	case outMsg := <-alicePeer.outgoingQueue:
		msg = outMsg.msg
	case <-time.After(timeout):
		t.Fatalf("did not receive closing signed message")
	}
	closingSignedMsg, ok := msg.(*lnwire.ClosingSigned)
	if !ok {
		t.Fatalf("expected to receive closing signed message, got %T", msg)
	}

	// Bob should reply with the exact same fee in his next ClosingSigned
	// message.
	bobFee := closingSignedMsg.FeeSatoshis
	bobSig, _, _, err := bobChan.CreateCloseProposal(
		bobFee, dummyDeliveryScript, aliceDeliveryScript,
	)
	require.NoError(t, err, "unable to create close proposal")
	parsedSig, err := lnwire.NewSigFromSignature(bobSig)
	require.NoError(t, err, "unable to parse signature")

	closingSigned := lnwire.NewClosingSigned(shutdownMsg.ChannelID,
		bobFee, parsedSig)
	alicePeer.chanCloseMsgs <- &closeMsg{
		cid: chanID,
		msg: closingSigned,
	}

	// Alice should accept Bob's fee, broadcast the cooperative close tx, and
	// send a ClosingSigned message back to Bob.

	// Alice should now broadcast the closing transaction.
	select {
	case <-broadcastTxChan:
	case <-time.After(timeout):
		t.Fatalf("closing tx not broadcast")
	}

	// Alice should respond with the ClosingSigned they both agreed upon.
	select {
	case outMsg := <-alicePeer.outgoingQueue:
		msg = outMsg.msg
	case <-time.After(timeout):
		t.Fatalf("did not receive closing signed message")
	}

	closingSignedMsg, ok = msg.(*lnwire.ClosingSigned)
	if !ok {
		t.Fatalf("expected ClosingSigned message, got %T", msg)
	}

	if closingSignedMsg.FeeSatoshis != bobFee {
		t.Fatalf("expected ClosingSigned fee to be %v, instead got %v",
			bobFee, closingSignedMsg.FeeSatoshis)
	}

	// Alice should be waiting on a single confirmation for the coop close tx.
	notifier.ConfChan <- &chainntnfs.TxConfirmation{}
}

// TestPeerChannelClosureFeeNegotiationsResponder tests the shutdown
// responder's behavior in the case where we must do several rounds of fee
// negotiation before we agree on a fee.
func TestPeerChannelClosureFeeNegotiationsResponder(t *testing.T) {
	t.Parallel()

	harness, err := createTestPeerWithChannel(t, noUpdate)
	require.NoError(t, err, "unable to create test channels")

	var (
		bobChan         = harness.channel
		alicePeer       = harness.peer
		mockSwitch      = harness.mockSwitch
		broadcastTxChan = harness.publishTx
		notifier        = harness.notifier
	)

	chanPoint := bobChan.ChannelPoint()
	chanID := lnwire.NewChanIDFromOutPoint(chanPoint)

	mockLink := newMockUpdateHandler(chanID)
	mockSwitch.links = append(mockSwitch.links, mockLink)

	// Bob sends a shutdown request to Alice. She will now be the responding
	// node in this shutdown procedure. We first expect Alice to answer this
	// Shutdown request with a Shutdown message.
	dummyDeliveryScript := genScript(t, p2wshAddress)
	alicePeer.chanCloseMsgs <- &closeMsg{
		cid: chanID,
		msg: lnwire.NewShutdown(chanID,
			dummyDeliveryScript),
	}

	var msg lnwire.Message
	select {
	case outMsg := <-alicePeer.outgoingQueue:
		msg = outMsg.msg
	case <-time.After(timeout):
		t.Fatalf("did not receive shutdown message")
	}

	shutdownMsg, ok := msg.(*lnwire.Shutdown)
	if !ok {
		t.Fatalf("expected Shutdown message, got %T", msg)
	}

	aliceDeliveryScript := shutdownMsg.Address
	require.NotEqualValues(t, aliceDeliveryScript, dummyDeliveryScript)

	// As Alice is the channel initiator, she will send her ClosingSigned
	// message.
	select {
	case outMsg := <-alicePeer.outgoingQueue:
		msg = outMsg.msg
	case <-time.After(timeout):
		t.Fatalf("did not receive closing signed message")
	}

	aliceClosingSigned, ok := msg.(*lnwire.ClosingSigned)
	if !ok {
		t.Fatalf("expected ClosingSigned message, got %T", msg)
	}

	// Bob doesn't agree with the fee and will send one back that's 2.5x.
	preferredRespFee := aliceClosingSigned.FeeSatoshis
	increasedFee := btcutil.Amount(float64(preferredRespFee) * 2.5)
	bobSig, _, _, err := bobChan.CreateCloseProposal(
		increasedFee, dummyDeliveryScript, aliceDeliveryScript,
	)
	require.NoError(t, err, "error creating close proposal")

	parsedSig, err := lnwire.NewSigFromSignature(bobSig)
	require.NoError(t, err, "error parsing signature")
	closingSigned := lnwire.NewClosingSigned(chanID, increasedFee, parsedSig)
	alicePeer.chanCloseMsgs <- &closeMsg{
		cid: chanID,
		msg: closingSigned,
	}

	// Alice will now see the new fee we propose, but with current settings it
	// won't accept it immediately as it differs too much by its ideal fee. We
	// should get a new proposal back, which should have the average fee rate
	// proposed.
	select {
	case outMsg := <-alicePeer.outgoingQueue:
		msg = outMsg.msg
	case <-time.After(timeout):
		t.Fatalf("did not receive closing signed message")
	}

	aliceClosingSigned, ok = msg.(*lnwire.ClosingSigned)
	if !ok {
		t.Fatalf("expected ClosingSigned message, got %T", msg)
	}

	// The fee sent by Alice should be less than the fee Bob just sent as Alice
	// should attempt to compromise.
	aliceFee := aliceClosingSigned.FeeSatoshis
	if aliceFee > increasedFee {
		t.Fatalf("new fee should be less than our fee: new=%v, "+
			"prior=%v", aliceFee, increasedFee)
	}
	lastFeeResponder := aliceFee

	// We try negotiating a 2.1x fee, which should also be rejected.
	increasedFee = btcutil.Amount(float64(preferredRespFee) * 2.1)
	bobSig, _, _, err = bobChan.CreateCloseProposal(
		increasedFee, dummyDeliveryScript, aliceDeliveryScript,
	)
	require.NoError(t, err, "error creating close proposal")

	parsedSig, err = lnwire.NewSigFromSignature(bobSig)
	require.NoError(t, err, "error parsing signature")
	closingSigned = lnwire.NewClosingSigned(chanID, increasedFee, parsedSig)
	alicePeer.chanCloseMsgs <- &closeMsg{
		cid: chanID,
		msg: closingSigned,
	}

	// Bob's latest proposal still won't be accepted and Alice should send over
	// a new ClosingSigned message. It should be the average of what Bob and
	// Alice each proposed last time.
	select {
	case outMsg := <-alicePeer.outgoingQueue:
		msg = outMsg.msg
	case <-time.After(timeout):
		t.Fatalf("did not receive closing signed message")
	}

	aliceClosingSigned, ok = msg.(*lnwire.ClosingSigned)
	if !ok {
		t.Fatalf("expected ClosingSigned message, got %T", msg)
	}

	// Alice should inch towards Bob's fee, in order to compromise.
	// Additionally, this fee should be less than the fee Bob sent before.
	aliceFee = aliceClosingSigned.FeeSatoshis
	if aliceFee < lastFeeResponder {
		t.Fatalf("new fee should be greater than prior: new=%v, "+
			"prior=%v", aliceFee, lastFeeResponder)
	}
	if aliceFee > increasedFee {
		t.Fatalf("new fee should be less than Bob's fee: new=%v, "+
			"prior=%v", aliceFee, increasedFee)
	}

	// Finally, Bob will accept the fee by echoing back the same fee that Alice
	// just sent over.
	bobSig, _, _, err = bobChan.CreateCloseProposal(
		aliceFee, dummyDeliveryScript, aliceDeliveryScript,
	)
	require.NoError(t, err, "error creating close proposal")

	parsedSig, err = lnwire.NewSigFromSignature(bobSig)
	require.NoError(t, err, "error parsing signature")
	closingSigned = lnwire.NewClosingSigned(chanID, aliceFee, parsedSig)
	alicePeer.chanCloseMsgs <- &closeMsg{
		cid: chanID,
		msg: closingSigned,
	}

	// Alice will now see that Bob agreed on the fee, and broadcast the coop
	// close transaction.
	select {
	case <-broadcastTxChan:
	case <-time.After(timeout):
		t.Fatalf("closing tx not broadcast")
	}

	// Alice should respond with the ClosingSigned they both agreed upon.
	select {
	case outMsg := <-alicePeer.outgoingQueue:
		msg = outMsg.msg
	case <-time.After(timeout):
		t.Fatalf("did not receive closing signed message")
	}
	if _, ok := msg.(*lnwire.ClosingSigned); !ok {
		t.Fatalf("expected to receive closing signed message, got %T", msg)
	}

	// Alice should be waiting on a single confirmation for the coop close tx.
	notifier.ConfChan <- &chainntnfs.TxConfirmation{}
}

// TestPeerChannelClosureFeeNegotiationsInitiator tests the shutdown
// initiator's behavior in the case where we must do several rounds of fee
// negotiation before we agree on a fee.
func TestPeerChannelClosureFeeNegotiationsInitiator(t *testing.T) {
	t.Parallel()

	harness, err := createTestPeerWithChannel(t, noUpdate)
	require.NoError(t, err, "unable to create test channels")

	var (
		alicePeer       = harness.peer
		bobChan         = harness.channel
		mockSwitch      = harness.mockSwitch
		broadcastTxChan = harness.publishTx
		notifier        = harness.notifier
	)

	chanPoint := bobChan.ChannelPoint()
	chanID := lnwire.NewChanIDFromOutPoint(chanPoint)
	mockLink := newMockUpdateHandler(chanID)
	mockSwitch.links = append(mockSwitch.links, mockLink)

	// We make the initiator send a shutdown request.
	updateChan := make(chan interface{}, 1)
	errChan := make(chan error, 1)
	closeCommand := &htlcswitch.ChanClose{
		CloseType:      contractcourt.CloseRegular,
		ChanPoint:      &chanPoint,
		Updates:        updateChan,
		TargetFeePerKw: 12500,
		Err:            errChan,
	}

	alicePeer.localCloseChanReqs <- closeCommand

	// Alice should now send a Shutdown request to Bob.
	var msg lnwire.Message
	select {
	case outMsg := <-alicePeer.outgoingQueue:
		msg = outMsg.msg
	case <-time.After(timeout):
		t.Fatalf("did not receive shutdown request")
	}

	shutdownMsg, ok := msg.(*lnwire.Shutdown)
	if !ok {
		t.Fatalf("expected Shutdown message, got %T", msg)
	}

	aliceDeliveryScript := shutdownMsg.Address

	// Bob will answer the Shutdown message with his own Shutdown.
	dummyDeliveryScript := genScript(t, p2wshAddress)
	respShutdown := lnwire.NewShutdown(chanID, dummyDeliveryScript)
	alicePeer.chanCloseMsgs <- &closeMsg{
		cid: chanID,
		msg: respShutdown,
	}

	// Alice should now respond with a ClosingSigned message with her ideal
	// fee rate.
	select {
	case outMsg := <-alicePeer.outgoingQueue:
		msg = outMsg.msg
	case <-time.After(timeout):
		t.Fatalf("did not receive closing signed")
	}
	closingSignedMsg, ok := msg.(*lnwire.ClosingSigned)
	if !ok {
		t.Fatalf("expected ClosingSigned message, got %T", msg)
	}

	idealFeeRate := closingSignedMsg.FeeSatoshis
	lastReceivedFee := idealFeeRate

	increasedFee := btcutil.Amount(float64(idealFeeRate) * 2.1)
	lastSentFee := increasedFee

	bobSig, _, _, err := bobChan.CreateCloseProposal(
		increasedFee, dummyDeliveryScript, aliceDeliveryScript,
	)
	require.NoError(t, err, "error creating close proposal")

	parsedSig, err := lnwire.NewSigFromSignature(bobSig)
	require.NoError(t, err, "unable to parse signature")

	closingSigned := lnwire.NewClosingSigned(chanID, increasedFee, parsedSig)
	alicePeer.chanCloseMsgs <- &closeMsg{
		cid: chanID,
		msg: closingSigned,
	}

	// It still won't be accepted, and we should get a new proposal, the
	// average of what we proposed, and what they proposed last time.
	select {
	case outMsg := <-alicePeer.outgoingQueue:
		msg = outMsg.msg
	case <-time.After(timeout):
		t.Fatalf("did not receive closing signed")
	}
	closingSignedMsg, ok = msg.(*lnwire.ClosingSigned)
	if !ok {
		t.Fatalf("expected ClosingSigned message, got %T", msg)
	}

	aliceFee := closingSignedMsg.FeeSatoshis
	if aliceFee < lastReceivedFee {
		t.Fatalf("new fee should be greater than prior: new=%v, old=%v",
			aliceFee, lastReceivedFee)
	}
	if aliceFee > lastSentFee {
		t.Fatalf("new fee should be less than our fee: new=%v, old=%v",
			aliceFee, lastSentFee)
	}

	lastReceivedFee = aliceFee

	// We'll try negotiating a 1.5x fee, which should also be rejected.
	increasedFee = btcutil.Amount(float64(idealFeeRate) * 1.5)
	lastSentFee = increasedFee

	bobSig, _, _, err = bobChan.CreateCloseProposal(
		increasedFee, dummyDeliveryScript, aliceDeliveryScript,
	)
	require.NoError(t, err, "error creating close proposal")

	parsedSig, err = lnwire.NewSigFromSignature(bobSig)
	require.NoError(t, err, "error parsing signature")

	closingSigned = lnwire.NewClosingSigned(chanID, increasedFee, parsedSig)
	alicePeer.chanCloseMsgs <- &closeMsg{
		cid: chanID,
		msg: closingSigned,
	}

	// Alice won't accept Bob's new proposal, and Bob should receive a new
	// proposal which is the average of what Bob proposed and Alice proposed
	// last time.
	select {
	case outMsg := <-alicePeer.outgoingQueue:
		msg = outMsg.msg
	case <-time.After(timeout):
		t.Fatalf("did not receive closing signed")
	}
	closingSignedMsg, ok = msg.(*lnwire.ClosingSigned)
	if !ok {
		t.Fatalf("expected ClosingSigned message, got %T", msg)
	}

	aliceFee = closingSignedMsg.FeeSatoshis
	if aliceFee < lastReceivedFee {
		t.Fatalf("new fee should be greater than prior: new=%v, old=%v",
			aliceFee, lastReceivedFee)
	}
	if aliceFee > lastSentFee {
		t.Fatalf("new fee should be less than Bob's fee: new=%v, old=%v",
			aliceFee, lastSentFee)
	}

	// Bob will now accept their fee by sending back a ClosingSigned message
	// with an identical fee.
	bobSig, _, _, err = bobChan.CreateCloseProposal(
		aliceFee, dummyDeliveryScript, aliceDeliveryScript,
	)
	require.NoError(t, err, "error creating close proposal")

	parsedSig, err = lnwire.NewSigFromSignature(bobSig)
	require.NoError(t, err, "error parsing signature")
	closingSigned = lnwire.NewClosingSigned(chanID, aliceFee, parsedSig)
	alicePeer.chanCloseMsgs <- &closeMsg{
		cid: chanID,
		msg: closingSigned,
	}

	// Wait for closing tx to be broadcasted.
	select {
	case <-broadcastTxChan:
	case <-time.After(timeout):
		t.Fatalf("closing tx not broadcast")
	}

	// Alice should respond with the ClosingSigned they both agreed upon.
	select {
	case outMsg := <-alicePeer.outgoingQueue:
		msg = outMsg.msg
	case <-time.After(timeout):
		t.Fatalf("did not receive closing signed message")
	}
	if _, ok := msg.(*lnwire.ClosingSigned); !ok {
		t.Fatalf("expected to receive closing signed message, got %T", msg)
	}

	// Alice should be waiting on a single confirmation for the coop close tx.
	notifier.ConfChan <- &chainntnfs.TxConfirmation{}
}

// TestChooseDeliveryScript tests that chooseDeliveryScript correctly errors
// when upfront and user set scripts that do not match are provided, allows
// matching values and returns appropriate values in the case where one or none
// are set.
func TestChooseDeliveryScript(t *testing.T) {
	// generate non-zero scripts for testing.
	script1 := genScript(t, p2SHAddress)
	script2 := genScript(t, p2wshAddress)

	tests := []struct {
		name           string
		userScript     lnwire.DeliveryAddress
		shutdownScript lnwire.DeliveryAddress
		expectedScript lnwire.DeliveryAddress
		expectedError  error
	}{
		{
			name:           "Neither set",
			userScript:     nil,
			shutdownScript: nil,
			expectedScript: nil,
			expectedError:  nil,
		},
		{
			name:           "Both set and equal",
			userScript:     script1,
			shutdownScript: script1,
			expectedScript: script1,
			expectedError:  nil,
		},
		{
			name:           "Both set and not equal",
			userScript:     script1,
			shutdownScript: script2,
			expectedScript: nil,
			expectedError:  chancloser.ErrUpfrontShutdownScriptMismatch,
		},
		{
			name:           "Only upfront script",
			userScript:     nil,
			shutdownScript: script1,
			expectedScript: script1,
			expectedError:  nil,
		},
		{
			name:           "Only user script",
			userScript:     script2,
			shutdownScript: nil,
			expectedScript: script2,
			expectedError:  nil,
		},
	}

	for _, test := range tests {
		test := test

		t.Run(test.name, func(t *testing.T) {
			script, err := chooseDeliveryScript(
				test.shutdownScript, test.userScript,
			)
			if err != test.expectedError {
				t.Fatalf("Expected: %v, got: %v", test.expectedError, err)
			}

			if !bytes.Equal(script, test.expectedScript) {
				t.Fatalf("Expected: %x, got: %x", test.expectedScript, script)
			}
		})
	}
}

// TestCustomShutdownScript tests that the delivery script of a shutdown
// message can be set to a specified address. It checks that setting a close
// script fails for channels which have an upfront shutdown script already set.
func TestCustomShutdownScript(t *testing.T) {
	script := genScript(t, p2SHAddress)

	// setShutdown is a function which sets the upfront shutdown address for
	// the local channel.
	setShutdown := func(a, b *channeldb.OpenChannel) {
		a.LocalShutdownScript = script
		b.RemoteShutdownScript = script
	}

	tests := []struct {
		name string

		// update is a function used to set values on the channel set up for the
		// test. It is used to set values for upfront shutdown addresses.
		update func(a, b *channeldb.OpenChannel)

		// userCloseScript is the address specified by the user.
		userCloseScript lnwire.DeliveryAddress

		// expectedScript is the address we expect to be set on the shutdown
		// message.
		expectedScript lnwire.DeliveryAddress

		// expectedError is the error we expect, if any.
		expectedError error
	}{
		{
			name:            "User set script",
			update:          noUpdate,
			userCloseScript: script,
			expectedScript:  script,
		},
		{
			name:   "No user set script",
			update: noUpdate,
		},
		{
			name:           "Shutdown set, no user script",
			update:         setShutdown,
			expectedScript: script,
		},
		{
			name:            "Shutdown set, user script matches",
			update:          setShutdown,
			userCloseScript: script,
			expectedScript:  script,
		},
		{
			name:            "Shutdown set, user script different",
			update:          setShutdown,
			userCloseScript: []byte("different addr"),
			expectedError:   chancloser.ErrUpfrontShutdownScriptMismatch,
		},
	}

	for _, test := range tests {
		test := test

		t.Run(test.name, func(t *testing.T) {
			// Open a channel.
			harness, err := createTestPeerWithChannel(
				t, test.update,
			)
			if err != nil {
				t.Fatalf("unable to create test channels: %v", err)
			}

			var (
				alicePeer  = harness.peer
				bobChan    = harness.channel
				mockSwitch = harness.mockSwitch
			)

			chanPoint := bobChan.ChannelPoint()
			chanID := lnwire.NewChanIDFromOutPoint(chanPoint)
			mockLink := newMockUpdateHandler(chanID)
			mockSwitch.links = append(mockSwitch.links, mockLink)

			// Request initiator to cooperatively close the channel,
			// with a specified delivery address.
			updateChan := make(chan interface{}, 1)
			errChan := make(chan error, 1)
			closeCommand := htlcswitch.ChanClose{
				CloseType:      contractcourt.CloseRegular,
				ChanPoint:      &chanPoint,
				Updates:        updateChan,
				TargetFeePerKw: 12500,
				DeliveryScript: test.userCloseScript,
				Err:            errChan,
			}

			// Send the close command for the correct channel and check that a
			// shutdown message is sent.
			alicePeer.localCloseChanReqs <- &closeCommand

			var msg lnwire.Message
			select {
			case outMsg := <-alicePeer.outgoingQueue:
				msg = outMsg.msg
			case <-time.After(timeout):
				t.Fatalf("did not receive shutdown message")
			case err := <-errChan:
				// Fail if we do not expect an error.
				if err != test.expectedError {
					t.Fatalf("error closing channel: %v", err)
				}

				// Terminate the test early if have received an error, no
				// further action is expected.
				return
			}

			// Check that we have received a shutdown message.
			shutdownMsg, ok := msg.(*lnwire.Shutdown)
			if !ok {
				t.Fatalf("expected shutdown message, got %T", msg)
			}

			// If the test has not specified an expected address, do not check
			// whether the shutdown address matches. This covers the case where
			// we expect shutdown to a random address and cannot match it.
			if len(test.expectedScript) == 0 {
				return
			}

			// Check that the Shutdown message includes the expected delivery
			// script.
			if !bytes.Equal(test.expectedScript, shutdownMsg.Address) {
				t.Fatalf("expected delivery script: %x, got: %x",
					test.expectedScript, shutdownMsg.Address)
			}
		})
	}
}

// TestStaticRemoteDowngrade tests that we downgrade our static remote feature
// bit to optional if we have legacy channels with a peer. This ensures that
// we can stay connected to peers that don't support the feature bit that we
// have channels with.
func TestStaticRemoteDowngrade(t *testing.T) {
	t.Parallel()

	var (
		// We set the same legacy feature bits for all tests, since
		// these are not relevant to our test scenario
		rawLegacy = lnwire.NewRawFeatureVector(
			lnwire.UpfrontShutdownScriptOptional,
		)
		legacy = lnwire.NewFeatureVector(rawLegacy, nil)

		legacyCombinedOptional = lnwire.NewRawFeatureVector(
			lnwire.UpfrontShutdownScriptOptional,
			lnwire.StaticRemoteKeyOptional,
		)

		rawFeatureOptional = lnwire.NewRawFeatureVector(
			lnwire.StaticRemoteKeyOptional,
		)

		featureOptional = lnwire.NewFeatureVector(
			rawFeatureOptional, nil,
		)

		rawFeatureRequired = lnwire.NewRawFeatureVector(
			lnwire.StaticRemoteKeyRequired,
		)

		featureRequired = lnwire.NewFeatureVector(
			rawFeatureRequired, nil,
		)
	)

	tests := []struct {
		name         string
		legacy       bool
		features     *lnwire.FeatureVector
		expectedInit *lnwire.Init
	}{
		{
			name:     "no legacy channel, static optional",
			legacy:   false,
			features: featureOptional,
			expectedInit: &lnwire.Init{
				GlobalFeatures: rawLegacy,
				Features:       rawFeatureOptional,
			},
		},
		{
			name:     "legacy channel, static optional",
			legacy:   true,
			features: featureOptional,
			expectedInit: &lnwire.Init{
				GlobalFeatures: rawLegacy,
				Features:       rawFeatureOptional,
			},
		},
		{
			name:     "no legacy channel, static required",
			legacy:   false,
			features: featureRequired,
			expectedInit: &lnwire.Init{
				GlobalFeatures: rawLegacy,
				Features:       rawFeatureRequired,
			},
		},

		// In this case we need to flip our required bit to optional,
		// this should also propagate to the legacy set of feature bits
		// so we have proper consistency: a bit isn't set to optional
		// in one field and required in the other.
		{
			name:     "legacy channel, static required",
			legacy:   true,
			features: featureRequired,
			expectedInit: &lnwire.Init{
				GlobalFeatures: legacyCombinedOptional,
				Features:       rawFeatureOptional,
			},
		},
	}

	for _, test := range tests {
		test := test

		t.Run(test.name, func(t *testing.T) {
			params := createTestPeer(t)

			var (
				p         = params.peer
				mockConn  = params.mockConn
				writePool = p.cfg.WritePool
			)
			// Set feature bits.
			p.cfg.LegacyFeatures = legacy
			p.cfg.Features = test.features

			var b bytes.Buffer
			_, err := lnwire.WriteMessage(&b, test.expectedInit, 0)
			require.NoError(t, err)

			// Send our init message, assert that we write our
			// expected message and shutdown our write pool.
			require.NoError(t, p.sendInitMsg(test.legacy))
			mockConn.assertWrite(b.Bytes())
			require.NoError(t, writePool.Stop())
		})
	}
}

// genScript creates a script paying out to the address provided, which must
// be a valid address.
func genScript(t *testing.T, address string) lnwire.DeliveryAddress {
	// Generate an address which can be used for testing.
	deliveryAddr, err := btcutil.DecodeAddress(
		address,
		&chaincfg.TestNet3Params,
	)
	require.NoError(t, err, "invalid delivery address")

	script, err := txscript.PayToAddrScript(deliveryAddr)
	require.NoError(t, err, "cannot create script")

	return script
}

// TestPeerCustomMessage tests custom message exchange between peers.
func TestPeerCustomMessage(t *testing.T) {
	t.Parallel()

	params := createTestPeer(t)

	var (
		mockConn           = params.mockConn
		alicePeer          = params.peer
		receivedCustomChan = params.customChan
		remoteKey          = alicePeer.PubKey()
	)

	// Start peer.
	startPeerDone := startPeer(t, mockConn, alicePeer)
	_, err := fn.RecvOrTimeout(startPeerDone, 2*timeout)
	require.NoError(t, err)

	// Send a custom message.
	customMsg, err := lnwire.NewCustom(
		lnwire.MessageType(40000), []byte{1, 2, 3},
	)
	require.NoError(t, err)

	require.NoError(t, alicePeer.SendMessageLazy(false, customMsg))

	// Verify that it is passed down to the noise layer correctly.
	writtenMsg := <-mockConn.writtenMessages
	require.Equal(t, []byte{0x9c, 0x40, 0x1, 0x2, 0x3}, writtenMsg)

	// Receive a custom message.
	receivedCustomMsg, err := lnwire.NewCustom(
		lnwire.MessageType(40001), []byte{4, 5, 6},
	)
	require.NoError(t, err)

	receivedData := []byte{0x9c, 0x41, 0x4, 0x5, 0x6}
	mockConn.readMessages <- receivedData

	// Verify that it is propagated up to the custom message handler.
	receivedCustom := <-receivedCustomChan
	require.Equal(t, remoteKey, receivedCustom.peer)
	require.Equal(t, receivedCustomMsg, &receivedCustom.msg)
}

// TestUpdateNextRevocation checks that the method `updateNextRevocation` is
// behave as expected.
func TestUpdateNextRevocation(t *testing.T) {
	t.Parallel()

	require := require.New(t)

	harness, err := createTestPeerWithChannel(t, noUpdate)
	require.NoError(err, "unable to create test channels")

	bobChan := harness.channel
	alicePeer := harness.peer

	// testChannel is used to test the updateNextRevocation function.
	testChannel := bobChan.State()

	// Update the next revocation for a known channel should give us no
	// error.
	err = alicePeer.updateNextRevocation(testChannel)
	require.NoError(err, "expected no error")

	// Test an error is returned when the chanID cannot be found in
	// `activeChannels` map.
	testChannel.FundingOutpoint = wire.OutPoint{Index: 0}
	err = alicePeer.updateNextRevocation(testChannel)
	require.Error(err, "expected an error")

	// Test an error is returned when the chanID's corresponding channel is
	// nil.
	testChannel.FundingOutpoint = wire.OutPoint{Index: 1}
	chanID := lnwire.NewChanIDFromOutPoint(testChannel.FundingOutpoint)
	alicePeer.activeChannels.Store(chanID, nil)

	err = alicePeer.updateNextRevocation(testChannel)
	require.Error(err, "expected an error")

	// TODO(yy): should also test `InitNextRevocation` is called on
	// `lnwallet.LightningWallet` once it's interfaced.
}

// TODO(yy): add test for `addActiveChannel` and `handleNewActiveChannel` once
// we have interfaced `lnwallet.LightningChannel` and
// `*contractcourt.ChainArbitrator`.

// TestHandleNewPendingChannel checks the method `handleNewPendingChannel`
// behaves as expected.
func TestHandleNewPendingChannel(t *testing.T) {
	t.Parallel()

	// Create three channel IDs for testing.
	chanIDActive := lnwire.ChannelID{0}
	chanIDNotExist := lnwire.ChannelID{1}
	chanIDPending := lnwire.ChannelID{2}

	testCases := []struct {
		name   string
		chanID lnwire.ChannelID

		// expectChanAdded specifies whether this chanID will be added
		// to the peer's state.
		expectChanAdded bool
	}{
		{
			name:            "noop on active channel",
			chanID:          chanIDActive,
			expectChanAdded: false,
		},
		{
			name:            "noop on pending channel",
			chanID:          chanIDPending,
			expectChanAdded: false,
		},
		{
			name:            "new channel should be added",
			chanID:          chanIDNotExist,
			expectChanAdded: true,
		},
	}

	for _, tc := range testCases {
		tc := tc

		// Create a request for testing.
		errChan := make(chan error, 1)
		req := &newChannelMsg{
			channelID: tc.chanID,
			err:       errChan,
		}

		t.Run(tc.name, func(t *testing.T) {
			t.Parallel()
			require := require.New(t)

			// Create a test brontide.
			dummyConfig := Config{}
			peer := NewBrontide(dummyConfig)

			// Create the test state.
			peer.activeChannels.Store(
				chanIDActive, &lnwallet.LightningChannel{},
			)
			peer.activeChannels.Store(chanIDPending, nil)

			// Assert test state, we should have two channels
			// store, one active and one pending.
			numChans := 2
			require.EqualValues(
				numChans, peer.activeChannels.Len(),
			)

			// Call the method.
			peer.handleNewPendingChannel(req)

			// Add one if we expect this channel to be added.
			if tc.expectChanAdded {
				numChans++
			}

			// Assert the number of channels is correct.
			require.Equal(numChans, peer.activeChannels.Len())

			// Assert the request's error chan is closed.
			err, ok := <-req.err
			require.False(ok, "expect err chan to be closed")
			require.NoError(err, "expect no error")
		})
	}
}

// TestHandleRemovePendingChannel checks the method
// `handleRemovePendingChannel` behaves as expected.
func TestHandleRemovePendingChannel(t *testing.T) {
	t.Parallel()

	// Create three channel IDs for testing.
	chanIDActive := lnwire.ChannelID{0}
	chanIDNotExist := lnwire.ChannelID{1}
	chanIDPending := lnwire.ChannelID{2}

	testCases := []struct {
		name   string
		chanID lnwire.ChannelID

		// expectDeleted specifies whether this chanID will be removed
		// from the peer's state.
		expectDeleted bool
	}{
		{
			name:          "noop on active channel",
			chanID:        chanIDActive,
			expectDeleted: false,
		},
		{
			name:          "pending channel should be removed",
			chanID:        chanIDPending,
			expectDeleted: true,
		},
		{
			name:          "noop on non-exist channel",
			chanID:        chanIDNotExist,
			expectDeleted: false,
		},
	}

	for _, tc := range testCases {
		tc := tc

		// Create a request for testing.
		errChan := make(chan error, 1)
		req := &newChannelMsg{
			channelID: tc.chanID,
			err:       errChan,
		}

		// Create a test brontide.
		dummyConfig := Config{}
		peer := NewBrontide(dummyConfig)

		// Create the test state.
		peer.activeChannels.Store(
			chanIDActive, &lnwallet.LightningChannel{},
		)
		peer.activeChannels.Store(chanIDPending, nil)

		// Assert test state, we should have two channels store, one
		// active and one pending.
		require.Equal(t, 2, peer.activeChannels.Len())

		t.Run(tc.name, func(t *testing.T) {
			t.Parallel()

			require := require.New(t)

			// Get the number of channels before mutating the
			// state.
			numChans := peer.activeChannels.Len()

			// Call the method.
			peer.handleRemovePendingChannel(req)

			// Minus one if we expect this channel to be removed.
			if tc.expectDeleted {
				numChans--
			}

			// Assert the number of channels is correct.
			require.Equal(numChans, peer.activeChannels.Len())

			// Assert the request's error chan is closed.
			err, ok := <-req.err
			require.False(ok, "expect err chan to be closed")
			require.NoError(err, "expect no error")
		})
	}
}

// TestStartupWriteMessageRace checks that no data race occurs when starting up
// a peer with an existing channel, while an outgoing message is queuing. Such
// a race occurred in https://github.com/lightningnetwork/lnd/issues/8184, where
// a channel reestablish message raced with another outgoing message.
//
// Note that races will only be detected with the Go race detector enabled.
func TestStartupWriteMessageRace(t *testing.T) {
	t.Parallel()

<<<<<<< HEAD
	// Set up parameters for createTestPeer.
	notifier := &mock.ChainNotifier{
		SpendChan: make(chan *chainntnfs.SpendDetail),
		EpochChan: make(chan *chainntnfs.BlockEpoch),
		ConfChan:  make(chan *chainntnfs.TxConfirmation),
	}
	broadcastTxChan := make(chan *wire.MsgTx)
	mockSwitch := &mockMessageSwitch{}

	// Use a callback to extract the channel created by createTestPeer, so
	// we can mark it borked below. We can't mark it borked within the
	// callback, since the channel hasn't been saved to the DB yet when the
	// callback executes.
=======
	// Use a callback to extract the channel created by
	// createTestPeerWithChannel, so we can mark it borked below.
	// We can't mark it borked within the callback, since the channel hasn't
	// been saved to the DB yet when the callback executes.
>>>>>>> e6f7a2d6
	var channel *channeldb.OpenChannel
	getChannels := func(a, b *channeldb.OpenChannel) {
		channel = a
	}

<<<<<<< HEAD
	// createTestPeer creates a peer and a channel with that peer.
	peer, _, err := createTestPeer(
		t, notifier, broadcastTxChan, getChannels, mockSwitch,
	)
	require.NoError(t, err, "unable to create test channel")

=======
	// createTestPeerWithChannel creates a peer and a channel with that
	// peer.
	harness, err := createTestPeerWithChannel(t, getChannels)
	require.NoError(t, err, "unable to create test channel")

	peer := harness.peer

>>>>>>> e6f7a2d6
	// Avoid the need to mock the channel graph by marking the channel
	// borked. Borked channels still get a reestablish message sent on
	// reconnect, while skipping channel graph checks and link creation.
	require.NoError(t, channel.MarkBorked())

	// Use a mock conn to detect read/write races on the conn.
	mockConn := newMockConn(t, 2)
	peer.cfg.Conn = mockConn

<<<<<<< HEAD
	// Set up other configuration necessary to successfully execute
	// peer.Start().
	peer.cfg.LegacyFeatures = lnwire.EmptyFeatureVector()
	writeBufferPool := pool.NewWriteBuffer(
		pool.DefaultWriteBufferGCInterval,
		pool.DefaultWriteBufferExpiryInterval,
	)
	writePool := pool.NewWrite(
		writeBufferPool, 1, timeout,
	)
	require.NoError(t, writePool.Start())
	peer.cfg.WritePool = writePool
	readBufferPool := pool.NewReadBuffer(
		pool.DefaultReadBufferGCInterval,
		pool.DefaultReadBufferExpiryInterval,
	)
	readPool := pool.NewRead(
		readBufferPool, 1, timeout,
	)
	require.NoError(t, readPool.Start())
	peer.cfg.ReadPool = readPool

	// Send a message while starting the peer. As the peer starts up, it
	// should not trigger a data race between the sending of this message
	// and the sending of the channel reestablish message.
	sendPingDone := make(chan struct{})
=======
	// Send a message while starting the peer. As the peer starts up, it
	// should not trigger a data race between the sending of this message
	// and the sending of the channel reestablish message.
	var sendPingDone = make(chan struct{})
>>>>>>> e6f7a2d6
	go func() {
		require.NoError(t, peer.SendMessage(true, lnwire.NewPing(0)))
		close(sendPingDone)
	}()

<<<<<<< HEAD
	// Handle init messages.
	go func() {
		// Read init message.
		<-mockConn.writtenMessages

		// Write the init reply message.
		initReplyMsg := lnwire.NewInitMessage(
			lnwire.NewRawFeatureVector(
				lnwire.DataLossProtectRequired,
			),
			lnwire.NewRawFeatureVector(),
		)
		var b bytes.Buffer
		_, err = lnwire.WriteMessage(&b, initReplyMsg, 0)
		require.NoError(t, err)

		mockConn.readMessages <- b.Bytes()
	}()

	// Start the peer. No data race should occur.
	require.NoError(t, peer.Start())
=======
	// Start the peer. No data race should occur.
	startPeerDone := startPeer(t, mockConn, peer)

	// Ensure startup is complete.
	_, err = fn.RecvOrTimeout(startPeerDone, 2*timeout)
	require.NoError(t, err)
>>>>>>> e6f7a2d6

	// Ensure messages were sent during startup.
	<-sendPingDone
	for i := 0; i < 2; i++ {
		select {
		case <-mockConn.writtenMessages:
		default:
			t.Fatalf("Failed to send all messages during startup")
		}
	}
}

// TestRemovePendingChannel checks that we are able to remove a pending channel
// successfully from the peers channel map. This also makes sure the
// removePendingChannel is initialized so we don't send to a nil channel and
// get stuck.
func TestRemovePendingChannel(t *testing.T) {
	t.Parallel()

<<<<<<< HEAD
	// Set up parameters for createTestPeer.
	notifier := &mock.ChainNotifier{
		SpendChan: make(chan *chainntnfs.SpendDetail),
		EpochChan: make(chan *chainntnfs.BlockEpoch),
		ConfChan:  make(chan *chainntnfs.TxConfirmation),
	}
	broadcastTxChan := make(chan *wire.MsgTx)
	mockSwitch := &mockMessageSwitch{}

	// createTestPeer creates a peer and a channel with that peer.
	peer, _, err := createTestPeer(
		t, notifier, broadcastTxChan, noUpdate, mockSwitch,
	)
	require.NoError(t, err, "unable to create test channel")

=======
	// createTestPeerWithChannel creates a peer and a channel.
	harness, err := createTestPeerWithChannel(t, noUpdate)
	require.NoError(t, err, "unable to create test channel")

	peer := harness.peer

>>>>>>> e6f7a2d6
	// Add a pending channel to the peer Alice.
	errChan := make(chan error, 1)
	pendingChanID := lnwire.ChannelID{1}
	req := &newChannelMsg{
		channelID: pendingChanID,
		err:       errChan,
	}

	select {
	case peer.newPendingChannel <- req:
		// Operation completed successfully
	case <-time.After(timeout):
		t.Fatalf("not able to remove pending channel")
	}

	// Make sure the channel was added as a pending channel.
	// The peer was already created with one active channel therefore the
	// `activeChannels` had already one channel prior to adding the new one.
	// The `addedChannels` map only tracks new channels in the current life
	// cycle therefore the initial channel is not part of it.
	err = wait.NoError(func() error {
		if peer.activeChannels.Len() == 2 &&
			peer.addedChannels.Len() == 1 {

			return nil
		}

		return fmt.Errorf("pending channel not successfully added")
	}, wait.DefaultTimeout)

	require.NoError(t, err)

	// Now try to remove it, the errChan needs to be reopened because it was
	// closed during the pending channel registration above.
	errChan = make(chan error, 1)
	req = &newChannelMsg{
		channelID: pendingChanID,
		err:       errChan,
	}

	select {
	case peer.removePendingChannel <- req:
		// Operation completed successfully
	case <-time.After(timeout):
		t.Fatalf("not able to remove pending channel")
	}

	// Make sure the pending channel is successfully removed from both
	// channel maps.
	// The initial channel between the peer is still active at this point.
	err = wait.NoError(func() error {
		if peer.activeChannels.Len() == 1 &&
			peer.addedChannels.Len() == 0 {

			return nil
		}

		return fmt.Errorf("pending channel not successfully removed")
	}, wait.DefaultTimeout)

	require.NoError(t, err)
}<|MERGE_RESOLUTION|>--- conflicted
+++ resolved
@@ -15,10 +15,7 @@
 	"github.com/lightningnetwork/lnd/contractcourt"
 	"github.com/lightningnetwork/lnd/fn"
 	"github.com/lightningnetwork/lnd/htlcswitch"
-<<<<<<< HEAD
-	"github.com/lightningnetwork/lnd/lntest/mock"
-=======
->>>>>>> e6f7a2d6
+	"github.com/lightningnetwork/lnd/lntest/wait"
 	"github.com/lightningnetwork/lnd/lntest/wait"
 	"github.com/lightningnetwork/lnd/lnwallet"
 	"github.com/lightningnetwork/lnd/lnwallet/chancloser"
@@ -1289,39 +1286,15 @@
 func TestStartupWriteMessageRace(t *testing.T) {
 	t.Parallel()
 
-<<<<<<< HEAD
-	// Set up parameters for createTestPeer.
-	notifier := &mock.ChainNotifier{
-		SpendChan: make(chan *chainntnfs.SpendDetail),
-		EpochChan: make(chan *chainntnfs.BlockEpoch),
-		ConfChan:  make(chan *chainntnfs.TxConfirmation),
-	}
-	broadcastTxChan := make(chan *wire.MsgTx)
-	mockSwitch := &mockMessageSwitch{}
-
-	// Use a callback to extract the channel created by createTestPeer, so
-	// we can mark it borked below. We can't mark it borked within the
-	// callback, since the channel hasn't been saved to the DB yet when the
-	// callback executes.
-=======
 	// Use a callback to extract the channel created by
 	// createTestPeerWithChannel, so we can mark it borked below.
 	// We can't mark it borked within the callback, since the channel hasn't
 	// been saved to the DB yet when the callback executes.
->>>>>>> e6f7a2d6
 	var channel *channeldb.OpenChannel
 	getChannels := func(a, b *channeldb.OpenChannel) {
 		channel = a
 	}
 
-<<<<<<< HEAD
-	// createTestPeer creates a peer and a channel with that peer.
-	peer, _, err := createTestPeer(
-		t, notifier, broadcastTxChan, getChannels, mockSwitch,
-	)
-	require.NoError(t, err, "unable to create test channel")
-
-=======
 	// createTestPeerWithChannel creates a peer and a channel with that
 	// peer.
 	harness, err := createTestPeerWithChannel(t, getChannels)
@@ -1329,7 +1302,6 @@
 
 	peer := harness.peer
 
->>>>>>> e6f7a2d6
 	// Avoid the need to mock the channel graph by marking the channel
 	// borked. Borked channels still get a reestablish message sent on
 	// reconnect, while skipping channel graph checks and link creation.
@@ -1339,74 +1311,21 @@
 	mockConn := newMockConn(t, 2)
 	peer.cfg.Conn = mockConn
 
-<<<<<<< HEAD
-	// Set up other configuration necessary to successfully execute
-	// peer.Start().
-	peer.cfg.LegacyFeatures = lnwire.EmptyFeatureVector()
-	writeBufferPool := pool.NewWriteBuffer(
-		pool.DefaultWriteBufferGCInterval,
-		pool.DefaultWriteBufferExpiryInterval,
-	)
-	writePool := pool.NewWrite(
-		writeBufferPool, 1, timeout,
-	)
-	require.NoError(t, writePool.Start())
-	peer.cfg.WritePool = writePool
-	readBufferPool := pool.NewReadBuffer(
-		pool.DefaultReadBufferGCInterval,
-		pool.DefaultReadBufferExpiryInterval,
-	)
-	readPool := pool.NewRead(
-		readBufferPool, 1, timeout,
-	)
-	require.NoError(t, readPool.Start())
-	peer.cfg.ReadPool = readPool
-
-	// Send a message while starting the peer. As the peer starts up, it
-	// should not trigger a data race between the sending of this message
-	// and the sending of the channel reestablish message.
-	sendPingDone := make(chan struct{})
-=======
 	// Send a message while starting the peer. As the peer starts up, it
 	// should not trigger a data race between the sending of this message
 	// and the sending of the channel reestablish message.
 	var sendPingDone = make(chan struct{})
->>>>>>> e6f7a2d6
 	go func() {
 		require.NoError(t, peer.SendMessage(true, lnwire.NewPing(0)))
 		close(sendPingDone)
 	}()
 
-<<<<<<< HEAD
-	// Handle init messages.
-	go func() {
-		// Read init message.
-		<-mockConn.writtenMessages
-
-		// Write the init reply message.
-		initReplyMsg := lnwire.NewInitMessage(
-			lnwire.NewRawFeatureVector(
-				lnwire.DataLossProtectRequired,
-			),
-			lnwire.NewRawFeatureVector(),
-		)
-		var b bytes.Buffer
-		_, err = lnwire.WriteMessage(&b, initReplyMsg, 0)
-		require.NoError(t, err)
-
-		mockConn.readMessages <- b.Bytes()
-	}()
-
-	// Start the peer. No data race should occur.
-	require.NoError(t, peer.Start())
-=======
 	// Start the peer. No data race should occur.
 	startPeerDone := startPeer(t, mockConn, peer)
 
 	// Ensure startup is complete.
 	_, err = fn.RecvOrTimeout(startPeerDone, 2*timeout)
 	require.NoError(t, err)
->>>>>>> e6f7a2d6
 
 	// Ensure messages were sent during startup.
 	<-sendPingDone
@@ -1426,30 +1345,12 @@
 func TestRemovePendingChannel(t *testing.T) {
 	t.Parallel()
 
-<<<<<<< HEAD
-	// Set up parameters for createTestPeer.
-	notifier := &mock.ChainNotifier{
-		SpendChan: make(chan *chainntnfs.SpendDetail),
-		EpochChan: make(chan *chainntnfs.BlockEpoch),
-		ConfChan:  make(chan *chainntnfs.TxConfirmation),
-	}
-	broadcastTxChan := make(chan *wire.MsgTx)
-	mockSwitch := &mockMessageSwitch{}
-
-	// createTestPeer creates a peer and a channel with that peer.
-	peer, _, err := createTestPeer(
-		t, notifier, broadcastTxChan, noUpdate, mockSwitch,
-	)
-	require.NoError(t, err, "unable to create test channel")
-
-=======
 	// createTestPeerWithChannel creates a peer and a channel.
 	harness, err := createTestPeerWithChannel(t, noUpdate)
 	require.NoError(t, err, "unable to create test channel")
 
 	peer := harness.peer
 
->>>>>>> e6f7a2d6
 	// Add a pending channel to the peer Alice.
 	errChan := make(chan error, 1)
 	pendingChanID := lnwire.ChannelID{1}
