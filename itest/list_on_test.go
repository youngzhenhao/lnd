//go:build integration

package itest

import "github.com/lightningnetwork/lnd/lntest"

var allTestCases = []*lntest.TestCase{
	{
		Name:     "update channel status",
		TestFunc: testUpdateChanStatus,
	},
	{
		Name:     "basic funding flow",
		TestFunc: testBasicChannelFunding,
	},
	{
		Name:     "multi hop receiver chain claim",
		TestFunc: testMultiHopReceiverChainClaim,
	},
	{
		Name:     "external channel funding",
		TestFunc: testExternalFundingChanPoint,
	},
	{
		Name:     "channel backup restore basic",
		TestFunc: testChannelBackupRestoreBasic,
	},
	{
		Name:     "channel backup restore unconfirmed",
		TestFunc: testChannelBackupRestoreUnconfirmed,
	},
	{
		Name:     "channel backup restore commit types",
		TestFunc: testChannelBackupRestoreCommitTypes,
	},
	{
		Name:     "channel backup restore force close",
		TestFunc: testChannelBackupRestoreForceClose,
	},
	{
		Name:     "channel backup restore legacy",
		TestFunc: testChannelBackupRestoreLegacy,
	},
	{
		Name:     "data loss protection",
		TestFunc: testDataLossProtection,
	},
	{
		Name:     "sweep coins",
		TestFunc: testSweepAllCoins,
	},
	{
		Name:     "disconnecting target peer",
		TestFunc: testDisconnectingTargetPeer,
	},
	{
		Name:     "sphinx replay persistence",
		TestFunc: testSphinxReplayPersistence,
	},
	{
		Name:     "funding expiry blocks on pending",
		TestFunc: testFundingExpiryBlocksOnPending,
	},
	{
		Name:     "list channels",
		TestFunc: testListChannels,
	},
	{
		Name:     "max pending channel",
		TestFunc: testMaxPendingChannels,
	},
	{
		Name:     "garbage collect link nodes",
		TestFunc: testGarbageCollectLinkNodes,
	},
	{
		Name:     "reject onward htlc",
		TestFunc: testRejectHTLC,
	},
	{
		Name:     "node sign verify",
		TestFunc: testNodeSignVerify,
	},
	{
		Name:     "list addresses",
		TestFunc: testListAddresses,
	},
	{
		Name:     "abandonchannel",
		TestFunc: testAbandonChannel,
	},
	{
		Name:     "recovery info",
		TestFunc: testGetRecoveryInfo,
	},
	{
		Name:     "onchain fund recovery",
		TestFunc: testOnchainFundRecovery,
	},
	{
		Name:     "wallet rescan address detection",
		TestFunc: testRescanAddressDetection,
	},
	{
		Name:     "basic funding flow with all input types",
		TestFunc: testChannelFundingInputTypes,
	},
	{
		Name:     "unconfirmed channel funding",
		TestFunc: testUnconfirmedChannelFunding,
	},
	{
		Name:     "funding flow persistence",
		TestFunc: testChannelFundingPersistence,
	},
	{
		Name:     "batch channel funding",
		TestFunc: testBatchChanFunding,
	},
	{
		Name:     "open channel with unstable utxos",
		TestFunc: testChannelFundingWithUnstableUtxos,
	},
	{
		Name:     "open psbt channel with unstable utxos",
		TestFunc: testPsbtChanFundingWithUnstableUtxos,
	},
	{
		Name:     "update channel policy",
		TestFunc: testUpdateChannelPolicy,
	},
	{
		Name:     "send update disable channel",
		TestFunc: testSendUpdateDisableChannel,
	},
	{
		Name:     "connection timeout",
		TestFunc: testNetworkConnectionTimeout,
	},
	{
		Name:     "reconnect after ip change",
		TestFunc: testReconnectAfterIPChange,
	},
	{
		Name:     "addpeer config",
		TestFunc: testAddPeerConfig,
	},
	{
		Name:     "multi hop htlc local timeout",
		TestFunc: testMultiHopHtlcLocalTimeout,
	},
	{
		Name:     "multi hop local force close on-chain htlc timeout",
		TestFunc: testMultiHopLocalForceCloseOnChainHtlcTimeout,
	},
	{
		Name:     "multi hop remote force close on-chain htlc timeout",
		TestFunc: testMultiHopRemoteForceCloseOnChainHtlcTimeout,
	},
	{
		Name:     "private channel update policy",
		TestFunc: testUpdateChannelPolicyForPrivateChannel,
	},
	{
		Name:     "update channel policy fee rate accuracy",
		TestFunc: testUpdateChannelPolicyFeeRateAccuracy,
	},
	{
		Name:     "unannounced channels",
		TestFunc: testUnannouncedChannels,
	},
	{
		Name:     "graph topology notifications",
		TestFunc: testGraphTopologyNotifications,
	},
	{
		Name:     "node announcement",
		TestFunc: testNodeAnnouncement,
	},
	{
		Name:     "update node announcement rpc",
		TestFunc: testUpdateNodeAnnouncement,
	},
	{
		Name:     "list payments",
		TestFunc: testListPayments,
	},
	{
		Name:     "send direct payment",
		TestFunc: testSendDirectPayment,
	},
	{
		Name:     "immediate payment after channel opened",
		TestFunc: testPaymentFollowingChannelOpen,
	},
	{
		Name:     "invoice update subscription",
		TestFunc: testInvoiceSubscriptions,
	},
	{
		Name:     "streaming channel backup update",
		TestFunc: testChannelBackupUpdates,
	},
	{
		Name:     "export channel backup",
		TestFunc: testExportChannelBackup,
	},
	{
		Name:     "channel balance",
		TestFunc: testChannelBalance,
	},
	{
		Name:     "channel unsettled balance",
		TestFunc: testChannelUnsettledBalance,
	},
	{
		Name:     "channel force closure",
		TestFunc: testChannelForceClosure,
	},
	{
		Name:     "failing link",
		TestFunc: testFailingChannel,
	},
	{
		Name:     "chain kit",
		TestFunc: testChainKit,
	},
	{
		Name:     "neutrino kit",
		TestFunc: testNeutrino,
	},
	{
		Name:     "etcd failover",
		TestFunc: testEtcdFailover,
	},
	{
		Name:     "hold invoice force close",
		TestFunc: testHoldInvoiceForceClose,
	},
	{
		Name:     "hold invoice sender persistence",
		TestFunc: testHoldInvoicePersistence,
	},
	{
		Name:     "maximum channel size",
		TestFunc: testMaxChannelSize,
	},
	{
		Name:     "wumbo channels",
		TestFunc: testWumboChannels,
	},
	{
		Name:     "max htlc pathfind",
		TestFunc: testMaxHtlcPathfind,
	},
	{
		Name:     "multi-hop htlc error propagation",
		TestFunc: testHtlcErrorPropagation,
	},
	{
		Name:     "multi-hop payments",
		TestFunc: testMultiHopPayments,
	},
	{
		Name:     "estimate route fee",
		TestFunc: testEstimateRouteFee,
	},
	{
		Name:     "anchors reserved value",
		TestFunc: testAnchorReservedValue,
	},
	{
		Name:     "3rd party anchor spend",
		TestFunc: testAnchorThirdPartySpend,
	},
	{
		Name:     "open channel reorg test",
		TestFunc: testOpenChannelAfterReorg,
	},
	{
		Name:     "psbt channel funding",
		TestFunc: testPsbtChanFunding,
	},
	{
		Name:     "sign psbt",
		TestFunc: testSignPsbt,
	},
	{
		Name:     "fund psbt",
		TestFunc: testFundPsbt,
	},
	{
		Name:     "resolution handoff",
		TestFunc: testResHandoff,
	},
	{
		Name:     "REST API",
		TestFunc: testRestAPI,
	},
	{
		Name:     "multi hop htlc local chain claim",
		TestFunc: testMultiHopHtlcLocalChainClaim,
	},
	{
		Name:     "multi hop htlc remote chain claim",
		TestFunc: testMultiHopHtlcRemoteChainClaim,
	},
	{
		Name:     "multi hop htlc aggregation",
		TestFunc: testMultiHopHtlcAggregation,
	},
	{
		Name:     "revoked uncooperative close retribution",
		TestFunc: testRevokedCloseRetribution,
	},
	{
		Name: "revoked uncooperative close retribution zero value " +
			"remote output",
		TestFunc: testRevokedCloseRetributionZeroValueRemoteOutput,
	},
	{
		Name:     "revoked uncooperative close retribution remote hodl",
		TestFunc: testRevokedCloseRetributionRemoteHodl,
	},
	{
		Name:     "single-hop send to route",
		TestFunc: testSingleHopSendToRoute,
	},
	{
		Name:     "multi-hop send to route",
		TestFunc: testMultiHopSendToRoute,
	},
	{
		Name:     "send to route error propagation",
		TestFunc: testSendToRouteErrorPropagation,
	},
	{
		Name:     "private channels",
		TestFunc: testPrivateChannels,
	},
	{
		Name:     "invoice routing hints",
		TestFunc: testInvoiceRoutingHints,
	},
	{
		Name:     "multi-hop payments over private channels",
		TestFunc: testMultiHopOverPrivateChannels,
	},
	{
		Name:     "query routes",
		TestFunc: testQueryRoutes,
	},
	{
		Name:     "route fee cutoff",
		TestFunc: testRouteFeeCutoff,
	},
	{
		Name:     "rpc middleware interceptor",
		TestFunc: testRPCMiddlewareInterceptor,
	},
	{
		Name:     "macaroon authentication",
		TestFunc: testMacaroonAuthentication,
	},
	{
		Name:     "bake macaroon",
		TestFunc: testBakeMacaroon,
	},
	{
		Name:     "delete macaroon id",
		TestFunc: testDeleteMacaroonID,
	},
	{
		Name:     "stateless init",
		TestFunc: testStatelessInit,
	},
	{
		Name:     "single hop invoice",
		TestFunc: testSingleHopInvoice,
	},
	{
		Name:     "wipe forwarding packages",
		TestFunc: testWipeForwardingPackages,
	},
	{
		Name:     "switch circuit persistence",
		TestFunc: testSwitchCircuitPersistence,
	},
	{
		Name:     "switch offline delivery",
		TestFunc: testSwitchOfflineDelivery,
	},
	{
		Name:     "switch offline delivery persistence",
		TestFunc: testSwitchOfflineDeliveryPersistence,
	},
	{
		Name:     "switch offline delivery outgoing offline",
		TestFunc: testSwitchOfflineDeliveryOutgoingOffline,
	},
	{
		Name:     "sendtoroute multi path payment",
		TestFunc: testSendToRouteMultiPath,
	},
	{
		Name:     "send multi path payment",
		TestFunc: testSendMultiPathPayment,
	},
	{
		Name:     "sendpayment amp invoice",
		TestFunc: testSendPaymentAMPInvoice,
	},
	{
		Name:     "sendpayment amp invoice repeat",
		TestFunc: testSendPaymentAMPInvoiceRepeat,
	},
	{
		Name:     "send payment amp",
		TestFunc: testSendPaymentAMP,
	},
	{
		Name:     "sendtoroute amp",
		TestFunc: testSendToRouteAMP,
	},
	{
		Name:     "forward interceptor dedup htlcs",
		TestFunc: testForwardInterceptorDedupHtlc,
	},
	{
		Name:     "forward interceptor",
		TestFunc: testForwardInterceptorBasic,
	},
	{
		Name:     "zero conf channel open",
		TestFunc: testZeroConfChannelOpen,
	},
	{
		Name:     "option scid alias",
		TestFunc: testOptionScidAlias,
	},
	{
		Name:     "scid alias channel update",
		TestFunc: testUpdateChannelPolicyScidAlias,
	},
	{
		Name:     "scid alias upgrade",
		TestFunc: testOptionScidUpgrade,
	},
	{
		Name:     "nonstd sweep",
		TestFunc: testNonstdSweep,
	},
	{
		Name:     "multiple channel creation and update subscription",
		TestFunc: testBasicChannelCreationAndUpdates,
	},
	{
		Name:     "derive shared key",
		TestFunc: testDeriveSharedKey,
	},
	{
		Name:     "sign output raw",
		TestFunc: testSignOutputRaw,
	},
	{
		Name:     "sign verify message",
		TestFunc: testSignVerifyMessage,
	},
	{
		Name:     "bumpfee",
		TestFunc: testBumpFee,
	},
	{
		Name:     "taproot",
		TestFunc: testTaproot,
	},
	{
		Name:     "simple taproot channel activation",
		TestFunc: testSimpleTaprootChannelActivation,
	},
	{
		Name:     "wallet import account",
		TestFunc: testWalletImportAccount,
	},
	{
		Name:     "wallet import pubkey",
		TestFunc: testWalletImportPubKey,
	},
	{
		Name:     "async payments benchmark",
		TestFunc: testAsyncPayments,
	},
	{
		Name:     "remote signer",
		TestFunc: testRemoteSigner,
	},
	{
		Name:     "taproot coop close",
		TestFunc: testTaprootCoopClose,
	},
	{
		Name:     "trackpayments",
		TestFunc: testTrackPayments,
	},
	{
		Name:     "trackpayments compatible",
		TestFunc: testTrackPaymentsCompatible,
	},
	{
		Name:     "open channel fee policy",
		TestFunc: testOpenChannelUpdateFeePolicy,
	},
	{
		Name:     "custom message",
		TestFunc: testCustomMessage,
	},
	{
		Name:     "sign verify message with addr",
		TestFunc: testSignVerifyMessageWithAddr,
	},
	{
		Name:     "zero conf reorg edge existence",
		TestFunc: testZeroConfReorg,
	},
	{
		Name:     "async bidirectional payments",
		TestFunc: testBidirectionalAsyncPayments,
	},
	{
		Name:     "lookup htlc resolution",
		TestFunc: testLookupHtlcResolution,
	},
	{
		Name:     "watchtower",
		TestFunc: testWatchtower,
	},
	{
		Name:     "channel fundmax",
		TestFunc: testChannelFundMax,
	},
	{
		Name:     "htlc timeout resolver extract preimage remote",
		TestFunc: testHtlcTimeoutResolverExtractPreimageRemote,
	},
	{
		Name:     "htlc timeout resolver extract preimage local",
		TestFunc: testHtlcTimeoutResolverExtractPreimageLocal,
	},
	{
		Name:     "custom features",
		TestFunc: testCustomFeatures,
	},
	{
		Name:     "utxo selection funding",
		TestFunc: testChannelUtxoSelection,
	},
	{
		Name:     "update pending open channels",
		TestFunc: testUpdateOnPendingOpenChannels,
	},
	{
<<<<<<< HEAD
=======
		Name:     "query blinded route",
		TestFunc: testQueryBlindedRoutes,
	},
	{
		Name:     "forward blinded",
		TestFunc: testForwardBlindedRoute,
	},
	{
		Name:     "receiver blinded error",
		TestFunc: testReceiverBlindedError,
	},
	{
		Name:     "relayer blinded error",
		TestFunc: testRelayingBlindedError,
	},
	{
		Name:     "introduction blinded error",
		TestFunc: testIntroductionNodeError,
	},
	{
		Name:     "disable introduction node",
		TestFunc: testDisableIntroductionNode,
	},
	{
		Name:     "on chain to blinded",
		TestFunc: testErrorHandlingOnChainFailure,
	},
	{
		Name:     "removetx",
		TestFunc: testRemoveTx,
	},
	{
>>>>>>> e6f7a2d6
		Name:     "listsweeps",
		TestFunc: testListSweeps,
	},
	{
		Name:     "fail funding flow psbt",
		TestFunc: testPsbtChanFundingFailFlow,
	},
<<<<<<< HEAD
=======
	{
		Name:     "coop close with htlcs",
		TestFunc: testCoopCloseWithHtlcs,
	},
	{
		Name:     "open channel locked balance",
		TestFunc: testOpenChannelLockedBalance,
	},
	{
		Name:     "nativesql no migration",
		TestFunc: testNativeSQLNoMigration,
	},
	{
		Name:     "sweep cpfp anchor outgoing timeout",
		TestFunc: testSweepCPFPAnchorOutgoingTimeout,
	},
	{
		Name:     "sweep cpfp anchor incoming timeout",
		TestFunc: testSweepCPFPAnchorIncomingTimeout,
	},
	{
		Name:     "sweep htlcs",
		TestFunc: testSweepHTLCs,
	},
	{
		Name:     "sweep commit output and anchor",
		TestFunc: testSweepCommitOutputAndAnchor,
	},
	{
		Name:     "coop close with external delivery",
		TestFunc: testCoopCloseWithExternalDelivery,
	},
>>>>>>> e6f7a2d6
}<|MERGE_RESOLUTION|>--- conflicted
+++ resolved
@@ -559,8 +559,6 @@
 		TestFunc: testUpdateOnPendingOpenChannels,
 	},
 	{
-<<<<<<< HEAD
-=======
 		Name:     "query blinded route",
 		TestFunc: testQueryBlindedRoutes,
 	},
@@ -593,7 +591,6 @@
 		TestFunc: testRemoveTx,
 	},
 	{
->>>>>>> e6f7a2d6
 		Name:     "listsweeps",
 		TestFunc: testListSweeps,
 	},
@@ -601,8 +598,6 @@
 		Name:     "fail funding flow psbt",
 		TestFunc: testPsbtChanFundingFailFlow,
 	},
-<<<<<<< HEAD
-=======
 	{
 		Name:     "coop close with htlcs",
 		TestFunc: testCoopCloseWithHtlcs,
@@ -635,5 +630,4 @@
 		Name:     "coop close with external delivery",
 		TestFunc: testCoopCloseWithExternalDelivery,
 	},
->>>>>>> e6f7a2d6
 }