package sweep

import (
	"errors"
	"fmt"
	"sync"
	"sync/atomic"

	"github.com/btcsuite/btcd/btcutil"
	"github.com/btcsuite/btcd/chaincfg/chainhash"
	"github.com/btcsuite/btcd/wire"
	"github.com/davecgh/go-spew/spew"
	"github.com/lightningnetwork/lnd/chainntnfs"
	"github.com/lightningnetwork/lnd/fn"
	"github.com/lightningnetwork/lnd/input"
	"github.com/lightningnetwork/lnd/lnwallet"
	"github.com/lightningnetwork/lnd/lnwallet/chainfee"
)

var (
	// ErrRemoteSpend is returned in case an output that we try to sweep is
	// confirmed in a tx of the remote party.
	ErrRemoteSpend = errors.New("remote party swept utxo")

	// ErrFeePreferenceTooLow is returned when the fee preference gives a
	// fee rate that's below the relay fee rate.
	ErrFeePreferenceTooLow = errors.New("fee preference too low")

	// ErrExclusiveGroupSpend is returned in case a different input of the
	// same exclusive group was spent.
	ErrExclusiveGroupSpend = errors.New("other member of exclusive group " +
		"was spent")

	// ErrSweeperShuttingDown is an error returned when a client attempts to
	// make a request to the UtxoSweeper, but it is unable to handle it as
	// it is/has already been stopped.
	ErrSweeperShuttingDown = errors.New("utxo sweeper shutting down")

	// DefaultDeadlineDelta defines a default deadline delta (1 week) to be
	// used when sweeping inputs with no deadline pressure.
	DefaultDeadlineDelta = int32(1008)
)

// Params contains the parameters that control the sweeping process.
type Params struct {
	// ExclusiveGroup is an identifier that, if set, prevents other inputs
	// with the same identifier from being batched together.
	ExclusiveGroup *uint64

	// DeadlineHeight specifies an absolute block height that this input
	// should be confirmed by. This value is used by the fee bumper to
	// decide its urgency and adjust its feerate used.
	DeadlineHeight fn.Option[int32]

	// Budget specifies the maximum amount of satoshis that can be spent on
	// fees for this sweep.
	Budget btcutil.Amount

	// Immediate indicates that the input should be swept immediately
	// without waiting for blocks to come to trigger the sweeping of
	// inputs.
	Immediate bool

	// StartingFeeRate is an optional parameter that can be used to specify
	// the initial fee rate to use for the fee function.
	StartingFeeRate fn.Option[chainfee.SatPerKWeight]
}

// String returns a human readable interpretation of the sweep parameters.
func (p Params) String() string {
	deadline := "none"
	p.DeadlineHeight.WhenSome(func(d int32) {
		deadline = fmt.Sprintf("%d", d)
	})

	exclusiveGroup := "none"
	if p.ExclusiveGroup != nil {
		exclusiveGroup = fmt.Sprintf("%d", *p.ExclusiveGroup)
	}

	return fmt.Sprintf("startingFeeRate=%v, immediate=%v, "+
		"exclusive_group=%v, budget=%v, deadline=%v", p.StartingFeeRate,
		p.Immediate, exclusiveGroup, p.Budget, deadline)
}

// SweepState represents the current state of a pending input.
//
//nolint:revive
type SweepState uint8

const (
	// Init is the initial state of a pending input. This is set when a new
	// sweeping request for a given input is made.
	Init SweepState = iota

	// PendingPublish specifies an input's state where it's already been
	// included in a sweeping tx but the tx is not published yet.  Inputs
	// in this state should not be used for grouping again.
	PendingPublish

	// Published is the state where the input's sweeping tx has
	// successfully been published. Inputs in this state can only be
	// updated via RBF.
	Published

	// PublishFailed is the state when an error is returned from publishing
	// the sweeping tx. Inputs in this state can be re-grouped in to a new
	// sweeping tx.
	PublishFailed

	// Swept is the final state of a pending input. This is set when the
	// input has been successfully swept.
	Swept

	// Excluded is the state of a pending input that has been excluded and
	// can no longer be swept. For instance, when one of the three anchor
	// sweeping transactions confirmed, the remaining two will be excluded.
	Excluded

	// Failed is the state when a pending input has too many failed publish
	// atttempts or unknown broadcast error is returned.
	Failed
)

// String gives a human readable text for the sweep states.
func (s SweepState) String() string {
	switch s {
	case Init:
		return "Init"

	case PendingPublish:
		return "PendingPublish"

	case Published:
		return "Published"

	case PublishFailed:
		return "PublishFailed"

	case Swept:
		return "Swept"

	case Excluded:
		return "Excluded"

	case Failed:
		return "Failed"

	default:
		return "Unknown"
	}
}

// RBFInfo stores the information required to perform a RBF bump on a pending
// sweeping tx.
type RBFInfo struct {
	// Txid is the txid of the sweeping tx.
	Txid chainhash.Hash

	// FeeRate is the fee rate of the sweeping tx.
	FeeRate chainfee.SatPerKWeight

	// Fee is the total fee of the sweeping tx.
	Fee btcutil.Amount
}

// SweeperInput is created when an input reaches the main loop for the first
// time. It wraps the input and tracks all relevant state that is needed for
// sweeping.
type SweeperInput struct {
	input.Input

	// state tracks the current state of the input.
	state SweepState

	// listeners is a list of channels over which the final outcome of the
	// sweep needs to be broadcasted.
	listeners []chan Result

	// ntfnRegCancel is populated with a function that cancels the chain
	// notifier spend registration.
	ntfnRegCancel func()

	// publishAttempts records the number of attempts that have already been
	// made to sweep this tx.
	publishAttempts int

	// params contains the parameters that control the sweeping process.
	params Params

	// lastFeeRate is the most recent fee rate used for this input within a
	// transaction broadcast to the network.
	lastFeeRate chainfee.SatPerKWeight

	// rbf records the RBF constraints.
	rbf fn.Option[RBFInfo]

	// DeadlineHeight is the deadline height for this input. This is
	// different from the DeadlineHeight in its params as it's an actual
	// value than an option.
	DeadlineHeight int32
}

// String returns a human readable interpretation of the pending input.
func (p *SweeperInput) String() string {
	return fmt.Sprintf("%v (%v)", p.Input.OutPoint(), p.Input.WitnessType())
}

// terminated returns a boolean indicating whether the input has reached a
// final state.
func (p *SweeperInput) terminated() bool {
	switch p.state {
	// If the input has reached a final state, that it's either
	// been swept, or failed, or excluded, we will remove it from
	// our sweeper.
	case Failed, Swept, Excluded:
		return true

	default:
		return false
	}
}

// InputsMap is a type alias for a set of pending inputs.
type InputsMap = map[wire.OutPoint]*SweeperInput

// pendingSweepsReq is an internal message we'll use to represent an external
// caller's intent to retrieve all of the pending inputs the UtxoSweeper is
// attempting to sweep.
type pendingSweepsReq struct {
	respChan chan map[wire.OutPoint]*PendingInputResponse
	errChan  chan error
}

// PendingInputResponse contains information about an input that is currently
// being swept by the UtxoSweeper.
type PendingInputResponse struct {
	// OutPoint is the identify outpoint of the input being swept.
	OutPoint wire.OutPoint

	// WitnessType is the witness type of the input being swept.
	WitnessType input.WitnessType

	// Amount is the amount of the input being swept.
	Amount btcutil.Amount

	// LastFeeRate is the most recent fee rate used for the input being
	// swept within a transaction broadcast to the network.
	LastFeeRate chainfee.SatPerKWeight

	// BroadcastAttempts is the number of attempts we've made to sweept the
	// input.
	BroadcastAttempts int

	// Params contains the sweep parameters for this pending request.
	Params Params

	// DeadlineHeight records the deadline height of this input.
	DeadlineHeight uint32
}

// updateReq is an internal message we'll use to represent an external caller's
// intent to update the sweep parameters of a given input.
type updateReq struct {
	input        wire.OutPoint
	params       Params
	responseChan chan *updateResp
}

// updateResp is an internal message we'll use to hand off the response of a
// updateReq from the UtxoSweeper's main event loop back to the caller.
type updateResp struct {
	resultChan chan Result
	err        error
}

// UtxoSweeper is responsible for sweeping outputs back into the wallet
type UtxoSweeper struct {
	started uint32 // To be used atomically.
	stopped uint32 // To be used atomically.

	cfg *UtxoSweeperConfig

	newInputs chan *sweepInputMessage
	spendChan chan *chainntnfs.SpendDetail

	// pendingSweepsReq is a channel that will be sent requests by external
	// callers in order to retrieve the set of pending inputs the
	// UtxoSweeper is attempting to sweep.
	pendingSweepsReqs chan *pendingSweepsReq

	// updateReqs is a channel that will be sent requests by external
	// callers who wish to bump the fee rate of a given input.
	updateReqs chan *updateReq

	// inputs is the total set of inputs the UtxoSweeper has been requested
	// to sweep.
	inputs InputsMap

	currentOutputScript []byte

	relayFeeRate chainfee.SatPerKWeight

	quit chan struct{}
	wg   sync.WaitGroup

	// currentHeight is the best known height of the main chain. This is
	// updated whenever a new block epoch is received.
	currentHeight int32

	// bumpResultChan is a channel that receives broadcast results from the
	// TxPublisher.
	bumpResultChan chan *BumpResult
}

// UtxoSweeperConfig contains dependencies of UtxoSweeper.
type UtxoSweeperConfig struct {
	// GenSweepScript generates a P2WKH script belonging to the wallet where
	// funds can be swept.
	GenSweepScript func() ([]byte, error)

	// FeeEstimator is used when crafting sweep transactions to estimate
	// the necessary fee relative to the expected size of the sweep
	// transaction.
	FeeEstimator chainfee.Estimator

	// Wallet contains the wallet functions that sweeper requires.
	Wallet Wallet

	// Notifier is an instance of a chain notifier we'll use to watch for
	// certain on-chain events.
	Notifier chainntnfs.ChainNotifier

	// Mempool is the mempool watcher that will be used to query whether a
	// given input is already being spent by a transaction in the mempool.
	Mempool chainntnfs.MempoolWatcher

	// Store stores the published sweeper txes.
	Store SweeperStore

	// Signer is used by the sweeper to generate valid witnesses at the
	// time the incubated outputs need to be spent.
	Signer input.Signer

	// MaxInputsPerTx specifies the default maximum number of inputs allowed
	// in a single sweep tx. If more need to be swept, multiple txes are
	// created and published.
	MaxInputsPerTx uint32

	// MaxFeeRate is the maximum fee rate allowed within the UtxoSweeper.
	MaxFeeRate chainfee.SatPerVByte

	// Aggregator is used to group inputs into clusters based on its
	// implemention-specific strategy.
	Aggregator UtxoAggregator

	// Publisher is used to publish the sweep tx crafted here and monitors
	// it for potential fee bumps.
	Publisher Bumper

	// NoDeadlineConfTarget is the conf target to use when sweeping
	// non-time-sensitive outputs.
	NoDeadlineConfTarget uint32
}

// Result is the struct that is pushed through the result channel. Callers can
// use this to be informed of the final sweep result. In case of a remote
// spend, Err will be ErrRemoteSpend.
type Result struct {
	// Err is the final result of the sweep. It is nil when the input is
	// swept successfully by us. ErrRemoteSpend is returned when another
	// party took the input.
	Err error

	// Tx is the transaction that spent the input.
	Tx *wire.MsgTx
}

// sweepInputMessage structs are used in the internal channel between the
// SweepInput call and the sweeper main loop.
type sweepInputMessage struct {
	input      input.Input
	params     Params
	resultChan chan Result
}

// New returns a new Sweeper instance.
func New(cfg *UtxoSweeperConfig) *UtxoSweeper {
	return &UtxoSweeper{
		cfg:               cfg,
		newInputs:         make(chan *sweepInputMessage),
		spendChan:         make(chan *chainntnfs.SpendDetail),
		updateReqs:        make(chan *updateReq),
		pendingSweepsReqs: make(chan *pendingSweepsReq),
		quit:              make(chan struct{}),
		inputs:            make(InputsMap),
		bumpResultChan:    make(chan *BumpResult, 100),
	}
}

// Start starts the process of constructing and publish sweep txes.
func (s *UtxoSweeper) Start() error {
	if !atomic.CompareAndSwapUint32(&s.started, 0, 1) {
		return nil
	}

	log.Info("Sweeper starting")

	// Retrieve relay fee for dust limit calculation. Assume that this will
	// not change from here on.
	s.relayFeeRate = s.cfg.FeeEstimator.RelayFeePerKW()

	// We need to register for block epochs and retry sweeping every block.
	// We should get a notification with the current best block immediately
	// if we don't provide any epoch. We'll wait for that in the collector.
	blockEpochs, err := s.cfg.Notifier.RegisterBlockEpochNtfn(nil)
	if err != nil {
		return fmt.Errorf("register block epoch ntfn: %w", err)
	}

	// Start sweeper main loop.
	s.wg.Add(1)
	go func() {
		defer blockEpochs.Cancel()
		defer s.wg.Done()

		s.collector(blockEpochs.Epochs)

		// The collector exited and won't longer handle incoming
		// requests. This can happen on shutdown, when the block
		// notifier shuts down before the sweeper and its clients. In
		// order to not deadlock the clients waiting for their requests
		// being handled, we handle them here and immediately return an
		// error. When the sweeper finally is shut down we can exit as
		// the clients will be notified.
		for {
			select {
			case inp := <-s.newInputs:
				inp.resultChan <- Result{
					Err: ErrSweeperShuttingDown,
				}

			case req := <-s.pendingSweepsReqs:
				req.errChan <- ErrSweeperShuttingDown

			case req := <-s.updateReqs:
				req.responseChan <- &updateResp{
					err: ErrSweeperShuttingDown,
				}

			case <-s.quit:
				return
			}
		}
	}()

	return nil
}

// RelayFeePerKW returns the minimum fee rate required for transactions to be
// relayed.
func (s *UtxoSweeper) RelayFeePerKW() chainfee.SatPerKWeight {
	return s.relayFeeRate
}

// Stop stops sweeper from listening to block epochs and constructing sweep
// txes.
func (s *UtxoSweeper) Stop() error {
	if !atomic.CompareAndSwapUint32(&s.stopped, 0, 1) {
		return nil
	}

	log.Info("Sweeper shutting down...")
	defer log.Debug("Sweeper shutdown complete")

	close(s.quit)
	s.wg.Wait()

	return nil
}

// SweepInput sweeps inputs back into the wallet. The inputs will be batched and
// swept after the batch time window ends. A custom fee preference can be
// provided to determine what fee rate should be used for the input. Note that
// the input may not always be swept with this exact value, as its possible for
// it to be batched under the same transaction with other similar fee rate
// inputs.
//
// NOTE: Extreme care needs to be taken that input isn't changed externally.
// Because it is an interface and we don't know what is exactly behind it, we
// cannot make a local copy in sweeper.
//
// TODO(yy): make sure the caller is using the Result chan.
func (s *UtxoSweeper) SweepInput(inp input.Input,
	params Params) (chan Result, error) {

	if inp == nil || inp.OutPoint() == input.EmptyOutPoint ||
		inp.SignDesc() == nil {

		return nil, errors.New("nil input received")
	}

	absoluteTimeLock, _ := inp.RequiredLockTime()
	log.Infof("Sweep request received: out_point=%v, witness_type=%v, "+
		"relative_time_lock=%v, absolute_time_lock=%v, amount=%v, "+
		"parent=(%v), params=(%v)", inp.OutPoint(), inp.WitnessType(),
		inp.BlocksToMaturity(), absoluteTimeLock,
		btcutil.Amount(inp.SignDesc().Output.Value),
		inp.UnconfParent(), params)

	sweeperInput := &sweepInputMessage{
		input:      inp,
		params:     params,
		resultChan: make(chan Result, 1),
	}

	// Deliver input to the main event loop.
	select {
	case s.newInputs <- sweeperInput:
	case <-s.quit:
		return nil, ErrSweeperShuttingDown
	}

	return sweeperInput.resultChan, nil
}

// removeConflictSweepDescendants removes any transactions from the wallet that
// spend outputs included in the passed outpoint set. This needs to be done in
// cases where we're not the only ones that can sweep an output, but there may
// exist unconfirmed spends that spend outputs created by a sweep transaction.
// The most common case for this is when someone sweeps our anchor outputs
// after 16 blocks. Moreover this is also needed for wallets which use neutrino
// as a backend when a channel is force closed and anchor cpfp txns are
// created to bump the initial commitment transaction. In this case an anchor
// cpfp is broadcasted for up to 3 commitment transactions (local,
// remote-dangling, remote). Using neutrino all of those transactions will be
// accepted (the commitment tx will be different in all of those cases) and have
// to be removed as soon as one of them confirmes (they do have the same
// ExclusiveGroup). For neutrino backends the corresponding BIP 157 serving full
// nodes do not signal invalid transactions anymore.
func (s *UtxoSweeper) removeConflictSweepDescendants(
	outpoints map[wire.OutPoint]struct{}) error {

	// Obtain all the past sweeps that we've done so far. We'll need these
	// to ensure that if the spendingTx spends any of the same inputs, then
	// we remove any transaction that may be spending those inputs from the
	// wallet.
	//
	// TODO(roasbeef): can be last sweep here if we remove anything confirmed
	// from the store?
	pastSweepHashes, err := s.cfg.Store.ListSweeps()
	if err != nil {
		return err
	}

	// We'll now go through each past transaction we published during this
	// epoch and cross reference the spent inputs. If there're any inputs
	// in common with the inputs the spendingTx spent, then we'll remove
	// those.
	//
	// TODO(roasbeef): need to start to remove all transaction hashes after
	// every N blocks (assumed point of no return)
	for _, sweepHash := range pastSweepHashes {
		sweepTx, err := s.cfg.Wallet.FetchTx(sweepHash)
		if err != nil {
			return err
		}

		// Transaction wasn't found in the wallet, may have already
		// been replaced/removed.
		if sweepTx == nil {
			// If it was removed, then we'll play it safe and mark
			// it as no longer need to be rebroadcasted.
			s.cfg.Wallet.CancelRebroadcast(sweepHash)
			continue
		}

		// Check to see if this past sweep transaction spent any of the
		// same inputs as spendingTx.
		var isConflicting bool
		for _, txIn := range sweepTx.TxIn {
			if _, ok := outpoints[txIn.PreviousOutPoint]; ok {
				isConflicting = true
				break
			}
		}

		if !isConflicting {
			continue
		}

		// If it is conflicting, then we'll signal the wallet to remove
		// all the transactions that are descendants of outputs created
		// by the sweepTx and the sweepTx itself.
		log.Debugf("Removing sweep txid=%v from wallet: %v",
			sweepTx.TxHash(), spew.Sdump(sweepTx))

		err = s.cfg.Wallet.RemoveDescendants(sweepTx)
		if err != nil {
			log.Warnf("Unable to remove descendants: %v", err)
		}

		// If this transaction was conflicting, then we'll stop
		// rebroadcasting it in the background.
		s.cfg.Wallet.CancelRebroadcast(sweepHash)
	}

	return nil
}

// collector is the sweeper main loop. It processes new inputs, spend
// notifications and counts down to publication of the sweep tx.
func (s *UtxoSweeper) collector(blockEpochs <-chan *chainntnfs.BlockEpoch) {
	// We registered for the block epochs with a nil request. The notifier
	// should send us the current best block immediately. So we need to wait
	// for it here because we need to know the current best height.
	select {
	case bestBlock := <-blockEpochs:
		s.currentHeight = bestBlock.Height

	case <-s.quit:
		return
	}

	for {
		// Clean inputs, which will remove inputs that are swept,
		// failed, or excluded from the sweeper and return inputs that
		// are either new or has been published but failed back, which
		// will be retried again here.
		s.updateSweeperInputs()

		select {
		// A new inputs is offered to the sweeper. We check to see if
		// we are already trying to sweep this input and if not, set up
		// a listener to spend and schedule a sweep.
		case input := <-s.newInputs:
			err := s.handleNewInput(input)
			if err != nil {
				log.Criticalf("Unable to handle new input: %v",
					err)

				return
			}

			// If this input is forced, we perform an sweep
			// immediately.
			if input.params.Immediate {
				inputs := s.updateSweeperInputs()
				s.sweepPendingInputs(inputs)
			}

		// A spend of one of our inputs is detected. Signal sweep
		// results to the caller(s).
		case spend := <-s.spendChan:
			s.handleInputSpent(spend)

		// A new external request has been received to retrieve all of
		// the inputs we're currently attempting to sweep.
		case req := <-s.pendingSweepsReqs:
			s.handlePendingSweepsReq(req)

		// A new external request has been received to bump the fee rate
		// of a given input.
		case req := <-s.updateReqs:
			resultChan, err := s.handleUpdateReq(req)
			req.responseChan <- &updateResp{
				resultChan: resultChan,
				err:        err,
			}

			// Perform an sweep immediately if asked.
			if req.params.Immediate {
				inputs := s.updateSweeperInputs()
				s.sweepPendingInputs(inputs)
			}

		case result := <-s.bumpResultChan:
			// Handle the bump event.
			err := s.handleBumpEvent(result)
			if err != nil {
				log.Errorf("Failed to handle bump event: %v",
					err)
			}

		// A new block comes in, update the bestHeight, perform a check
		// over all pending inputs and publish sweeping txns if needed.
		case epoch, ok := <-blockEpochs:
			if !ok {
				// We should stop the sweeper before stopping
				// the chain service. Otherwise it indicates an
				// error.
				log.Error("Block epoch channel closed")

				return
			}

			// Update the sweeper to the best height.
			s.currentHeight = epoch.Height

			// Update the inputs with the latest height.
			inputs := s.updateSweeperInputs()

			log.Debugf("Received new block: height=%v, attempt "+
				"sweeping %d inputs", epoch.Height, len(inputs))

			// Attempt to sweep any pending inputs.
			s.sweepPendingInputs(inputs)

		case <-s.quit:
			return
		}
	}
}

// removeExclusiveGroup removes all inputs in the given exclusive group. This
// function is called when one of the exclusive group inputs has been spent. The
// other inputs won't ever be spendable and can be removed. This also prevents
// them from being part of future sweep transactions that would fail. In
// addition sweep transactions of those inputs will be removed from the wallet.
func (s *UtxoSweeper) removeExclusiveGroup(group uint64) {
	for outpoint, input := range s.inputs {
		outpoint := outpoint

		// Skip inputs that aren't exclusive.
		if input.params.ExclusiveGroup == nil {
			continue
		}

		// Skip inputs from other exclusive groups.
		if *input.params.ExclusiveGroup != group {
			continue
		}

		// Skip inputs that are already terminated.
		if input.terminated() {
			log.Tracef("Skipped sending error result for "+
				"input %v, state=%v", outpoint, input.state)

			continue
		}

		// Signal result channels.
		s.signalResult(input, Result{
			Err: ErrExclusiveGroupSpend,
		})

		// Update the input's state as it can no longer be swept.
		input.state = Excluded

		// Remove all unconfirmed transactions from the wallet which
		// spend the passed outpoint of the same exclusive group.
		outpoints := map[wire.OutPoint]struct{}{
			outpoint: {},
		}
		err := s.removeConflictSweepDescendants(outpoints)
		if err != nil {
			log.Warnf("Unable to remove conflicting sweep tx from "+
				"wallet for outpoint %v : %v", outpoint, err)
		}
	}
}

// signalResult notifies the listeners of the final result of the input sweep.
// It also cancels any pending spend notification.
func (s *UtxoSweeper) signalResult(pi *SweeperInput, result Result) {
	op := pi.OutPoint()
	listeners := pi.listeners

	if result.Err == nil {
		log.Tracef("Dispatching sweep success for %v to %v listeners",
			op, len(listeners),
		)
	} else {
		log.Tracef("Dispatching sweep error for %v to %v listeners: %v",
			op, len(listeners), result.Err,
		)
	}

	// Signal all listeners. Channel is buffered. Because we only send once
	// on every channel, it should never block.
	for _, resultChan := range listeners {
		resultChan <- result
	}

	// Cancel spend notification with chain notifier. This is not necessary
	// in case of a success, except for that a reorg could still happen.
	if pi.ntfnRegCancel != nil {
		log.Debugf("Canceling spend ntfn for %v", op)

		pi.ntfnRegCancel()
	}
}

<<<<<<< HEAD
// getInputLists goes through the given inputs and constructs multiple distinct
// sweep lists with the given fee rate, each up to the configured maximum number
// of inputs. Negative yield inputs are skipped. Transactions with an output
// below the dust limit are not published. Those inputs remain pending and will
// be bundled with future inputs if possible.
func (s *UtxoSweeper) getInputLists(cluster inputCluster,
	currentHeight int32) ([]inputSet, error) {

	// Filter for inputs that need to be swept. Create two lists: all
	// sweepable inputs and a list containing only the new, never tried
	// inputs.
	//
	// We want to create as large a tx as possible, so we return a final set
	// list that starts with sets created from all inputs. However, there is
	// a chance that those txes will not publish, because they already
	// contain inputs that failed before. Therefore we also add sets
	// consisting of only new inputs to the list, to make sure that new
	// inputs are given a good, isolated chance of being published.
	//
	// TODO(yy): this would lead to conflict transactions as the same input
	// can be used in two sweeping transactions, and our rebroadcaster will
	// retry the failed one. We should instead understand why the input is
	// failed in the first place, and start tracking input states in
	// sweeper to avoid this.
	var newInputs, retryInputs []txInput
	for _, input := range cluster.inputs {
		// Skip inputs that have a minimum publish height that is not
		// yet reached.
		if input.minPublishHeight > currentHeight {
			continue
		}

		// Add input to the either one of the lists.
		if input.publishAttempts == 0 {
			newInputs = append(newInputs, input)
		} else {
			retryInputs = append(retryInputs, input)
=======
// sweep takes a set of preselected inputs, creates a sweep tx and publishes
// the tx. The output address is only marked as used if the publish succeeds.
func (s *UtxoSweeper) sweep(set InputSet) error {
	// Generate an output script if there isn't an unused script available.
	if s.currentOutputScript == nil {
		pkScript, err := s.cfg.GenSweepScript()
		if err != nil {
			return fmt.Errorf("gen sweep script: %w", err)
>>>>>>> e6f7a2d6
		}
		s.currentOutputScript = pkScript
	}

	// Create a fee bump request and ask the publisher to broadcast it. The
	// publisher will then take over and start monitoring the tx for
	// potential fee bump.
	req := &BumpRequest{
		Inputs:          set.Inputs(),
		Budget:          set.Budget(),
		DeadlineHeight:  set.DeadlineHeight(),
		DeliveryAddress: s.currentOutputScript,
		MaxFeeRate:      s.cfg.MaxFeeRate.FeePerKWeight(),
		StartingFeeRate: set.StartingFeeRate(),
		// TODO(yy): pass the strategy here.
	}

	// Reschedule the inputs that we just tried to sweep. This is done in
	// case the following publish fails, we'd like to update the inputs'
	// publish attempts and rescue them in the next sweep.
	s.markInputsPendingPublish(set)

	// Broadcast will return a read-only chan that we will listen to for
	// this publish result and future RBF attempt.
	resp, err := s.cfg.Publisher.Broadcast(req)
	if err != nil {
		outpoints := make([]wire.OutPoint, len(set.Inputs()))
		for i, inp := range set.Inputs() {
			outpoints[i] = inp.OutPoint()
		}

		log.Errorf("Initial broadcast failed: %v, inputs=\n%v", err,
			inputTypeSummary(set.Inputs()))

		// TODO(yy): find out which input is causing the failure.
		s.markInputsPublishFailed(outpoints)

		return err
	}

	// Successfully sent the broadcast attempt, we now handle the result by
	// subscribing to the result chan and listen for future updates about
	// this tx.
	s.wg.Add(1)
	go s.monitorFeeBumpResult(resp)

	return nil
}

// markInputsPendingPublish updates the pending inputs with the given tx
// inputs. It also increments the `publishAttempts`.
func (s *UtxoSweeper) markInputsPendingPublish(set InputSet) {
	// Reschedule sweep.
	for _, input := range set.Inputs() {
		pi, ok := s.inputs[input.OutPoint()]
		if !ok {
			// It could be that this input is an additional wallet
			// input that was attached. In that case there also
			// isn't a pending input to update.
			log.Tracef("Skipped marking input as pending "+
				"published: %v not found in pending inputs",
				input.OutPoint())

			continue
		}

		// If this input has already terminated, there's clearly
		// something wrong as it would have been removed. In this case
		// we log an error and skip marking this input as pending
		// publish.
		if pi.terminated() {
			log.Errorf("Expect input %v to not have terminated "+
				"state, instead it has %v",
				input.OutPoint, pi.state)

			continue
		}

		// Update the input's state.
		pi.state = PendingPublish

		// Record another publish attempt.
		pi.publishAttempts++
	}
}

// markInputsPublished updates the sweeping tx in db and marks the list of
// inputs as published.
func (s *UtxoSweeper) markInputsPublished(tr *TxRecord,
	inputs []*wire.TxIn) error {

	// Mark this tx in db once successfully published.
	//
	// NOTE: this will behave as an overwrite, which is fine as the record
	// is small.
	tr.Published = true
	err := s.cfg.Store.StoreTx(tr)
	if err != nil {
		return fmt.Errorf("store tx: %w", err)
	}

	// Reschedule sweep.
	for _, input := range inputs {
		pi, ok := s.inputs[input.PreviousOutPoint]
		if !ok {
			// It could be that this input is an additional wallet
			// input that was attached. In that case there also
			// isn't a pending input to update.
			log.Tracef("Skipped marking input as published: %v "+
				"not found in pending inputs",
				input.PreviousOutPoint)

			continue
		}

		// Valdiate that the input is in an expected state.
		if pi.state != PendingPublish {
			// We may get a Published if this is a replacement tx.
			log.Debugf("Expect input %v to have %v, instead it "+
				"has %v", input.PreviousOutPoint,
				PendingPublish, pi.state)

			continue
		}

		// Update the input's state.
		pi.state = Published

		// Update the input's latest fee rate.
		pi.lastFeeRate = chainfee.SatPerKWeight(tr.FeeRate)
	}

	return nil
}

// markInputsPublishFailed marks the list of inputs as failed to be published.
func (s *UtxoSweeper) markInputsPublishFailed(outpoints []wire.OutPoint) {
	// Reschedule sweep.
	for _, op := range outpoints {
		pi, ok := s.inputs[op]
		if !ok {
			// It could be that this input is an additional wallet
			// input that was attached. In that case there also
			// isn't a pending input to update.
			log.Tracef("Skipped marking input as publish failed: "+
				"%v not found in pending inputs", op)

			continue
		}

		// Valdiate that the input is in an expected state.
		if pi.state != PendingPublish && pi.state != Published {
			log.Debugf("Expect input %v to have %v, instead it "+
				"has %v", op, PendingPublish, pi.state)

			continue
		}

		log.Warnf("Failed to publish input %v", op)

		// Update the input's state.
		pi.state = PublishFailed
	}
}

// monitorSpend registers a spend notification with the chain notifier. It
// returns a cancel function that can be used to cancel the registration.
func (s *UtxoSweeper) monitorSpend(outpoint wire.OutPoint,
	script []byte, heightHint uint32) (func(), error) {

	log.Tracef("Wait for spend of %v at heightHint=%v",
		outpoint, heightHint)

	spendEvent, err := s.cfg.Notifier.RegisterSpendNtfn(
		&outpoint, script, heightHint,
	)
	if err != nil {
		return nil, fmt.Errorf("register spend ntfn: %w", err)
	}

	s.wg.Add(1)
	go func() {
		defer s.wg.Done()

		select {
		case spend, ok := <-spendEvent.Spend:
			if !ok {
				log.Debugf("Spend ntfn for %v canceled",
					outpoint)
				return
			}

			log.Debugf("Delivering spend ntfn for %v", outpoint)

			select {
			case s.spendChan <- spend:
				log.Debugf("Delivered spend ntfn for %v",
					outpoint)

			case <-s.quit:
			}
		case <-s.quit:
		}
	}()

	return spendEvent.Cancel, nil
}

// PendingInputs returns the set of inputs that the UtxoSweeper is currently
// attempting to sweep.
func (s *UtxoSweeper) PendingInputs() (
	map[wire.OutPoint]*PendingInputResponse, error) {

	respChan := make(chan map[wire.OutPoint]*PendingInputResponse, 1)
	errChan := make(chan error, 1)
	select {
	case s.pendingSweepsReqs <- &pendingSweepsReq{
		respChan: respChan,
		errChan:  errChan,
	}:
	case <-s.quit:
		return nil, ErrSweeperShuttingDown
	}

	select {
	case pendingSweeps := <-respChan:
		return pendingSweeps, nil
	case err := <-errChan:
		return nil, err
	case <-s.quit:
		return nil, ErrSweeperShuttingDown
	}
}

// handlePendingSweepsReq handles a request to retrieve all pending inputs the
// UtxoSweeper is attempting to sweep.
func (s *UtxoSweeper) handlePendingSweepsReq(
	req *pendingSweepsReq) map[wire.OutPoint]*PendingInputResponse {

	resps := make(map[wire.OutPoint]*PendingInputResponse, len(s.inputs))
	for _, inp := range s.inputs {
		// Only the exported fields are set, as we expect the response
		// to only be consumed externally.
		op := inp.OutPoint()
		resps[op] = &PendingInputResponse{
			OutPoint:    op,
			WitnessType: inp.WitnessType(),
			Amount: btcutil.Amount(
				inp.SignDesc().Output.Value,
			),
			LastFeeRate:       inp.lastFeeRate,
			BroadcastAttempts: inp.publishAttempts,
			Params:            inp.params,
			DeadlineHeight:    uint32(inp.DeadlineHeight),
		}
	}

	select {
	case req.respChan <- resps:
	case <-s.quit:
		log.Debug("Skipped sending pending sweep response due to " +
			"UtxoSweeper shutting down")
	}

	return resps
}

// UpdateParams allows updating the sweep parameters of a pending input in the
// UtxoSweeper. This function can be used to provide an updated fee preference
// and force flag that will be used for a new sweep transaction of the input
// that will act as a replacement transaction (RBF) of the original sweeping
// transaction, if any. The exclusive group is left unchanged.
//
// NOTE: This currently doesn't do any fee rate validation to ensure that a bump
// is actually successful. The responsibility of doing so should be handled by
// the caller.
func (s *UtxoSweeper) UpdateParams(input wire.OutPoint,
	params Params) (chan Result, error) {

	responseChan := make(chan *updateResp, 1)
	select {
	case s.updateReqs <- &updateReq{
		input:        input,
		params:       params,
		responseChan: responseChan,
	}:
	case <-s.quit:
		return nil, ErrSweeperShuttingDown
	}

	select {
	case response := <-responseChan:
		return response.resultChan, response.err
	case <-s.quit:
		return nil, ErrSweeperShuttingDown
	}
}

// handleUpdateReq handles an update request by simply updating the sweep
// parameters of the pending input. Currently, no validation is done on the new
// fee preference to ensure it will properly create a replacement transaction.
//
// TODO(wilmer):
//   - Validate fee preference to ensure we'll create a valid replacement
//     transaction to allow the new fee rate to propagate throughout the
//     network.
//   - Ensure we don't combine this input with any other unconfirmed inputs that
//     did not exist in the original sweep transaction, resulting in an invalid
//     replacement transaction.
func (s *UtxoSweeper) handleUpdateReq(req *updateReq) (
	chan Result, error) {

	// If the UtxoSweeper is already trying to sweep this input, then we can
	// simply just increase its fee rate. This will allow the input to be
	// batched with others which also have a similar fee rate, creating a
	// higher fee rate transaction that replaces the original input's
	// sweeping transaction.
	sweeperInput, ok := s.inputs[req.input]
	if !ok {
		return nil, lnwallet.ErrNotMine
	}

	// Create the updated parameters struct. Leave the exclusive group
	// unchanged.
	newParams := Params{
		StartingFeeRate: req.params.StartingFeeRate,
		Immediate:       req.params.Immediate,
		Budget:          req.params.Budget,
		DeadlineHeight:  req.params.DeadlineHeight,
		ExclusiveGroup:  sweeperInput.params.ExclusiveGroup,
	}

	log.Debugf("Updating parameters for %v(state=%v) from (%v) to (%v)",
		req.input, sweeperInput.state, sweeperInput.params, newParams)

	sweeperInput.params = newParams

	// We need to reset the state so this input will be attempted again by
	// our sweeper.
	//
	// TODO(yy): a dedicated state?
	sweeperInput.state = Init

	// If the new input specifies a deadline, update the deadline height.
	sweeperInput.DeadlineHeight = req.params.DeadlineHeight.UnwrapOr(
		sweeperInput.DeadlineHeight,
	)

	resultChan := make(chan Result, 1)
	sweeperInput.listeners = append(sweeperInput.listeners, resultChan)

	return resultChan, nil
}

// ListSweeps returns a list of the sweeps recorded by the sweep store.
func (s *UtxoSweeper) ListSweeps() ([]chainhash.Hash, error) {
	return s.cfg.Store.ListSweeps()
}

// mempoolLookup takes an input's outpoint and queries the mempool to see
// whether it's already been spent in a transaction found in the mempool.
// Returns the transaction if found.
func (s *UtxoSweeper) mempoolLookup(op wire.OutPoint) fn.Option[wire.MsgTx] {
	// For neutrino backend, there's no mempool available, so we exit
	// early.
	if s.cfg.Mempool == nil {
		log.Debugf("Skipping mempool lookup for %v, no mempool ", op)

		return fn.None[wire.MsgTx]()
	}

	// Query this input in the mempool. If this outpoint is already spent
	// in mempool, we should get a spending event back immediately.
	return s.cfg.Mempool.LookupInputMempoolSpend(op)
}

// handleNewInput processes a new input by registering spend notification and
// scheduling sweeping for it.
func (s *UtxoSweeper) handleNewInput(input *sweepInputMessage) error {
	// Create a default deadline height, which will be used when there's no
	// DeadlineHeight specified for a given input.
	defaultDeadline := s.currentHeight + int32(s.cfg.NoDeadlineConfTarget)

	outpoint := input.input.OutPoint()
	pi, pending := s.inputs[outpoint]
	if pending {
		log.Debugf("Already has pending input %v received", outpoint)

		s.handleExistingInput(input, pi)

		return nil
	}

	// This is a new input, and we want to query the mempool to see if this
	// input has already been spent. If so, we'll start the input with
	// state Published and attach the RBFInfo.
	state, rbfInfo := s.decideStateAndRBFInfo(input.input.OutPoint())

	// Create a new pendingInput and initialize the listeners slice with
	// the passed in result channel. If this input is offered for sweep
	// again, the result channel will be appended to this slice.
	pi = &SweeperInput{
		state:     state,
		listeners: []chan Result{input.resultChan},
		Input:     input.input,
		params:    input.params,
		rbf:       rbfInfo,
		// Set the acutal deadline height.
		DeadlineHeight: input.params.DeadlineHeight.UnwrapOr(
			defaultDeadline,
		),
	}

	s.inputs[outpoint] = pi
	log.Tracef("input %v, state=%v, added to inputs", outpoint, pi.state)

	// Start watching for spend of this input, either by us or the remote
	// party.
	cancel, err := s.monitorSpend(
		outpoint, input.input.SignDesc().Output.PkScript,
		input.input.HeightHint(),
	)
	if err != nil {
		err := fmt.Errorf("wait for spend: %w", err)
		s.markInputFailed(pi, err)

		return err
	}

	pi.ntfnRegCancel = cancel

	return nil
}

// decideStateAndRBFInfo queries the mempool to see whether the given input has
// already been spent. If so, the state Published will be returned, otherwise
// state Init. When spent, it will query the sweeper store to fetch the fee
// info of the spending transction, and construct an RBFInfo based on it.
// Suppose an error occurs, fn.None is returned.
func (s *UtxoSweeper) decideStateAndRBFInfo(op wire.OutPoint) (
	SweepState, fn.Option[RBFInfo]) {

	// Check if we can find the spending tx of this input in mempool.
	txOption := s.mempoolLookup(op)

	// Extract the spending tx from the option.
	var tx *wire.MsgTx
	txOption.WhenSome(func(t wire.MsgTx) {
		tx = &t
	})

	// Exit early if it's not found.
	//
	// NOTE: this is not accurate for backends that don't support mempool
	// lookup:
	// - for neutrino we don't have a mempool.
	// - for btcd below v0.24.1 we don't have `gettxspendingprevout`.
	if tx == nil {
		return Init, fn.None[RBFInfo]()
	}

	// Otherwise the input is already spent in the mempool, so eventually
	// we will return Published.
	//
	// We also need to update the RBF info for this input. If the sweeping
	// transaction is broadcast by us, we can find the fee info in the
	// sweeper store.
	txid := tx.TxHash()
	tr, err := s.cfg.Store.GetTx(txid)

	// If the tx is not found in the store, it means it's not broadcast by
	// us, hence we can't find the fee info. This is fine as, later on when
	// this tx is confirmed, we will remove the input from our inputs.
	if errors.Is(err, ErrTxNotFound) {
		log.Warnf("Spending tx %v not found in sweeper store", txid)
		return Published, fn.None[RBFInfo]()
	}

	// Exit if we get an db error.
	if err != nil {
		log.Errorf("Unable to get tx %v from sweeper store: %v",
			txid, err)

		return Published, fn.None[RBFInfo]()
	}

	// Prepare the fee info and return it.
	rbf := fn.Some(RBFInfo{
		Txid:    txid,
		Fee:     btcutil.Amount(tr.Fee),
		FeeRate: chainfee.SatPerKWeight(tr.FeeRate),
	})

	return Published, rbf
}

// handleExistingInput processes an input that is already known to the sweeper.
// It will overwrite the params of the old input with the new ones.
func (s *UtxoSweeper) handleExistingInput(input *sweepInputMessage,
	oldInput *SweeperInput) {

	// Before updating the input details, check if an exclusive group was
	// set. In case the same input is registered again without an exclusive
	// group set, the previous input and its sweep parameters are outdated
	// hence need to be replaced. This scenario currently only happens for
	// anchor outputs. When a channel is force closed, in the worst case 3
	// different sweeps with the same exclusive group are registered with
	// the sweeper to bump the closing transaction (cpfp) when its time
	// critical. Receiving an input which was already registered with the
	// sweeper but now without an exclusive group means non of the previous
	// inputs were used as CPFP, so we need to make sure we update the
	// sweep parameters but also remove all inputs with the same exclusive
	// group because the are outdated too.
	var prevExclGroup *uint64
	if oldInput.params.ExclusiveGroup != nil &&
		input.params.ExclusiveGroup == nil {

		prevExclGroup = new(uint64)
		*prevExclGroup = *oldInput.params.ExclusiveGroup
	}

	// Update input details and sweep parameters. The re-offered input
	// details may contain a change to the unconfirmed parent tx info.
	oldInput.params = input.params
	oldInput.Input = input.input

	// If the new input specifies a deadline, update the deadline height.
	oldInput.DeadlineHeight = input.params.DeadlineHeight.UnwrapOr(
		oldInput.DeadlineHeight,
	)

	// Add additional result channel to signal spend of this input.
	oldInput.listeners = append(oldInput.listeners, input.resultChan)

	if prevExclGroup != nil {
		s.removeExclusiveGroup(*prevExclGroup)
	}
}

// handleInputSpent takes a spend event of our input and updates the sweeper's
// internal state to remove the input.
func (s *UtxoSweeper) handleInputSpent(spend *chainntnfs.SpendDetail) {
	// Query store to find out if we ever published this tx.
	spendHash := *spend.SpenderTxHash
	isOurTx, err := s.cfg.Store.IsOurTx(spendHash)
	if err != nil {
		log.Errorf("cannot determine if tx %v is ours: %v",
			spendHash, err)
		return
	}

	// If this isn't our transaction, it means someone else swept outputs
	// that we were attempting to sweep. This can happen for anchor outputs
	// as well as justice transactions. In this case, we'll notify the
	// wallet to remove any spends that descent from this output.
	if !isOurTx {
		// Construct a map of the inputs this transaction spends.
		spendingTx := spend.SpendingTx
		inputsSpent := make(
			map[wire.OutPoint]struct{}, len(spendingTx.TxIn),
		)
		for _, txIn := range spendingTx.TxIn {
			inputsSpent[txIn.PreviousOutPoint] = struct{}{}
		}

		log.Debugf("Attempting to remove descendant txns invalidated "+
			"by (txid=%v): %v", spendingTx.TxHash(),
			spew.Sdump(spendingTx))

		err := s.removeConflictSweepDescendants(inputsSpent)
		if err != nil {
			log.Warnf("unable to remove descendant transactions "+
				"due to tx %v: ", spendHash)
		}

		log.Debugf("Detected third party spend related to in flight "+
			"inputs (is_ours=%v): %v", isOurTx,
			newLogClosure(func() string {
				return spew.Sdump(spend.SpendingTx)
			}),
		)
	}

	// We now use the spending tx to update the state of the inputs.
	s.markInputsSwept(spend.SpendingTx, isOurTx)
}

// markInputsSwept marks all inputs swept by the spending transaction as swept.
// It will also notify all the subscribers of this input.
func (s *UtxoSweeper) markInputsSwept(tx *wire.MsgTx, isOurTx bool) {
	for _, txIn := range tx.TxIn {
		outpoint := txIn.PreviousOutPoint

		// Check if this input is known to us. It could probably be
		// unknown if we canceled the registration, deleted from inputs
		// map but the ntfn was in-flight already. Or this could be not
		// one of our inputs.
		input, ok := s.inputs[outpoint]
		if !ok {
			// It's very likely that a spending tx contains inputs
			// that we don't know.
			log.Tracef("Skipped marking input as swept: %v not "+
				"found in pending inputs", outpoint)

			continue
		}

		// This input may already been marked as swept by a previous
		// spend notification, which is likely to happen as one sweep
		// transaction usually sweeps multiple inputs.
		if input.terminated() {
			log.Debugf("Skipped marking input as swept: %v "+
				"state=%v", outpoint, input.state)

			continue
		}

		input.state = Swept

		// Return either a nil or a remote spend result.
		var err error
		if !isOurTx {
			log.Warnf("Input=%v was spent by remote or third "+
				"party in tx=%v", outpoint, tx.TxHash())
			err = ErrRemoteSpend
		}

		// Signal result channels.
		s.signalResult(input, Result{
			Tx:  tx,
			Err: err,
		})

		// Remove all other inputs in this exclusive group.
		if input.params.ExclusiveGroup != nil {
			s.removeExclusiveGroup(*input.params.ExclusiveGroup)
		}
	}
}

// markInputFailed marks the given input as failed and won't be retried. It
// will also notify all the subscribers of this input.
func (s *UtxoSweeper) markInputFailed(pi *SweeperInput, err error) {
	log.Errorf("Failed to sweep input: %v, error: %v", pi, err)

	pi.state = Failed

	// Remove all other inputs in this exclusive group.
	if pi.params.ExclusiveGroup != nil {
		s.removeExclusiveGroup(*pi.params.ExclusiveGroup)
	}

	s.signalResult(pi, Result{Err: err})
}

// updateSweeperInputs updates the sweeper's internal state and returns a map
// of inputs to be swept. It will remove the inputs that are in final states,
// and returns a map of inputs that have either state Init or PublishFailed.
func (s *UtxoSweeper) updateSweeperInputs() InputsMap {
	// Create a map of inputs to be swept.
	inputs := make(InputsMap)

	// Iterate the pending inputs and update the sweeper's state.
	//
	// TODO(yy): sweeper is made to communicate via go channels, so no
	// locks are needed to access the map. However, it'd be safer if we
	// turn this inputs map into a SyncMap in case we wanna add concurrent
	// access to the map in the future.
	for op, input := range s.inputs {
		// If the input has reached a final state, that it's either
		// been swept, or failed, or excluded, we will remove it from
		// our sweeper.
		if input.terminated() {
			log.Debugf("Removing input(State=%v) %v from sweeper",
				input.state, op)

			delete(s.inputs, op)

			continue
		}

		// If this input has been included in a sweep tx that's not
		// published yet, we'd skip this input and wait for the sweep
		// tx to be published.
		if input.state == PendingPublish {
			continue
		}

		// If this input has already been published, we will need to
		// check the RBF condition before attempting another sweeping.
		if input.state == Published {
			continue
		}

		// If the input has a locktime that's not yet reached, we will
		// skip this input and wait for the locktime to be reached.
		locktime, _ := input.RequiredLockTime()
		if uint32(s.currentHeight) < locktime {
			log.Warnf("Skipping input %v due to locktime=%v not "+
				"reached, current height is %v", op, locktime,
				s.currentHeight)

			continue
		}

		// If the input has a CSV that's not yet reached, we will skip
		// this input and wait for the expiry.
		locktime = input.BlocksToMaturity() + input.HeightHint()
		if s.currentHeight < int32(locktime)-1 {
			log.Infof("Skipping input %v due to CSV expiry=%v not "+
				"reached, current height is %v", op, locktime,
				s.currentHeight)

			continue
		}

		// If this input is new or has been failed to be published,
		// we'd retry it. The assumption here is that when an error is
		// returned from `PublishTransaction`, it means the tx has
		// failed to meet the policy, hence it's not in the mempool.
		inputs[op] = input
	}

	return inputs
}

// sweepPendingInputs is called when the ticker fires. It will create clusters
// and attempt to create and publish the sweeping transactions.
func (s *UtxoSweeper) sweepPendingInputs(inputs InputsMap) {
	// Cluster all of our inputs based on the specific Aggregator.
	sets := s.cfg.Aggregator.ClusterInputs(inputs)

	// sweepWithLock is a helper closure that executes the sweep within a
	// coin select lock to prevent the coins being selected for other
	// transactions like funding of a channel.
	sweepWithLock := func(set InputSet) error {
		return s.cfg.Wallet.WithCoinSelectLock(func() error {
			// Try to add inputs from our wallet.
			err := set.AddWalletInputs(s.cfg.Wallet)
			if err != nil {
				return err
			}

			// Create sweeping transaction for each set.
			err = s.sweep(set)
			if err != nil {
				return err
			}

			return nil
		})
	}

	for _, set := range sets {
		var err error
		if set.NeedWalletInput() {
			// Sweep the set of inputs that need the wallet inputs.
			err = sweepWithLock(set)
		} else {
			// Sweep the set of inputs that don't need the wallet
			// inputs.
			err = s.sweep(set)
		}

		if err != nil {
			log.Errorf("Failed to sweep %v: %v", set, err)
		}
	}
}

// monitorFeeBumpResult subscribes to the passed result chan to listen for
// future updates about the sweeping tx.
//
// NOTE: must run as a goroutine.
func (s *UtxoSweeper) monitorFeeBumpResult(resultChan <-chan *BumpResult) {
	defer s.wg.Done()

	for {
		select {
		case r := <-resultChan:
			// Validate the result is valid.
			if err := r.Validate(); err != nil {
				log.Errorf("Received invalid result: %v", err)
				continue
			}

			// Send the result back to the main event loop.
			select {
			case s.bumpResultChan <- r:
			case <-s.quit:
				log.Debug("Sweeper shutting down, skip " +
					"sending bump result")

				return
			}

			// The sweeping tx has been confirmed, we can exit the
			// monitor now.
			//
			// TODO(yy): can instead remove the spend subscription
			// in sweeper and rely solely on this event to mark
			// inputs as Swept?
			if r.Event == TxConfirmed || r.Event == TxFailed {
				log.Debugf("Received %v for sweep tx %v, exit "+
					"fee bump monitor", r.Event,
					r.Tx.TxHash())

				// Cancel the rebroadcasting of the failed tx.
				s.cfg.Wallet.CancelRebroadcast(r.Tx.TxHash())

				return
			}

		case <-s.quit:
			log.Debugf("Sweeper shutting down, exit fee " +
				"bump handler")

			return
		}
	}
}

// handleBumpEventTxFailed handles the case where the tx has been failed to
// publish.
func (s *UtxoSweeper) handleBumpEventTxFailed(r *BumpResult) error {
	tx, err := r.Tx, r.Err

	log.Errorf("Fee bump attempt failed for tx=%v: %v", tx.TxHash(), err)

	outpoints := make([]wire.OutPoint, 0, len(tx.TxIn))
	for _, inp := range tx.TxIn {
		outpoints = append(outpoints, inp.PreviousOutPoint)
	}

	// TODO(yy): should we also remove the failed tx from db?
	s.markInputsPublishFailed(outpoints)

	return err
}

// handleBumpEventTxReplaced handles the case where the sweeping tx has been
// replaced by a new one.
func (s *UtxoSweeper) handleBumpEventTxReplaced(r *BumpResult) error {
	oldTx := r.ReplacedTx
	newTx := r.Tx

	// Prepare a new record to replace the old one.
	tr := &TxRecord{
		Txid:    newTx.TxHash(),
		FeeRate: uint64(r.FeeRate),
		Fee:     uint64(r.Fee),
	}

	// Get the old record for logging purpose.
	oldTxid := oldTx.TxHash()
	record, err := s.cfg.Store.GetTx(oldTxid)
	if err != nil {
		log.Errorf("Fetch tx record for %v: %v", oldTxid, err)
		return err
	}

	// Cancel the rebroadcasting of the replaced tx.
	s.cfg.Wallet.CancelRebroadcast(oldTxid)

	log.Infof("RBFed tx=%v(fee=%v sats, feerate=%v sats/kw) with new "+
		"tx=%v(fee=%v, "+"feerate=%v)", record.Txid, record.Fee,
		record.FeeRate, tr.Txid, tr.Fee, tr.FeeRate)

	// The old sweeping tx has been replaced by a new one, we will update
	// the tx record in the sweeper db.
	//
	// TODO(yy): we may also need to update the inputs in this tx to a new
	// state. Suppose a replacing tx only spends a subset of the inputs
	// here, we'd end up with the rest being marked as `Published` and
	// won't be aggregated in the next sweep. Atm it's fine as we always
	// RBF the same input set.
	if err := s.cfg.Store.DeleteTx(oldTxid); err != nil {
		log.Errorf("Delete tx record for %v: %v", oldTxid, err)
		return err
	}

	// Mark the inputs as published using the replacing tx.
	return s.markInputsPublished(tr, r.Tx.TxIn)
}

// handleBumpEventTxPublished handles the case where the sweeping tx has been
// successfully published.
func (s *UtxoSweeper) handleBumpEventTxPublished(r *BumpResult) error {
	tx := r.Tx
	tr := &TxRecord{
		Txid:    tx.TxHash(),
		FeeRate: uint64(r.FeeRate),
		Fee:     uint64(r.Fee),
	}

	// Inputs have been successfully published so we update their
	// states.
	err := s.markInputsPublished(tr, tx.TxIn)
	if err != nil {
		return err
	}

	log.Debugf("Published sweep tx %v, num_inputs=%v, height=%v",
		tx.TxHash(), len(tx.TxIn), s.currentHeight)

	// If there's no error, remove the output script. Otherwise
	// keep it so that it can be reused for the next transaction
	// and causes no address inflation.
	s.currentOutputScript = nil

	return nil
}

// handleBumpEvent handles the result sent from the bumper based on its event
// type.
//
// NOTE: TxConfirmed event is not handled, since we already subscribe to the
// input's spending event, we don't need to do anything here.
func (s *UtxoSweeper) handleBumpEvent(r *BumpResult) error {
	log.Debugf("Received bump event [%v] for tx %v", r.Event, r.Tx.TxHash())

	switch r.Event {
	// The tx has been published, we update the inputs' state and create a
	// record to be stored in the sweeper db.
	case TxPublished:
		return s.handleBumpEventTxPublished(r)

	// The tx has failed, we update the inputs' state.
	case TxFailed:
		return s.handleBumpEventTxFailed(r)

	// The tx has been replaced, we will remove the old tx and replace it
	// with the new one.
	case TxReplaced:
		return s.handleBumpEventTxReplaced(r)
	}

	return nil
}

// IsSweeperOutpoint determines whether the outpoint was created by the sweeper.
//
// NOTE: It is enough to check the txid because the sweeper will create
// outpoints which solely belong to the internal LND wallet.
func (s *UtxoSweeper) IsSweeperOutpoint(op wire.OutPoint) bool {
	found, err := s.cfg.Store.IsOurTx(op.Hash)
	// In case there is an error fetching the transaction details from the
	// sweeper store we assume the outpoint is still used by the sweeper
	// (worst case scenario).
	//
	// TODO(ziggie): Ensure that confirmed outpoints are deleted from the
	// bucket.
	if err != nil && !errors.Is(err, errNoTxHashesBucket) {
		log.Errorf("failed to fetch info for outpoint(%v:%d) "+
			"with: %v, we assume it is still in use by the sweeper",
			op.Hash, op.Index, err)

		return true
	}

	return found
}<|MERGE_RESOLUTION|>--- conflicted
+++ resolved
@@ -791,45 +791,6 @@
 	}
 }
 
-<<<<<<< HEAD
-// getInputLists goes through the given inputs and constructs multiple distinct
-// sweep lists with the given fee rate, each up to the configured maximum number
-// of inputs. Negative yield inputs are skipped. Transactions with an output
-// below the dust limit are not published. Those inputs remain pending and will
-// be bundled with future inputs if possible.
-func (s *UtxoSweeper) getInputLists(cluster inputCluster,
-	currentHeight int32) ([]inputSet, error) {
-
-	// Filter for inputs that need to be swept. Create two lists: all
-	// sweepable inputs and a list containing only the new, never tried
-	// inputs.
-	//
-	// We want to create as large a tx as possible, so we return a final set
-	// list that starts with sets created from all inputs. However, there is
-	// a chance that those txes will not publish, because they already
-	// contain inputs that failed before. Therefore we also add sets
-	// consisting of only new inputs to the list, to make sure that new
-	// inputs are given a good, isolated chance of being published.
-	//
-	// TODO(yy): this would lead to conflict transactions as the same input
-	// can be used in two sweeping transactions, and our rebroadcaster will
-	// retry the failed one. We should instead understand why the input is
-	// failed in the first place, and start tracking input states in
-	// sweeper to avoid this.
-	var newInputs, retryInputs []txInput
-	for _, input := range cluster.inputs {
-		// Skip inputs that have a minimum publish height that is not
-		// yet reached.
-		if input.minPublishHeight > currentHeight {
-			continue
-		}
-
-		// Add input to the either one of the lists.
-		if input.publishAttempts == 0 {
-			newInputs = append(newInputs, input)
-		} else {
-			retryInputs = append(retryInputs, input)
-=======
 // sweep takes a set of preselected inputs, creates a sweep tx and publishes
 // the tx. The output address is only marked as used if the publish succeeds.
 func (s *UtxoSweeper) sweep(set InputSet) error {
@@ -838,7 +799,6 @@
 		pkScript, err := s.cfg.GenSweepScript()
 		if err != nil {
 			return fmt.Errorf("gen sweep script: %w", err)
->>>>>>> e6f7a2d6
 		}
 		s.currentOutputScript = pkScript
 	}
