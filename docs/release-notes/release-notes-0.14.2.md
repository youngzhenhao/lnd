--- conflicted
+++ resolved
@@ -5,7 +5,6 @@
 * [Return the nearest known fee rate when a given conf target cannot be found
   from Web API fee estimator.](https://github.com/lightningnetwork/lnd/pull/6062)
 
-<<<<<<< HEAD
 * [We now _always_ set a channel type if the other party signals the feature
   bit](https://github.com/lightningnetwork/lnd/pull/6075).
 
@@ -17,12 +16,11 @@
   [was fixed](https://github.com/lightningnetwork/lnd/pull/5539)
   In other words, freshly-installed LND can now be initailized with multiple
   channels from an external (e.g. hardware) wallet *in a single transaction*.
-=======
+
 * When the block height+delta specified by a network message is greater than
   the gossiper's best height, it will be considered as premature and ignored.
   [These premature messages are now saved into a cache and processed once the
   height has reached.](https://github.com/lightningnetwork/lnd/pull/6054)
->>>>>>> 8c92e029
 
 ## Build System
 
