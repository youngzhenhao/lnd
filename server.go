package lnd

import (
	"bytes"
	"context"
	"crypto/rand"
	"encoding/hex"
	"fmt"
	"math/big"
	prand "math/rand"
	"net"
	"strconv"
	"strings"
	"sync"
	"sync/atomic"
	"time"

	"github.com/btcsuite/btcd/btcec/v2"
	"github.com/btcsuite/btcd/btcec/v2/ecdsa"
	"github.com/btcsuite/btcd/btcutil"
	"github.com/btcsuite/btcd/chaincfg/chainhash"
	"github.com/btcsuite/btcd/connmgr"
	"github.com/btcsuite/btcd/txscript"
	"github.com/btcsuite/btcd/wire"
	"github.com/go-errors/errors"
	sphinx "github.com/lightningnetwork/lightning-onion"
	"github.com/lightningnetwork/lnd/aliasmgr"
	"github.com/lightningnetwork/lnd/autopilot"
	"github.com/lightningnetwork/lnd/brontide"
	"github.com/lightningnetwork/lnd/chainreg"
	"github.com/lightningnetwork/lnd/chanacceptor"
	"github.com/lightningnetwork/lnd/chanbackup"
	"github.com/lightningnetwork/lnd/chanfitness"
	"github.com/lightningnetwork/lnd/channeldb"
	"github.com/lightningnetwork/lnd/channeldb/models"
	"github.com/lightningnetwork/lnd/channelnotifier"
	"github.com/lightningnetwork/lnd/clock"
	"github.com/lightningnetwork/lnd/contractcourt"
	"github.com/lightningnetwork/lnd/discovery"
	"github.com/lightningnetwork/lnd/feature"
	"github.com/lightningnetwork/lnd/fn"
	"github.com/lightningnetwork/lnd/funding"
	"github.com/lightningnetwork/lnd/healthcheck"
	"github.com/lightningnetwork/lnd/htlcswitch"
	"github.com/lightningnetwork/lnd/htlcswitch/hop"
	"github.com/lightningnetwork/lnd/input"
	"github.com/lightningnetwork/lnd/invoices"
	"github.com/lightningnetwork/lnd/keychain"
	"github.com/lightningnetwork/lnd/kvdb"
	"github.com/lightningnetwork/lnd/lncfg"
	"github.com/lightningnetwork/lnd/lnencrypt"
	"github.com/lightningnetwork/lnd/lnpeer"
	"github.com/lightningnetwork/lnd/lnrpc"
	"github.com/lightningnetwork/lnd/lnrpc/routerrpc"
	"github.com/lightningnetwork/lnd/lnwallet"
	"github.com/lightningnetwork/lnd/lnwallet/chainfee"
	"github.com/lightningnetwork/lnd/lnwallet/chanfunding"
	"github.com/lightningnetwork/lnd/lnwallet/rpcwallet"
	"github.com/lightningnetwork/lnd/lnwire"
	"github.com/lightningnetwork/lnd/nat"
	"github.com/lightningnetwork/lnd/netann"
	"github.com/lightningnetwork/lnd/peer"
	"github.com/lightningnetwork/lnd/peernotifier"
	"github.com/lightningnetwork/lnd/pool"
	"github.com/lightningnetwork/lnd/queue"
	"github.com/lightningnetwork/lnd/routing"
	"github.com/lightningnetwork/lnd/routing/localchans"
	"github.com/lightningnetwork/lnd/routing/route"
	"github.com/lightningnetwork/lnd/subscribe"
	"github.com/lightningnetwork/lnd/sweep"
	"github.com/lightningnetwork/lnd/ticker"
	"github.com/lightningnetwork/lnd/tor"
	"github.com/lightningnetwork/lnd/walletunlocker"
	"github.com/lightningnetwork/lnd/watchtower/blob"
	"github.com/lightningnetwork/lnd/watchtower/wtclient"
	"github.com/lightningnetwork/lnd/watchtower/wtpolicy"
	"github.com/lightningnetwork/lnd/watchtower/wtserver"
)

const (
	// defaultMinPeers is the minimum number of peers nodes should always be
	// connected to.
	defaultMinPeers = 3

	// defaultStableConnDuration is a floor under which all reconnection
	// attempts will apply exponential randomized backoff. Connections
	// durations exceeding this value will be eligible to have their
	// backoffs reduced.
	defaultStableConnDuration = 10 * time.Minute

	// numInstantInitReconnect specifies how many persistent peers we should
	// always attempt outbound connections to immediately. After this value
	// is surpassed, the remaining peers will be randomly delayed using
	// maxInitReconnectDelay.
	numInstantInitReconnect = 10

	// maxInitReconnectDelay specifies the maximum delay in seconds we will
	// apply in attempting to reconnect to persistent peers on startup. The
	// value used or a particular peer will be chosen between 0s and this
	// value.
	maxInitReconnectDelay = 30

	// multiAddrConnectionStagger is the number of seconds to wait between
	// attempting to a peer with each of its advertised addresses.
	multiAddrConnectionStagger = 10 * time.Second
)

var (
	// ErrPeerNotConnected signals that the server has no connection to the
	// given peer.
	ErrPeerNotConnected = errors.New("peer is not connected")

	// ErrServerNotActive indicates that the server has started but hasn't
	// fully finished the startup process.
	ErrServerNotActive = errors.New("server is still in the process of " +
		"starting")

	// ErrServerShuttingDown indicates that the server is in the process of
	// gracefully exiting.
	ErrServerShuttingDown = errors.New("server is shutting down")

	// MaxFundingAmount is a soft-limit of the maximum channel size
	// currently accepted within the Lightning Protocol. This is
	// defined in BOLT-0002, and serves as an initial precautionary limit
	// while implementations are battle tested in the real world.
	//
	// At the moment, this value depends on which chain is active. It is set
	// to the value under the Bitcoin chain as default.
	//
	// TODO(roasbeef): add command line param to modify.
	MaxFundingAmount = funding.MaxBtcFundingAmount
)

// errPeerAlreadyConnected is an error returned by the server when we're
// commanded to connect to a peer, but they're already connected.
type errPeerAlreadyConnected struct {
	peer *peer.Brontide
}

// Error returns the human readable version of this error type.
//
// NOTE: Part of the error interface.
func (e *errPeerAlreadyConnected) Error() string {
	return fmt.Sprintf("already connected to peer: %v", e.peer)
}

// server is the main server of the Lightning Network Daemon. The server houses
// global state pertaining to the wallet, database, and the rpcserver.
// Additionally, the server is also used as a central messaging bus to interact
// with any of its companion objects.
type server struct {
	active   int32 // atomic
	stopping int32 // atomic

	start sync.Once
	stop  sync.Once

	cfg *Config

	// identityECDH is an ECDH capable wrapper for the private key used
	// to authenticate any incoming connections.
	identityECDH keychain.SingleKeyECDH

	// identityKeyLoc is the key locator for the above wrapped identity key.
	identityKeyLoc keychain.KeyLocator

	// nodeSigner is an implementation of the MessageSigner implementation
	// that's backed by the identity private key of the running lnd node.
	nodeSigner *netann.NodeSigner

	chanStatusMgr *netann.ChanStatusManager

	// listenAddrs is the list of addresses the server is currently
	// listening on.
	listenAddrs []net.Addr

	// torController is a client that will communicate with a locally
	// running Tor server. This client will handle initiating and
	// authenticating the connection to the Tor server, automatically
	// creating and setting up onion services, etc.
	torController *tor.Controller

	// natTraversal is the specific NAT traversal technique used to
	// automatically set up port forwarding rules in order to advertise to
	// the network that the node is accepting inbound connections.
	natTraversal nat.Traversal

	// lastDetectedIP is the last IP detected by the NAT traversal technique
	// above. This IP will be watched periodically in a goroutine in order
	// to handle dynamic IP changes.
	lastDetectedIP net.IP

	mu         sync.RWMutex
	peersByPub map[string]*peer.Brontide

	inboundPeers  map[string]*peer.Brontide
	outboundPeers map[string]*peer.Brontide

	peerConnectedListeners    map[string][]chan<- lnpeer.Peer
	peerDisconnectedListeners map[string][]chan<- struct{}

	// TODO(yy): the Brontide.Start doesn't know this value, which means it
	// will continue to send messages even if there are no active channels
	// and the value below is false. Once it's pruned, all its connections
	// will be closed, thus the Brontide.Start will return an error.
	persistentPeers        map[string]bool
	persistentPeersBackoff map[string]time.Duration
	persistentPeerAddrs    map[string][]*lnwire.NetAddress
	persistentConnReqs     map[string][]*connmgr.ConnReq
	persistentRetryCancels map[string]chan struct{}

	// peerErrors keeps a set of peer error buffers for peers that have
	// disconnected from us. This allows us to track historic peer errors
	// over connections. The string of the peer's compressed pubkey is used
	// as a key for this map.
	peerErrors map[string]*queue.CircularBuffer

	// ignorePeerTermination tracks peers for which the server has initiated
	// a disconnect. Adding a peer to this map causes the peer termination
	// watcher to short circuit in the event that peers are purposefully
	// disconnected.
	ignorePeerTermination map[*peer.Brontide]struct{}

	// scheduledPeerConnection maps a pubkey string to a callback that
	// should be executed in the peerTerminationWatcher the prior peer with
	// the same pubkey exits.  This allows the server to wait until the
	// prior peer has cleaned up successfully, before adding the new peer
	// intended to replace it.
	scheduledPeerConnection map[string]func()

	// pongBuf is a shared pong reply buffer we'll use across all active
	// peer goroutines. We know the max size of a pong message
	// (lnwire.MaxPongBytes), so we can allocate this ahead of time, and
	// avoid allocations each time we need to send a pong message.
	pongBuf []byte

	cc *chainreg.ChainControl

	fundingMgr *funding.Manager

	graphDB *channeldb.ChannelGraph

	chanStateDB *channeldb.ChannelStateDB

	addrSource chanbackup.AddressSource

	// miscDB is the DB that contains all "other" databases within the main
	// channel DB that haven't been separated out yet.
	miscDB *channeldb.DB

	invoicesDB invoices.InvoiceDB

	aliasMgr *aliasmgr.Manager

	htlcSwitch *htlcswitch.Switch

	interceptableSwitch *htlcswitch.InterceptableSwitch

	invoices *invoices.InvoiceRegistry

	channelNotifier *channelnotifier.ChannelNotifier

	peerNotifier *peernotifier.PeerNotifier

	htlcNotifier *htlcswitch.HtlcNotifier

	witnessBeacon contractcourt.WitnessBeacon

	breachArbitrator *contractcourt.BreachArbitrator

	missionControl *routing.MissionControl

	chanRouter *routing.ChannelRouter

	controlTower routing.ControlTower

	authGossiper *discovery.AuthenticatedGossiper

	localChanMgr *localchans.Manager

	utxoNursery *contractcourt.UtxoNursery

	sweeper *sweep.UtxoSweeper

	chainArb *contractcourt.ChainArbitrator

	sphinx *hop.OnionProcessor

	towerClientMgr *wtclient.Manager

	connMgr *connmgr.ConnManager

	sigPool *lnwallet.SigPool

	writePool *pool.Write

	readPool *pool.Read

	tlsManager *TLSManager

	// featureMgr dispatches feature vectors for various contexts within the
	// daemon.
	featureMgr *feature.Manager

	// currentNodeAnn is the node announcement that has been broadcast to
	// the network upon startup, if the attributes of the node (us) has
	// changed since last start.
	currentNodeAnn *lnwire.NodeAnnouncement

	// chansToRestore is the set of channels that upon starting, the server
	// should attempt to restore/recover.
	chansToRestore walletunlocker.ChannelsToRecover

	// chanSubSwapper is a sub-system that will ensure our on-disk channel
	// backups are consistent at all times. It interacts with the
	// channelNotifier to be notified of newly opened and closed channels.
	chanSubSwapper *chanbackup.SubSwapper

	// chanEventStore tracks the behaviour of channels and their remote peers to
	// provide insights into their health and performance.
	chanEventStore *chanfitness.ChannelEventStore

	hostAnn *netann.HostAnnouncer

	// livenessMonitor monitors that lnd has access to critical resources.
	livenessMonitor *healthcheck.Monitor

	customMessageServer *subscribe.Server

	// txPublisher is a publisher with fee-bumping capability.
	txPublisher *sweep.TxPublisher

	quit chan struct{}

	wg sync.WaitGroup
}

// updatePersistentPeerAddrs subscribes to topology changes and stores
// advertised addresses for any NodeAnnouncements from our persisted peers.
func (s *server) updatePersistentPeerAddrs() error {
	graphSub, err := s.chanRouter.SubscribeTopology()
	if err != nil {
		return err
	}

	s.wg.Add(1)
	go func() {
		defer func() {
			graphSub.Cancel()
			s.wg.Done()
		}()

		for {
			select {
			case <-s.quit:
				return

			case topChange, ok := <-graphSub.TopologyChanges:
				// If the router is shutting down, then we will
				// as well.
				if !ok {
					return
				}

				for _, update := range topChange.NodeUpdates {
					pubKeyStr := string(
						update.IdentityKey.
							SerializeCompressed(),
					)

					// We only care about updates from
					// our persistentPeers.
					s.mu.RLock()
					_, ok := s.persistentPeers[pubKeyStr]
					s.mu.RUnlock()
					if !ok {
						continue
					}

					addrs := make([]*lnwire.NetAddress, 0,
						len(update.Addresses))

					for _, addr := range update.Addresses {
						addrs = append(addrs,
							&lnwire.NetAddress{
								IdentityKey: update.IdentityKey,
								Address:     addr,
								ChainNet:    s.cfg.ActiveNetParams.Net,
							},
						)
					}

					s.mu.Lock()

					// Update the stored addresses for this
					// to peer to reflect the new set.
					s.persistentPeerAddrs[pubKeyStr] = addrs

					// If there are no outstanding
					// connection requests for this peer
					// then our work is done since we are
					// not currently trying to connect to
					// them.
					if len(s.persistentConnReqs[pubKeyStr]) == 0 {
						s.mu.Unlock()
						continue
					}

					s.mu.Unlock()

					s.connectToPersistentPeer(pubKeyStr)
				}
			}
		}
	}()

	return nil
}

// CustomMessage is a custom message that is received from a peer.
type CustomMessage struct {
	// Peer is the peer pubkey
	Peer [33]byte

	// Msg is the custom wire message.
	Msg *lnwire.Custom
}

// parseAddr parses an address from its string format to a net.Addr.
func parseAddr(address string, netCfg tor.Net) (net.Addr, error) {
	var (
		host string
		port int
	)

	// Split the address into its host and port components.
	h, p, err := net.SplitHostPort(address)
	if err != nil {
		// If a port wasn't specified, we'll assume the address only
		// contains the host so we'll use the default port.
		host = address
		port = defaultPeerPort
	} else {
		// Otherwise, we'll note both the host and ports.
		host = h
		portNum, err := strconv.Atoi(p)
		if err != nil {
			return nil, err
		}
		port = portNum
	}

	if tor.IsOnionHost(host) {
		return &tor.OnionAddr{OnionService: host, Port: port}, nil
	}

	// If the host is part of a TCP address, we'll use the network
	// specific ResolveTCPAddr function in order to resolve these
	// addresses over Tor in order to prevent leaking your real IP
	// address.
	hostPort := net.JoinHostPort(host, strconv.Itoa(port))
	return netCfg.ResolveTCPAddr("tcp", hostPort)
}

// noiseDial is a factory function which creates a connmgr compliant dialing
// function by returning a closure which includes the server's identity key.
func noiseDial(idKey keychain.SingleKeyECDH,
	netCfg tor.Net, timeout time.Duration) func(net.Addr) (net.Conn, error) {

	return func(a net.Addr) (net.Conn, error) {
		lnAddr := a.(*lnwire.NetAddress)
		return brontide.Dial(idKey, lnAddr, timeout, netCfg.Dial)
	}
}

// newServer creates a new instance of the server which is to listen using the
// passed listener address.
func newServer(cfg *Config, listenAddrs []net.Addr,
	dbs *DatabaseInstances, cc *chainreg.ChainControl,
	nodeKeyDesc *keychain.KeyDescriptor,
	chansToRestore walletunlocker.ChannelsToRecover,
	chanPredicate chanacceptor.ChannelAcceptor,
	torController *tor.Controller, tlsManager *TLSManager) (*server,
	error) {

	var (
		err         error
		nodeKeyECDH = keychain.NewPubKeyECDH(*nodeKeyDesc, cc.KeyRing)

		// We just derived the full descriptor, so we know the public
		// key is set on it.
		nodeKeySigner = keychain.NewPubKeyMessageSigner(
			nodeKeyDesc.PubKey, nodeKeyDesc.KeyLocator, cc.KeyRing,
		)
	)

	listeners := make([]net.Listener, len(listenAddrs))
	for i, listenAddr := range listenAddrs {
		// Note: though brontide.NewListener uses ResolveTCPAddr, it
		// doesn't need to call the general lndResolveTCP function
		// since we are resolving a local address.
		listeners[i], err = brontide.NewListener(
			nodeKeyECDH, listenAddr.String(),
		)
		if err != nil {
			return nil, err
		}
	}

	var serializedPubKey [33]byte
	copy(serializedPubKey[:], nodeKeyDesc.PubKey.SerializeCompressed())

	// Initialize the sphinx router.
	replayLog := htlcswitch.NewDecayedLog(
		dbs.DecayedLogDB, cc.ChainNotifier,
	)
	sphinxRouter := sphinx.NewRouter(
		nodeKeyECDH, cfg.ActiveNetParams.Params, replayLog,
	)

	writeBufferPool := pool.NewWriteBuffer(
		pool.DefaultWriteBufferGCInterval,
		pool.DefaultWriteBufferExpiryInterval,
	)

	writePool := pool.NewWrite(
		writeBufferPool, cfg.Workers.Write, pool.DefaultWorkerTimeout,
	)

	readBufferPool := pool.NewReadBuffer(
		pool.DefaultReadBufferGCInterval,
		pool.DefaultReadBufferExpiryInterval,
	)

	readPool := pool.NewRead(
		readBufferPool, cfg.Workers.Read, pool.DefaultWorkerTimeout,
	)

	//nolint:lll
	featureMgr, err := feature.NewManager(feature.Config{
		NoTLVOnion:               cfg.ProtocolOptions.LegacyOnion(),
		NoStaticRemoteKey:        cfg.ProtocolOptions.NoStaticRemoteKey(),
		NoAnchors:                cfg.ProtocolOptions.NoAnchorCommitments(),
		NoWumbo:                  !cfg.ProtocolOptions.Wumbo(),
		NoScriptEnforcementLease: cfg.ProtocolOptions.NoScriptEnforcementLease(),
		NoKeysend:                !cfg.AcceptKeySend,
		NoOptionScidAlias:        !cfg.ProtocolOptions.ScidAlias(),
		NoZeroConf:               !cfg.ProtocolOptions.ZeroConf(),
		NoAnySegwit:              cfg.ProtocolOptions.NoAnySegwit(),
		CustomFeatures:           cfg.ProtocolOptions.CustomFeatures(),
		NoTaprootChans:           !cfg.ProtocolOptions.TaprootChans,
		NoRouteBlinding:          cfg.ProtocolOptions.NoRouteBlinding(),
	})
	if err != nil {
		return nil, err
	}

	registryConfig := invoices.RegistryConfig{
		FinalCltvRejectDelta:        lncfg.DefaultFinalCltvRejectDelta,
		HtlcHoldDuration:            invoices.DefaultHtlcHoldDuration,
		Clock:                       clock.NewDefaultClock(),
		AcceptKeySend:               cfg.AcceptKeySend,
		AcceptAMP:                   cfg.AcceptAMP,
		GcCanceledInvoicesOnStartup: cfg.GcCanceledInvoicesOnStartup,
		GcCanceledInvoicesOnTheFly:  cfg.GcCanceledInvoicesOnTheFly,
		KeysendHoldTime:             cfg.KeysendHoldTime,
	}

	s := &server{
		cfg:            cfg,
		graphDB:        dbs.GraphDB.ChannelGraph(),
		chanStateDB:    dbs.ChanStateDB.ChannelStateDB(),
		addrSource:     dbs.ChanStateDB,
		miscDB:         dbs.ChanStateDB,
		invoicesDB:     dbs.InvoiceDB,
		cc:             cc,
		sigPool:        lnwallet.NewSigPool(cfg.Workers.Sig, cc.Signer),
		writePool:      writePool,
		readPool:       readPool,
		chansToRestore: chansToRestore,

		channelNotifier: channelnotifier.New(
			dbs.ChanStateDB.ChannelStateDB(),
		),

		identityECDH:   nodeKeyECDH,
		identityKeyLoc: nodeKeyDesc.KeyLocator,
		nodeSigner:     netann.NewNodeSigner(nodeKeySigner),

		listenAddrs: listenAddrs,

		// TODO(roasbeef): derive proper onion key based on rotation
		// schedule
		sphinx: hop.NewOnionProcessor(sphinxRouter),

		torController: torController,

		persistentPeers:         make(map[string]bool),
		persistentPeersBackoff:  make(map[string]time.Duration),
		persistentConnReqs:      make(map[string][]*connmgr.ConnReq),
		persistentPeerAddrs:     make(map[string][]*lnwire.NetAddress),
		persistentRetryCancels:  make(map[string]chan struct{}),
		peerErrors:              make(map[string]*queue.CircularBuffer),
		ignorePeerTermination:   make(map[*peer.Brontide]struct{}),
		scheduledPeerConnection: make(map[string]func()),
		pongBuf:                 make([]byte, lnwire.MaxPongBytes),

		peersByPub:                make(map[string]*peer.Brontide),
		inboundPeers:              make(map[string]*peer.Brontide),
		outboundPeers:             make(map[string]*peer.Brontide),
		peerConnectedListeners:    make(map[string][]chan<- lnpeer.Peer),
		peerDisconnectedListeners: make(map[string][]chan<- struct{}),

		customMessageServer: subscribe.NewServer(),

		tlsManager: tlsManager,

		featureMgr: featureMgr,
		quit:       make(chan struct{}),
	}

	currentHash, currentHeight, err := s.cc.ChainIO.GetBestBlock()
	if err != nil {
		return nil, err
	}

	expiryWatcher := invoices.NewInvoiceExpiryWatcher(
		clock.NewDefaultClock(), cfg.Invoices.HoldExpiryDelta,
		uint32(currentHeight), currentHash, cc.ChainNotifier,
	)
	s.invoices = invoices.NewRegistry(
		dbs.InvoiceDB, expiryWatcher, &registryConfig,
	)

	s.htlcNotifier = htlcswitch.NewHtlcNotifier(time.Now)

	thresholdSats := btcutil.Amount(cfg.DustThreshold)
	thresholdMSats := lnwire.NewMSatFromSatoshis(thresholdSats)

	s.aliasMgr, err = aliasmgr.NewManager(dbs.ChanStateDB)
	if err != nil {
		return nil, err
	}

	s.htlcSwitch, err = htlcswitch.New(htlcswitch.Config{
		DB:                   dbs.ChanStateDB,
		FetchAllOpenChannels: s.chanStateDB.FetchAllOpenChannels,
		FetchAllChannels:     s.chanStateDB.FetchAllChannels,
		FetchClosedChannels:  s.chanStateDB.FetchClosedChannels,
		LocalChannelClose: func(pubKey []byte,
			request *htlcswitch.ChanClose) {

			peer, err := s.FindPeerByPubStr(string(pubKey))
			if err != nil {
				srvrLog.Errorf("unable to close channel, peer"+
					" with %v id can't be found: %v",
					pubKey, err,
				)
				return
			}

			peer.HandleLocalCloseChanReqs(request)
		},
		FwdingLog:              dbs.ChanStateDB.ForwardingLog(),
		SwitchPackager:         channeldb.NewSwitchPackager(),
		ExtractErrorEncrypter:  s.sphinx.ExtractErrorEncrypter,
		FetchLastChannelUpdate: s.fetchLastChanUpdate(),
		Notifier:               s.cc.ChainNotifier,
		HtlcNotifier:           s.htlcNotifier,
		FwdEventTicker:         ticker.New(htlcswitch.DefaultFwdEventInterval),
		LogEventTicker:         ticker.New(htlcswitch.DefaultLogInterval),
		AckEventTicker:         ticker.New(htlcswitch.DefaultAckInterval),
		AllowCircularRoute:     cfg.AllowCircularRoute,
		RejectHTLC:             cfg.RejectHTLC,
		Clock:                  clock.NewDefaultClock(),
		MailboxDeliveryTimeout: cfg.Htlcswitch.MailboxDeliveryTimeout,
		DustThreshold:          thresholdMSats,
		SignAliasUpdate:        s.signAliasUpdate,
		IsAlias:                aliasmgr.IsAlias,
	}, uint32(currentHeight))
	if err != nil {
		return nil, err
	}
	s.interceptableSwitch, err = htlcswitch.NewInterceptableSwitch(
		&htlcswitch.InterceptableSwitchConfig{
			Switch:             s.htlcSwitch,
			CltvRejectDelta:    lncfg.DefaultFinalCltvRejectDelta,
			CltvInterceptDelta: lncfg.DefaultCltvInterceptDelta,
			RequireInterceptor: s.cfg.RequireInterceptor,
			Notifier:           s.cc.ChainNotifier,
		},
	)
	if err != nil {
		return nil, err
	}

	s.witnessBeacon = newPreimageBeacon(
		dbs.ChanStateDB.NewWitnessCache(),
		s.interceptableSwitch.ForwardPacket,
	)

	chanStatusMgrCfg := &netann.ChanStatusConfig{
		ChanStatusSampleInterval: cfg.ChanStatusSampleInterval,
		ChanEnableTimeout:        cfg.ChanEnableTimeout,
		ChanDisableTimeout:       cfg.ChanDisableTimeout,
		OurPubKey:                nodeKeyDesc.PubKey,
		OurKeyLoc:                nodeKeyDesc.KeyLocator,
		MessageSigner:            s.nodeSigner,
		IsChannelActive:          s.htlcSwitch.HasActiveLink,
		ApplyChannelUpdate:       s.applyChannelUpdate,
		DB:                       s.chanStateDB,
		Graph:                    dbs.GraphDB.ChannelGraph(),
	}

	chanStatusMgr, err := netann.NewChanStatusManager(chanStatusMgrCfg)
	if err != nil {
		return nil, err
	}
	s.chanStatusMgr = chanStatusMgr

	// If enabled, use either UPnP or NAT-PMP to automatically configure
	// port forwarding for users behind a NAT.
	if cfg.NAT {
		srvrLog.Info("Scanning local network for a UPnP enabled device")

		discoveryTimeout := time.Duration(10 * time.Second)

		ctx, cancel := context.WithTimeout(
			context.Background(), discoveryTimeout,
		)
		defer cancel()
		upnp, err := nat.DiscoverUPnP(ctx)
		if err == nil {
			s.natTraversal = upnp
		} else {
			// If we were not able to discover a UPnP enabled device
			// on the local network, we'll fall back to attempting
			// to discover a NAT-PMP enabled device.
			srvrLog.Errorf("Unable to discover a UPnP enabled "+
				"device on the local network: %v", err)

			srvrLog.Info("Scanning local network for a NAT-PMP " +
				"enabled device")

			pmp, err := nat.DiscoverPMP(discoveryTimeout)
			if err != nil {
				err := fmt.Errorf("unable to discover a "+
					"NAT-PMP enabled device on the local "+
					"network: %v", err)
				srvrLog.Error(err)
				return nil, err
			}

			s.natTraversal = pmp
		}
	}

	// If we were requested to automatically configure port forwarding,
	// we'll use the ports that the server will be listening on.
	externalIPStrings := make([]string, len(cfg.ExternalIPs))
	for idx, ip := range cfg.ExternalIPs {
		externalIPStrings[idx] = ip.String()
	}
	if s.natTraversal != nil {
		listenPorts := make([]uint16, 0, len(listenAddrs))
		for _, listenAddr := range listenAddrs {
			// At this point, the listen addresses should have
			// already been normalized, so it's safe to ignore the
			// errors.
			_, portStr, _ := net.SplitHostPort(listenAddr.String())
			port, _ := strconv.Atoi(portStr)

			listenPorts = append(listenPorts, uint16(port))
		}

		ips, err := s.configurePortForwarding(listenPorts...)
		if err != nil {
			srvrLog.Errorf("Unable to automatically set up port "+
				"forwarding using %s: %v",
				s.natTraversal.Name(), err)
		} else {
			srvrLog.Infof("Automatically set up port forwarding "+
				"using %s to advertise external IP",
				s.natTraversal.Name())
			externalIPStrings = append(externalIPStrings, ips...)
		}
	}

	// If external IP addresses have been specified, add those to the list
	// of this server's addresses.
	externalIPs, err := lncfg.NormalizeAddresses(
		externalIPStrings, strconv.Itoa(defaultPeerPort),
		cfg.net.ResolveTCPAddr,
	)
	if err != nil {
		return nil, err
	}

	selfAddrs := make([]net.Addr, 0, len(externalIPs))
	selfAddrs = append(selfAddrs, externalIPs...)

	// As the graph can be obtained at anytime from the network, we won't
	// replicate it, and instead it'll only be stored locally.
	chanGraph := dbs.GraphDB.ChannelGraph()

	// We'll now reconstruct a node announcement based on our current
	// configuration so we can send it out as a sort of heart beat within
	// the network.
	//
	// We'll start by parsing the node color from configuration.
	color, err := lncfg.ParseHexColor(cfg.Color)
	if err != nil {
		srvrLog.Errorf("unable to parse color: %v\n", err)
		return nil, err
	}

	// If no alias is provided, default to first 10 characters of public
	// key.
	alias := cfg.Alias
	if alias == "" {
		alias = hex.EncodeToString(serializedPubKey[:10])
	}
	nodeAlias, err := lnwire.NewNodeAlias(alias)
	if err != nil {
		return nil, err
	}
	selfNode := &channeldb.LightningNode{
		HaveNodeAnnouncement: true,
		LastUpdate:           time.Now(),
		Addresses:            selfAddrs,
		Alias:                nodeAlias.String(),
		Features:             s.featureMgr.Get(feature.SetNodeAnn),
		Color:                color,
	}
	copy(selfNode.PubKeyBytes[:], nodeKeyDesc.PubKey.SerializeCompressed())

	// Based on the disk representation of the node announcement generated
	// above, we'll generate a node announcement that can go out on the
	// network so we can properly sign it.
	nodeAnn, err := selfNode.NodeAnnouncement(false)
	if err != nil {
		return nil, fmt.Errorf("unable to gen self node ann: %w", err)
	}

	// With the announcement generated, we'll sign it to properly
	// authenticate the message on the network.
	authSig, err := netann.SignAnnouncement(
		s.nodeSigner, nodeKeyDesc.KeyLocator, nodeAnn,
	)
	if err != nil {
		return nil, fmt.Errorf("unable to generate signature for "+
			"self node announcement: %v", err)
	}
	selfNode.AuthSigBytes = authSig.Serialize()
	nodeAnn.Signature, err = lnwire.NewSigFromECDSARawSignature(
		selfNode.AuthSigBytes,
	)
	if err != nil {
		return nil, err
	}

	// Finally, we'll update the representation on disk, and update our
	// cached in-memory version as well.
	if err := chanGraph.SetSourceNode(selfNode); err != nil {
		return nil, fmt.Errorf("can't set self node: %w", err)
	}
	s.currentNodeAnn = nodeAnn

	// The router will get access to the payment ID sequencer, such that it
	// can generate unique payment IDs.
	sequencer, err := htlcswitch.NewPersistentSequencer(dbs.ChanStateDB)
	if err != nil {
		return nil, err
	}

	// Instantiate mission control with config from the sub server.
	//
	// TODO(joostjager): When we are further in the process of moving to sub
	// servers, the mission control instance itself can be moved there too.
	routingConfig := routerrpc.GetRoutingConfig(cfg.SubRPCServers.RouterRPC)

	// We only initialize a probability estimator if there's no custom one.
	var estimator routing.Estimator
	if cfg.Estimator != nil {
		estimator = cfg.Estimator
	} else {
		switch routingConfig.ProbabilityEstimatorType {
		case routing.AprioriEstimatorName:
			aCfg := routingConfig.AprioriConfig
			aprioriConfig := routing.AprioriConfig{
				AprioriHopProbability: aCfg.HopProbability,
				PenaltyHalfLife:       aCfg.PenaltyHalfLife,
				AprioriWeight:         aCfg.Weight,
				CapacityFraction:      aCfg.CapacityFraction,
			}

			estimator, err = routing.NewAprioriEstimator(
				aprioriConfig,
			)
			if err != nil {
				return nil, err
			}

		case routing.BimodalEstimatorName:
			bCfg := routingConfig.BimodalConfig
			bimodalConfig := routing.BimodalConfig{
				BimodalNodeWeight: bCfg.NodeWeight,
				BimodalScaleMsat: lnwire.MilliSatoshi(
					bCfg.Scale,
				),
				BimodalDecayTime: bCfg.DecayTime,
			}

			estimator, err = routing.NewBimodalEstimator(
				bimodalConfig,
			)
			if err != nil {
				return nil, err
			}

		default:
			return nil, fmt.Errorf("unknown estimator type %v",
				routingConfig.ProbabilityEstimatorType)
		}
	}

	mcCfg := &routing.MissionControlConfig{
		Estimator:               estimator,
		MaxMcHistory:            routingConfig.MaxMcHistory,
		McFlushInterval:         routingConfig.McFlushInterval,
		MinFailureRelaxInterval: routing.DefaultMinFailureRelaxInterval,
	}
	s.missionControl, err = routing.NewMissionControl(
		dbs.ChanStateDB, selfNode.PubKeyBytes, mcCfg,
	)
	if err != nil {
		return nil, fmt.Errorf("can't create mission control: %w", err)
	}

	srvrLog.Debugf("Instantiating payment session source with config: "+
		"AttemptCost=%v + %v%%, MinRouteProbability=%v",
		int64(routingConfig.AttemptCost),
		float64(routingConfig.AttemptCostPPM)/10000,
		routingConfig.MinRouteProbability)

	pathFindingConfig := routing.PathFindingConfig{
		AttemptCost: lnwire.NewMSatFromSatoshis(
			routingConfig.AttemptCost,
		),
		AttemptCostPPM: routingConfig.AttemptCostPPM,
		MinProbability: routingConfig.MinRouteProbability,
	}

	sourceNode, err := chanGraph.SourceNode()
	if err != nil {
		return nil, fmt.Errorf("error getting source node: %w", err)
	}
	paymentSessionSource := &routing.SessionSource{
		Graph:             chanGraph,
		SourceNode:        sourceNode,
		MissionControl:    s.missionControl,
		GetLink:           s.htlcSwitch.GetLinkByShortID,
		PathFindingConfig: pathFindingConfig,
	}

	paymentControl := channeldb.NewPaymentControl(dbs.ChanStateDB)

	s.controlTower = routing.NewControlTower(paymentControl)

	strictPruning := (cfg.Bitcoin.Node == "neutrino" ||
		cfg.Routing.StrictZombiePruning)
	s.chanRouter, err = routing.New(routing.Config{
		Graph:               chanGraph,
		Chain:               cc.ChainIO,
		ChainView:           cc.ChainView,
		Notifier:            cc.ChainNotifier,
		Payer:               s.htlcSwitch,
		Control:             s.controlTower,
		MissionControl:      s.missionControl,
		SessionSource:       paymentSessionSource,
		ChannelPruneExpiry:  routing.DefaultChannelPruneExpiry,
		GraphPruneInterval:  time.Hour,
		FirstTimePruneDelay: routing.DefaultFirstTimePruneDelay,
		GetLink:             s.htlcSwitch.GetLinkByShortID,
		AssumeChannelValid:  cfg.Routing.AssumeChannelValid,
		NextPaymentID:       sequencer.NextID,
		PathFindingConfig:   pathFindingConfig,
		Clock:               clock.NewDefaultClock(),
		StrictZombiePruning: strictPruning,
		IsAlias:             aliasmgr.IsAlias,
	})
	if err != nil {
		return nil, fmt.Errorf("can't create router: %w", err)
	}

	chanSeries := discovery.NewChanSeries(s.graphDB)
	gossipMessageStore, err := discovery.NewMessageStore(dbs.ChanStateDB)
	if err != nil {
		return nil, err
	}
	waitingProofStore, err := channeldb.NewWaitingProofStore(dbs.ChanStateDB)
	if err != nil {
		return nil, err
	}

	s.authGossiper = discovery.New(discovery.Config{
		Router:                s.chanRouter,
		Notifier:              s.cc.ChainNotifier,
		ChainHash:             *s.cfg.ActiveNetParams.GenesisHash,
		Broadcast:             s.BroadcastMessage,
		ChanSeries:            chanSeries,
		NotifyWhenOnline:      s.NotifyWhenOnline,
		NotifyWhenOffline:     s.NotifyWhenOffline,
		FetchSelfAnnouncement: s.getNodeAnnouncement,
		UpdateSelfAnnouncement: func() (lnwire.NodeAnnouncement,
			error) {

			return s.genNodeAnnouncement(nil)
		},
		ProofMatureDelta:        0,
		TrickleDelay:            time.Millisecond * time.Duration(cfg.TrickleDelay),
		RetransmitTicker:        ticker.New(time.Minute * 30),
		RebroadcastInterval:     time.Hour * 24,
		WaitingProofStore:       waitingProofStore,
		MessageStore:            gossipMessageStore,
		AnnSigner:               s.nodeSigner,
		RotateTicker:            ticker.New(discovery.DefaultSyncerRotationInterval),
		HistoricalSyncTicker:    ticker.New(cfg.HistoricalSyncInterval),
		NumActiveSyncers:        cfg.NumGraphSyncPeers,
		NoTimestampQueries:      cfg.ProtocolOptions.NoTimestampQueryOption, //nolint:lll
		MinimumBatchSize:        10,
		SubBatchDelay:           cfg.Gossip.SubBatchDelay,
		IgnoreHistoricalFilters: cfg.IgnoreHistoricalGossipFilters,
		PinnedSyncers:           cfg.Gossip.PinnedSyncers,
		MaxChannelUpdateBurst:   cfg.Gossip.MaxChannelUpdateBurst,
		ChannelUpdateInterval:   cfg.Gossip.ChannelUpdateInterval,
		IsAlias:                 aliasmgr.IsAlias,
		SignAliasUpdate:         s.signAliasUpdate,
		FindBaseByAlias:         s.aliasMgr.FindBaseSCID,
		GetAlias:                s.aliasMgr.GetPeerAlias,
		FindChannel:             s.findChannel,
		IsStillZombieChannel:    s.chanRouter.IsZombieChannel,
	}, nodeKeyDesc)

	s.localChanMgr = &localchans.Manager{
		ForAllOutgoingChannels:    s.chanRouter.ForAllOutgoingChannels,
		PropagateChanPolicyUpdate: s.authGossiper.PropagateChanPolicyUpdate,
		UpdateForwardingPolicies:  s.htlcSwitch.UpdateForwardingPolicies,
		FetchChannel:              s.chanStateDB.FetchChannel,
	}

	utxnStore, err := contractcourt.NewNurseryStore(
		s.cfg.ActiveNetParams.GenesisHash, dbs.ChanStateDB,
	)
	if err != nil {
		srvrLog.Errorf("unable to create nursery store: %v", err)
		return nil, err
	}

	sweeperStore, err := sweep.NewSweeperStore(
		dbs.ChanStateDB, s.cfg.ActiveNetParams.GenesisHash,
	)
	if err != nil {
		srvrLog.Errorf("unable to create sweeper store: %v", err)
		return nil, err
	}

	aggregator := sweep.NewBudgetAggregator(
		cc.FeeEstimator, sweep.DefaultMaxInputsPerTx,
	)

	s.txPublisher = sweep.NewTxPublisher(sweep.TxPublisherConfig{
		Signer:    cc.Wallet.Cfg.Signer,
		Wallet:    cc.Wallet,
		Estimator: cc.FeeEstimator,
		Notifier:  cc.ChainNotifier,
	})

	s.sweeper = sweep.New(&sweep.UtxoSweeperConfig{
		FeeEstimator:         cc.FeeEstimator,
		GenSweepScript:       newSweepPkScriptGen(cc.Wallet),
		Signer:               cc.Wallet.Cfg.Signer,
		Wallet:               newSweeperWallet(cc.Wallet),
		Mempool:              cc.MempoolNotifier,
		Notifier:             cc.ChainNotifier,
		Store:                sweeperStore,
		MaxInputsPerTx:       sweep.DefaultMaxInputsPerTx,
		MaxFeeRate:           cfg.Sweeper.MaxFeeRate,
		Aggregator:           aggregator,
		Publisher:            s.txPublisher,
		NoDeadlineConfTarget: cfg.Sweeper.NoDeadlineConfTarget,
	})

	s.utxoNursery = contractcourt.NewUtxoNursery(&contractcourt.NurseryConfig{
		ChainIO:             cc.ChainIO,
		ConfDepth:           1,
		FetchClosedChannels: s.chanStateDB.FetchClosedChannels,
		FetchClosedChannel:  s.chanStateDB.FetchClosedChannel,
		Notifier:            cc.ChainNotifier,
		PublishTransaction:  cc.Wallet.PublishTransaction,
		Store:               utxnStore,
		SweepInput:          s.sweeper.SweepInput,
		Budget:              s.cfg.Sweeper.Budget,
	})

	// Construct a closure that wraps the htlcswitch's CloseLink method.
	closeLink := func(chanPoint *wire.OutPoint,
		closureType contractcourt.ChannelCloseType) {
		// TODO(conner): Properly respect the update and error channels
		// returned by CloseLink.

		// Instruct the switch to close the channel.  Provide no close out
		// delivery script or target fee per kw because user input is not
		// available when the remote peer closes the channel.
		s.htlcSwitch.CloseLink(chanPoint, closureType, 0, 0, nil)
	}

	// We will use the following channel to reliably hand off contract
	// breach events from the ChannelArbitrator to the BreachArbitrator,
	contractBreaches := make(chan *contractcourt.ContractBreachEvent, 1)

	s.breachArbitrator = contractcourt.NewBreachArbitrator(
		&contractcourt.BreachConfig{
			CloseLink:          closeLink,
			DB:                 s.chanStateDB,
			Estimator:          s.cc.FeeEstimator,
			GenSweepScript:     newSweepPkScriptGen(cc.Wallet),
			Notifier:           cc.ChainNotifier,
			PublishTransaction: cc.Wallet.PublishTransaction,
			ContractBreaches:   contractBreaches,
			Signer:             cc.Wallet.Cfg.Signer,
			Store: contractcourt.NewRetributionStore(
				dbs.ChanStateDB,
			),
		},
	)

	//nolint:lll
	s.chainArb = contractcourt.NewChainArbitrator(contractcourt.ChainArbitratorConfig{
		ChainHash:              *s.cfg.ActiveNetParams.GenesisHash,
		IncomingBroadcastDelta: lncfg.DefaultIncomingBroadcastDelta,
		OutgoingBroadcastDelta: lncfg.DefaultOutgoingBroadcastDelta,
		NewSweepAddr:           newSweepPkScriptGen(cc.Wallet),
		PublishTx:              cc.Wallet.PublishTransaction,
		DeliverResolutionMsg: func(msgs ...contractcourt.ResolutionMsg) error {
			for _, msg := range msgs {
				err := s.htlcSwitch.ProcessContractResolution(msg)
				if err != nil {
					return err
				}
			}
			return nil
		},
		IncubateOutputs: func(chanPoint wire.OutPoint,
			outHtlcRes fn.Option[lnwallet.OutgoingHtlcResolution],
			inHtlcRes fn.Option[lnwallet.IncomingHtlcResolution],
			broadcastHeight uint32,
			deadlineHeight fn.Option[int32]) error {

			return s.utxoNursery.IncubateOutputs(
				chanPoint, outHtlcRes, inHtlcRes,
				broadcastHeight, deadlineHeight,
			)
		},
		PreimageDB:   s.witnessBeacon,
		Notifier:     cc.ChainNotifier,
		Mempool:      cc.MempoolNotifier,
		Signer:       cc.Wallet.Cfg.Signer,
		FeeEstimator: cc.FeeEstimator,
		ChainIO:      cc.ChainIO,
		MarkLinkInactive: func(chanPoint wire.OutPoint) error {
			chanID := lnwire.NewChanIDFromOutPoint(chanPoint)
			s.htlcSwitch.RemoveLink(chanID)
			return nil
		},
		IsOurAddress: cc.Wallet.IsOurAddress,
		ContractBreach: func(chanPoint wire.OutPoint,
			breachRet *lnwallet.BreachRetribution) error {

			// processACK will handle the BreachArbitrator ACKing
			// the event.
			finalErr := make(chan error, 1)
			processACK := func(brarErr error) {
				if brarErr != nil {
					finalErr <- brarErr
					return
				}

				// If the BreachArbitrator successfully handled
				// the event, we can signal that the handoff
				// was successful.
				finalErr <- nil
			}

			event := &contractcourt.ContractBreachEvent{
				ChanPoint:         chanPoint,
				ProcessACK:        processACK,
				BreachRetribution: breachRet,
			}

			// Send the contract breach event to the
			// BreachArbitrator.
			select {
			case contractBreaches <- event:
			case <-s.quit:
				return ErrServerShuttingDown
			}

			// We'll wait for a final error to be available from
			// the BreachArbitrator.
			select {
			case err := <-finalErr:
				return err
			case <-s.quit:
				return ErrServerShuttingDown
			}
		},
		DisableChannel: func(chanPoint wire.OutPoint) error {
			return s.chanStatusMgr.RequestDisable(chanPoint, false)
		},
		Sweeper:                       s.sweeper,
		Registry:                      s.invoices,
		NotifyClosedChannel:           s.channelNotifier.NotifyClosedChannelEvent,
		NotifyFullyResolvedChannel:    s.channelNotifier.NotifyFullyResolvedChannelEvent,
		OnionProcessor:                s.sphinx,
		PaymentsExpirationGracePeriod: cfg.PaymentsExpirationGracePeriod,
		IsForwardedHTLC:               s.htlcSwitch.IsForwardedHTLC,
		Clock:                         clock.NewDefaultClock(),
		SubscribeBreachComplete:       s.breachArbitrator.SubscribeBreachComplete,
		PutFinalHtlcOutcome:           s.chanStateDB.PutOnchainFinalHtlcOutcome,
		HtlcNotifier:                  s.htlcNotifier,
		Budget:                        *s.cfg.Sweeper.Budget,

		// TODO(yy): remove this hack once PaymentCircuit is interfaced.
		QueryIncomingCircuit: func(
			circuit models.CircuitKey) *models.CircuitKey {

			// Get the circuit map.
			circuits := s.htlcSwitch.CircuitLookup()

			// Lookup the outgoing circuit.
			pc := circuits.LookupOpenCircuit(circuit)
			if pc == nil {
				return nil
			}

			return &pc.Incoming
		},
	}, dbs.ChanStateDB)

	// Select the configuration and funding parameters for Bitcoin.
	chainCfg := cfg.Bitcoin
	minRemoteDelay := funding.MinBtcRemoteDelay
	maxRemoteDelay := funding.MaxBtcRemoteDelay

	var chanIDSeed [32]byte
	if _, err := rand.Read(chanIDSeed[:]); err != nil {
		return nil, err
	}

	// Wrap the DeleteChannelEdges method so that the funding manager can
	// use it without depending on several layers of indirection.
	deleteAliasEdge := func(scid lnwire.ShortChannelID) (
		*models.ChannelEdgePolicy, error) {

		info, e1, e2, err := s.graphDB.FetchChannelEdgesByID(
			scid.ToUint64(),
		)
		if errors.Is(err, channeldb.ErrEdgeNotFound) {
			// This is unlikely but there is a slim chance of this
			// being hit if lnd was killed via SIGKILL and the
			// funding manager was stepping through the delete
			// alias edge logic.
			return nil, nil
		} else if err != nil {
			return nil, err
		}

		// Grab our key to find our policy.
		var ourKey [33]byte
		copy(ourKey[:], nodeKeyDesc.PubKey.SerializeCompressed())

		var ourPolicy *models.ChannelEdgePolicy
		if info != nil && info.NodeKey1Bytes == ourKey {
			ourPolicy = e1
		} else {
			ourPolicy = e2
		}

		if ourPolicy == nil {
			// Something is wrong, so return an error.
			return nil, fmt.Errorf("we don't have an edge")
		}

		err = s.graphDB.DeleteChannelEdges(
			false, false, scid.ToUint64(),
		)
		return ourPolicy, err
	}

	// For the reservationTimeout and the zombieSweeperInterval different
	// values are set in case we are in a dev environment so enhance test
	// capacilities.
<<<<<<< HEAD
	reservationTimeout := lncfg.DefaultReservationTimeout
=======
	reservationTimeout := chanfunding.DefaultReservationTimeout
>>>>>>> e6f7a2d6
	zombieSweeperInterval := lncfg.DefaultZombieSweeperInterval

	// Get the development config for funding manager. If we are not in
	// development mode, this would be nil.
	var devCfg *funding.DevConfig
	if lncfg.IsDevBuild() {
		devCfg = &funding.DevConfig{
			ProcessChannelReadyWait: cfg.Dev.ChannelReadyWait(),
		}

		reservationTimeout = cfg.Dev.GetReservationTimeout()
		zombieSweeperInterval = cfg.Dev.GetZombieSweeperInterval()

		srvrLog.Debugf("Using the dev config for the fundingMgr: %v, "+
			"reservationTimeout=%v, zombieSweeperInterval=%v",
			devCfg, reservationTimeout, zombieSweeperInterval)
	}

	//nolint:lll
	s.fundingMgr, err = funding.NewFundingManager(funding.Config{
		Dev:                devCfg,
		NoWumboChans:       !cfg.ProtocolOptions.Wumbo(),
		IDKey:              nodeKeyDesc.PubKey,
		IDKeyLoc:           nodeKeyDesc.KeyLocator,
		Wallet:             cc.Wallet,
		PublishTransaction: cc.Wallet.PublishTransaction,
		UpdateLabel: func(hash chainhash.Hash, label string) error {
			return cc.Wallet.LabelTransaction(hash, label, true)
		},
		Notifier:     cc.ChainNotifier,
		ChannelDB:    s.chanStateDB,
		FeeEstimator: cc.FeeEstimator,
		SignMessage:  cc.MsgSigner.SignMessage,
		CurrentNodeAnnouncement: func() (lnwire.NodeAnnouncement,
			error) {

			return s.genNodeAnnouncement(nil)
		},
		SendAnnouncement:     s.authGossiper.ProcessLocalAnnouncement,
		NotifyWhenOnline:     s.NotifyWhenOnline,
		TempChanIDSeed:       chanIDSeed,
		FindChannel:          s.findChannel,
		DefaultRoutingPolicy: cc.RoutingPolicy,
		DefaultMinHtlcIn:     cc.MinHtlcIn,
		NumRequiredConfs: func(chanAmt btcutil.Amount,
			pushAmt lnwire.MilliSatoshi) uint16 {
			// For large channels we increase the number
			// of confirmations we require for the
			// channel to be considered open. As it is
			// always the responder that gets to choose
			// value, the pushAmt is value being pushed
			// to us. This means we have more to lose
			// in the case this gets re-orged out, and
			// we will require more confirmations before
			// we consider it open.

			// In case the user has explicitly specified
			// a default value for the number of
			// confirmations, we use it.
			defaultConf := uint16(chainCfg.DefaultNumChanConfs)
			if defaultConf != 0 {
				return defaultConf
			}

			minConf := uint64(3)
			maxConf := uint64(6)

			// If this is a wumbo channel, then we'll require the
			// max amount of confirmations.
			if chanAmt > MaxFundingAmount {
				return uint16(maxConf)
			}

			// If not we return a value scaled linearly
			// between 3 and 6, depending on channel size.
			// TODO(halseth): Use 1 as minimum?
			maxChannelSize := uint64(
				lnwire.NewMSatFromSatoshis(MaxFundingAmount))
			stake := lnwire.NewMSatFromSatoshis(chanAmt) + pushAmt
			conf := maxConf * uint64(stake) / maxChannelSize
			if conf < minConf {
				conf = minConf
			}
			if conf > maxConf {
				conf = maxConf
			}
			return uint16(conf)
		},
		RequiredRemoteDelay: func(chanAmt btcutil.Amount) uint16 {
			// We scale the remote CSV delay (the time the
			// remote have to claim funds in case of a unilateral
			// close) linearly from minRemoteDelay blocks
			// for small channels, to maxRemoteDelay blocks
			// for channels of size MaxFundingAmount.

			// In case the user has explicitly specified
			// a default value for the remote delay, we
			// use it.
			defaultDelay := uint16(chainCfg.DefaultRemoteDelay)
			if defaultDelay > 0 {
				return defaultDelay
			}

			// If this is a wumbo channel, then we'll require the
			// max value.
			if chanAmt > MaxFundingAmount {
				return maxRemoteDelay
			}

			// If not we scale according to channel size.
			delay := uint16(btcutil.Amount(maxRemoteDelay) *
				chanAmt / MaxFundingAmount)
			if delay < minRemoteDelay {
				delay = minRemoteDelay
			}
			if delay > maxRemoteDelay {
				delay = maxRemoteDelay
			}
			return delay
		},
		WatchNewChannel: func(channel *channeldb.OpenChannel,
			peerKey *btcec.PublicKey) error {

			// First, we'll mark this new peer as a persistent peer
			// for re-connection purposes. If the peer is not yet
			// tracked or the user hasn't requested it to be perm,
			// we'll set false to prevent the server from continuing
			// to connect to this peer even if the number of
			// channels with this peer is zero.
			s.mu.Lock()
			pubStr := string(peerKey.SerializeCompressed())
			if _, ok := s.persistentPeers[pubStr]; !ok {
				s.persistentPeers[pubStr] = false
			}
			s.mu.Unlock()

			// With that taken care of, we'll send this channel to
			// the chain arb so it can react to on-chain events.
			return s.chainArb.WatchNewChannel(channel)
		},
		ReportShortChanID: func(chanPoint wire.OutPoint) error {
			cid := lnwire.NewChanIDFromOutPoint(chanPoint)
			return s.htlcSwitch.UpdateShortChanID(cid)
		},
		RequiredRemoteChanReserve: func(chanAmt,
			dustLimit btcutil.Amount) btcutil.Amount {

			// By default, we'll require the remote peer to maintain
			// at least 1% of the total channel capacity at all
			// times. If this value ends up dipping below the dust
			// limit, then we'll use the dust limit itself as the
			// reserve as required by BOLT #2.
			reserve := chanAmt / 100
			if reserve < dustLimit {
				reserve = dustLimit
			}

			return reserve
		},
		RequiredRemoteMaxValue: func(chanAmt btcutil.Amount) lnwire.MilliSatoshi {
			// By default, we'll allow the remote peer to fully
			// utilize the full bandwidth of the channel, minus our
			// required reserve.
			reserve := lnwire.NewMSatFromSatoshis(chanAmt / 100)
			return lnwire.NewMSatFromSatoshis(chanAmt) - reserve
		},
		RequiredRemoteMaxHTLCs: func(chanAmt btcutil.Amount) uint16 {
			if cfg.DefaultRemoteMaxHtlcs > 0 {
				return cfg.DefaultRemoteMaxHtlcs
			}

			// By default, we'll permit them to utilize the full
			// channel bandwidth.
			return uint16(input.MaxHTLCNumber / 2)
		},
		ZombieSweeperInterval:         zombieSweeperInterval,
		ReservationTimeout:            reservationTimeout,
		MinChanSize:                   btcutil.Amount(cfg.MinChanSize),
		MaxChanSize:                   btcutil.Amount(cfg.MaxChanSize),
		MaxPendingChannels:            cfg.MaxPendingChannels,
		RejectPush:                    cfg.RejectPush,
		MaxLocalCSVDelay:              chainCfg.MaxLocalDelay,
		NotifyOpenChannelEvent:        s.channelNotifier.NotifyOpenChannelEvent,
		OpenChannelPredicate:          chanPredicate,
		NotifyPendingOpenChannelEvent: s.channelNotifier.NotifyPendingOpenChannelEvent,
		EnableUpfrontShutdown:         cfg.EnableUpfrontShutdown,
		MaxAnchorsCommitFeeRate: chainfee.SatPerKVByte(
			s.cfg.MaxCommitFeeRateAnchors * 1000).FeePerKWeight(),
		DeleteAliasEdge:   deleteAliasEdge,
		AliasManager:      s.aliasMgr,
		IsSweeperOutpoint: s.sweeper.IsSweeperOutpoint,
	})
	if err != nil {
		return nil, err
	}

	// Next, we'll assemble the sub-system that will maintain an on-disk
	// static backup of the latest channel state.
	chanNotifier := &channelNotifier{
		chanNotifier: s.channelNotifier,
		addrs:        dbs.ChanStateDB,
	}
	backupFile := chanbackup.NewMultiFile(cfg.BackupFilePath)
	startingChans, err := chanbackup.FetchStaticChanBackups(
		s.chanStateDB, s.addrSource,
	)
	if err != nil {
		return nil, err
	}
	s.chanSubSwapper, err = chanbackup.NewSubSwapper(
		startingChans, chanNotifier, s.cc.KeyRing, backupFile,
	)
	if err != nil {
		return nil, err
	}

	// Assemble a peer notifier which will provide clients with subscriptions
	// to peer online and offline events.
	s.peerNotifier = peernotifier.New()

	// Create a channel event store which monitors all open channels.
	s.chanEventStore = chanfitness.NewChannelEventStore(&chanfitness.Config{
		SubscribeChannelEvents: func() (subscribe.Subscription, error) {
			return s.channelNotifier.SubscribeChannelEvents()
		},
		SubscribePeerEvents: func() (subscribe.Subscription, error) {
			return s.peerNotifier.SubscribePeerEvents()
		},
		GetOpenChannels: s.chanStateDB.FetchAllOpenChannels,
		Clock:           clock.NewDefaultClock(),
		ReadFlapCount:   s.miscDB.ReadFlapCount,
		WriteFlapCount:  s.miscDB.WriteFlapCounts,
		FlapCountTicker: ticker.New(chanfitness.FlapCountFlushRate),
	})

	if cfg.WtClient.Active {
		policy := wtpolicy.DefaultPolicy()
		policy.MaxUpdates = cfg.WtClient.MaxUpdates

		// We expose the sweep fee rate in sat/vbyte, but the tower
		// protocol operations on sat/kw.
		sweepRateSatPerVByte := chainfee.SatPerKVByte(
			1000 * cfg.WtClient.SweepFeeRate,
		)

		policy.SweepFeeRate = sweepRateSatPerVByte.FeePerKWeight()

		if err := policy.Validate(); err != nil {
			return nil, err
		}

		// authDial is the wrapper around the btrontide.Dial for the
		// watchtower.
		authDial := func(localKey keychain.SingleKeyECDH,
			netAddr *lnwire.NetAddress,
			dialer tor.DialFunc) (wtserver.Peer, error) {

			return brontide.Dial(
				localKey, netAddr, cfg.ConnectionTimeout, dialer,
			)
		}

		// buildBreachRetribution is a call-back that can be used to
		// query the BreachRetribution info and channel type given a
		// channel ID and commitment height.
		buildBreachRetribution := func(chanID lnwire.ChannelID,
			commitHeight uint64) (*lnwallet.BreachRetribution,
			channeldb.ChannelType, error) {

			channel, err := s.chanStateDB.FetchChannelByID(
				nil, chanID,
			)
			if err != nil {
				return nil, 0, err
			}

			br, err := lnwallet.NewBreachRetribution(
				channel, commitHeight, 0, nil,
			)
			if err != nil {
				return nil, 0, err
			}

			return br, channel.ChanType, nil
		}

		fetchClosedChannel := s.chanStateDB.FetchClosedChannelForID

		// Copy the policy for legacy channels and set the blob flag
		// signalling support for anchor channels.
		anchorPolicy := policy
		anchorPolicy.BlobType |= blob.Type(blob.FlagAnchorChannel)

		// Copy the policy for legacy channels and set the blob flag
		// signalling support for taproot channels.
		taprootPolicy := policy
		taprootPolicy.TxPolicy.BlobType |= blob.Type(
			blob.FlagTaprootChannel,
		)

		s.towerClientMgr, err = wtclient.NewManager(&wtclient.Config{
			FetchClosedChannel:     fetchClosedChannel,
			BuildBreachRetribution: buildBreachRetribution,
			SessionCloseRange:      cfg.WtClient.SessionCloseRange,
			ChainNotifier:          s.cc.ChainNotifier,
			SubscribeChannelEvents: func() (subscribe.Subscription,
				error) {

				return s.channelNotifier.
					SubscribeChannelEvents()
			},
			Signer:             cc.Wallet.Cfg.Signer,
			NewAddress:         newSweepPkScriptGen(cc.Wallet),
			SecretKeyRing:      s.cc.KeyRing,
			Dial:               cfg.net.Dial,
			AuthDial:           authDial,
			DB:                 dbs.TowerClientDB,
			ChainHash:          *s.cfg.ActiveNetParams.GenesisHash,
			MinBackoff:         10 * time.Second,
			MaxBackoff:         5 * time.Minute,
			MaxTasksInMemQueue: cfg.WtClient.MaxTasksInMemQueue,
		}, policy, anchorPolicy, taprootPolicy)
		if err != nil {
			return nil, err
		}
	}

	if len(cfg.ExternalHosts) != 0 {
		advertisedIPs := make(map[string]struct{})
		for _, addr := range s.currentNodeAnn.Addresses {
			advertisedIPs[addr.String()] = struct{}{}
		}

		s.hostAnn = netann.NewHostAnnouncer(netann.HostAnnouncerConfig{
			Hosts:         cfg.ExternalHosts,
			RefreshTicker: ticker.New(defaultHostSampleInterval),
			LookupHost: func(host string) (net.Addr, error) {
				return lncfg.ParseAddressString(
					host, strconv.Itoa(defaultPeerPort),
					cfg.net.ResolveTCPAddr,
				)
			},
			AdvertisedIPs: advertisedIPs,
			AnnounceNewIPs: netann.IPAnnouncer(
				func(modifier ...netann.NodeAnnModifier) (
					lnwire.NodeAnnouncement, error) {

					return s.genNodeAnnouncement(
						nil, modifier...,
					)
				}),
		})
	}

	// Create liveness monitor.
	s.createLivenessMonitor(cfg, cc)

	// Create the connection manager which will be responsible for
	// maintaining persistent outbound connections and also accepting new
	// incoming connections
	cmgr, err := connmgr.New(&connmgr.Config{
		Listeners:      listeners,
		OnAccept:       s.InboundPeerConnected,
		RetryDuration:  time.Second * 5,
		TargetOutbound: 100,
		Dial: noiseDial(
			nodeKeyECDH, s.cfg.net, s.cfg.ConnectionTimeout,
		),
		OnConnection: s.OutboundPeerConnected,
	})
	if err != nil {
		return nil, err
	}
	s.connMgr = cmgr

	return s, nil
}

// signAliasUpdate takes a ChannelUpdate and returns the signature. This is
// used for option_scid_alias channels where the ChannelUpdate to be sent back
// may differ from what is on disk.
func (s *server) signAliasUpdate(u *lnwire.ChannelUpdate) (*ecdsa.Signature,
	error) {

	data, err := u.DataToSign()
	if err != nil {
		return nil, err
	}

	return s.cc.MsgSigner.SignMessage(s.identityKeyLoc, data, true)
}

// createLivenessMonitor creates a set of health checks using our configured
// values and uses these checks to create a liveness monitor. Available
// health checks,
//   - chainHealthCheck (will be disabled for --nochainbackend mode)
//   - diskCheck
//   - tlsHealthCheck
//   - torController, only created when tor is enabled.
//
// If a health check has been disabled by setting attempts to 0, our monitor
// will not run it.
func (s *server) createLivenessMonitor(cfg *Config, cc *chainreg.ChainControl) {
	chainBackendAttempts := cfg.HealthChecks.ChainCheck.Attempts
	if cfg.Bitcoin.Node == "nochainbackend" {
		srvrLog.Info("Disabling chain backend checks for " +
			"nochainbackend mode")

		chainBackendAttempts = 0
	}

	chainHealthCheck := healthcheck.NewObservation(
		"chain backend",
		cc.HealthCheck,
		cfg.HealthChecks.ChainCheck.Interval,
		cfg.HealthChecks.ChainCheck.Timeout,
		cfg.HealthChecks.ChainCheck.Backoff,
		chainBackendAttempts,
	)

	diskCheck := healthcheck.NewObservation(
		"disk space",
		func() error {
			free, err := healthcheck.AvailableDiskSpaceRatio(
				cfg.LndDir,
			)
			if err != nil {
				return err
			}

			// If we have more free space than we require,
			// we return a nil error.
			if free > cfg.HealthChecks.DiskCheck.RequiredRemaining {
				return nil
			}

			return fmt.Errorf("require: %v free space, got: %v",
				cfg.HealthChecks.DiskCheck.RequiredRemaining,
				free)
		},
		cfg.HealthChecks.DiskCheck.Interval,
		cfg.HealthChecks.DiskCheck.Timeout,
		cfg.HealthChecks.DiskCheck.Backoff,
		cfg.HealthChecks.DiskCheck.Attempts,
	)

	tlsHealthCheck := healthcheck.NewObservation(
		"tls",
		func() error {
			expired, expTime, err := s.tlsManager.IsCertExpired(
				s.cc.KeyRing,
			)
			if err != nil {
				return err
			}
			if expired {
				return fmt.Errorf("TLS certificate is "+
					"expired as of %v", expTime)
			}

			// If the certificate is not outdated, no error needs
			// to be returned
			return nil
		},
		cfg.HealthChecks.TLSCheck.Interval,
		cfg.HealthChecks.TLSCheck.Timeout,
		cfg.HealthChecks.TLSCheck.Backoff,
		cfg.HealthChecks.TLSCheck.Attempts,
	)

	checks := []*healthcheck.Observation{
		chainHealthCheck, diskCheck, tlsHealthCheck,
	}

	// If Tor is enabled, add the healthcheck for tor connection.
	if s.torController != nil {
		torConnectionCheck := healthcheck.NewObservation(
			"tor connection",
			func() error {
				return healthcheck.CheckTorServiceStatus(
					s.torController,
					s.createNewHiddenService,
				)
			},
			cfg.HealthChecks.TorConnection.Interval,
			cfg.HealthChecks.TorConnection.Timeout,
			cfg.HealthChecks.TorConnection.Backoff,
			cfg.HealthChecks.TorConnection.Attempts,
		)
		checks = append(checks, torConnectionCheck)
	}

	// If remote signing is enabled, add the healthcheck for the remote
	// signing RPC interface.
	if s.cfg.RemoteSigner != nil && s.cfg.RemoteSigner.Enable {
		// Because we have two cascading timeouts here, we need to add
		// some slack to the "outer" one of them in case the "inner"
		// returns exactly on time.
		overhead := time.Millisecond * 10

		remoteSignerConnectionCheck := healthcheck.NewObservation(
			"remote signer connection",
			rpcwallet.HealthCheck(
				s.cfg.RemoteSigner,

				// For the health check we might to be even
				// stricter than the initial/normal connect, so
				// we use the health check timeout here.
				cfg.HealthChecks.RemoteSigner.Timeout,
			),
			cfg.HealthChecks.RemoteSigner.Interval,
			cfg.HealthChecks.RemoteSigner.Timeout+overhead,
			cfg.HealthChecks.RemoteSigner.Backoff,
			cfg.HealthChecks.RemoteSigner.Attempts,
		)
		checks = append(checks, remoteSignerConnectionCheck)
	}

	// If we have not disabled all of our health checks, we create a
	// liveness monitor with our configured checks.
	s.livenessMonitor = healthcheck.NewMonitor(
		&healthcheck.Config{
			Checks:   checks,
			Shutdown: srvrLog.Criticalf,
		},
	)
}

// Started returns true if the server has been started, and false otherwise.
// NOTE: This function is safe for concurrent access.
func (s *server) Started() bool {
	return atomic.LoadInt32(&s.active) != 0
}

// cleaner is used to aggregate "cleanup" functions during an operation that
// starts several subsystems. In case one of the subsystem fails to start
// and a proper resource cleanup is required, the "run" method achieves this
// by running all these added "cleanup" functions.
type cleaner []func() error

// add is used to add a cleanup function to be called when
// the run function is executed.
func (c cleaner) add(cleanup func() error) cleaner {
	return append(c, cleanup)
}

// run is used to run all the previousely added cleanup functions.
func (c cleaner) run() {
	for i := len(c) - 1; i >= 0; i-- {
		if err := c[i](); err != nil {
			srvrLog.Infof("Cleanup failed: %v", err)
		}
	}
}

// Start starts the main daemon server, all requested listeners, and any helper
// goroutines.
// NOTE: This function is safe for concurrent access.
func (s *server) Start() error {
	var startErr error

	// If one sub system fails to start, the following code ensures that the
	// previous started ones are stopped. It also ensures a proper wallet
	// shutdown which is important for releasing its resources (boltdb, etc...)
	cleanup := cleaner{}

	s.start.Do(func() {
		if err := s.customMessageServer.Start(); err != nil {
			startErr = err
			return
		}
		cleanup = cleanup.add(s.customMessageServer.Stop)

		if s.hostAnn != nil {
			if err := s.hostAnn.Start(); err != nil {
				startErr = err
				return
			}
			cleanup = cleanup.add(s.hostAnn.Stop)
		}

		if s.livenessMonitor != nil {
			if err := s.livenessMonitor.Start(); err != nil {
				startErr = err
				return
			}
			cleanup = cleanup.add(s.livenessMonitor.Stop)
		}

		// Start the notification server. This is used so channel
		// management goroutines can be notified when a funding
		// transaction reaches a sufficient number of confirmations, or
		// when the input for the funding transaction is spent in an
		// attempt at an uncooperative close by the counterparty.
		if err := s.sigPool.Start(); err != nil {
			startErr = err
			return
		}
		cleanup = cleanup.add(s.sigPool.Stop)

		if err := s.writePool.Start(); err != nil {
			startErr = err
			return
		}
		cleanup = cleanup.add(s.writePool.Stop)

		if err := s.readPool.Start(); err != nil {
			startErr = err
			return
		}
		cleanup = cleanup.add(s.readPool.Stop)

		if err := s.cc.ChainNotifier.Start(); err != nil {
			startErr = err
			return
		}
		cleanup = cleanup.add(s.cc.ChainNotifier.Stop)

		if err := s.cc.BestBlockTracker.Start(); err != nil {
			startErr = err
			return
		}
		cleanup = cleanup.add(s.cc.BestBlockTracker.Stop)

		if err := s.channelNotifier.Start(); err != nil {
			startErr = err
			return
		}
		cleanup = cleanup.add(s.channelNotifier.Stop)

		if err := s.peerNotifier.Start(); err != nil {
			startErr = err
			return
		}
		cleanup = cleanup.add(func() error {
			return s.peerNotifier.Stop()
		})
		if err := s.htlcNotifier.Start(); err != nil {
			startErr = err
			return
		}
		cleanup = cleanup.add(s.htlcNotifier.Stop)

		if s.towerClientMgr != nil {
			if err := s.towerClientMgr.Start(); err != nil {
				startErr = err
				return
			}
			cleanup = cleanup.add(s.towerClientMgr.Stop)
		}

		if err := s.txPublisher.Start(); err != nil {
			startErr = err
			return
		}
		cleanup = cleanup.add(func() error {
			s.txPublisher.Stop()
			return nil
		})

		if err := s.sweeper.Start(); err != nil {
			startErr = err
			return
		}
		cleanup = cleanup.add(s.sweeper.Stop)

		if err := s.utxoNursery.Start(); err != nil {
			startErr = err
			return
		}
		cleanup = cleanup.add(s.utxoNursery.Stop)

		if err := s.breachArbitrator.Start(); err != nil {
			startErr = err
			return
		}
		cleanup = cleanup.add(s.breachArbitrator.Stop)

		if err := s.fundingMgr.Start(); err != nil {
			startErr = err
			return
		}
		cleanup = cleanup.add(s.fundingMgr.Stop)

		// htlcSwitch must be started before chainArb since the latter
		// relies on htlcSwitch to deliver resolution message upon
		// start.
		if err := s.htlcSwitch.Start(); err != nil {
			startErr = err
			return
		}
		cleanup = cleanup.add(s.htlcSwitch.Stop)

		if err := s.interceptableSwitch.Start(); err != nil {
			startErr = err
			return
		}
		cleanup = cleanup.add(s.interceptableSwitch.Stop)

		if err := s.chainArb.Start(); err != nil {
			startErr = err
			return
		}
		cleanup = cleanup.add(s.chainArb.Stop)

		if err := s.authGossiper.Start(); err != nil {
			startErr = err
			return
		}
		cleanup = cleanup.add(s.authGossiper.Stop)

		if err := s.chanRouter.Start(); err != nil {
			startErr = err
			return
		}
		cleanup = cleanup.add(s.chanRouter.Stop)

		if err := s.invoices.Start(); err != nil {
			startErr = err
			return
		}
		cleanup = cleanup.add(s.invoices.Stop)

		if err := s.sphinx.Start(); err != nil {
			startErr = err
			return
		}
		cleanup = cleanup.add(s.sphinx.Stop)

		if err := s.chanStatusMgr.Start(); err != nil {
			startErr = err
			return
		}
		cleanup = cleanup.add(s.chanStatusMgr.Stop)

		if err := s.chanEventStore.Start(); err != nil {
			startErr = err
			return
		}
		cleanup = cleanup.add(func() error {
			s.chanEventStore.Stop()
			return nil
		})

		s.missionControl.RunStoreTicker()
		cleanup.add(func() error {
			s.missionControl.StopStoreTicker()
			return nil
		})

		// Before we start the connMgr, we'll check to see if we have
		// any backups to recover. We do this now as we want to ensure
		// that have all the information we need to handle channel
		// recovery _before_ we even accept connections from any peers.
		chanRestorer := &chanDBRestorer{
			db:         s.chanStateDB,
			secretKeys: s.cc.KeyRing,
			chainArb:   s.chainArb,
		}
		if len(s.chansToRestore.PackedSingleChanBackups) != 0 {
			err := chanbackup.UnpackAndRecoverSingles(
				s.chansToRestore.PackedSingleChanBackups,
				s.cc.KeyRing, chanRestorer, s,
			)
			if err != nil {
				startErr = fmt.Errorf("unable to unpack single "+
					"backups: %v", err)
				return
			}
		}
		if len(s.chansToRestore.PackedMultiChanBackup) != 0 {
			err := chanbackup.UnpackAndRecoverMulti(
				s.chansToRestore.PackedMultiChanBackup,
				s.cc.KeyRing, chanRestorer, s,
			)
			if err != nil {
				startErr = fmt.Errorf("unable to unpack chan "+
					"backup: %v", err)
				return
			}
		}

		if err := s.chanSubSwapper.Start(); err != nil {
			startErr = err
			return
		}
		cleanup = cleanup.add(s.chanSubSwapper.Stop)

		if s.torController != nil {
			if err := s.createNewHiddenService(); err != nil {
				startErr = err
				return
			}
			cleanup = cleanup.add(s.torController.Stop)
		}

		if s.natTraversal != nil {
			s.wg.Add(1)
			go s.watchExternalIP()
		}

		// Start connmgr last to prevent connections before init.
		s.connMgr.Start()
		cleanup = cleanup.add(func() error {
			s.connMgr.Stop()
			return nil
		})

		// If peers are specified as a config option, we'll add those
		// peers first.
		for _, peerAddrCfg := range s.cfg.AddPeers {
			parsedPubkey, parsedHost, err := lncfg.ParseLNAddressPubkey(
				peerAddrCfg,
			)
			if err != nil {
				startErr = fmt.Errorf("unable to parse peer "+
					"pubkey from config: %v", err)
				return
			}
			addr, err := parseAddr(parsedHost, s.cfg.net)
			if err != nil {
				startErr = fmt.Errorf("unable to parse peer "+
					"address provided as a config option: "+
					"%v", err)
				return
			}

			peerAddr := &lnwire.NetAddress{
				IdentityKey: parsedPubkey,
				Address:     addr,
				ChainNet:    s.cfg.ActiveNetParams.Net,
			}

			err = s.ConnectToPeer(
				peerAddr, true,
				s.cfg.ConnectionTimeout,
			)
			if err != nil {
				startErr = fmt.Errorf("unable to connect to "+
					"peer address provided as a config "+
					"option: %v", err)
				return
			}
		}

		// Subscribe to NodeAnnouncements that advertise new addresses
		// our persistent peers.
		if err := s.updatePersistentPeerAddrs(); err != nil {
			startErr = err
			return
		}

		// With all the relevant sub-systems started, we'll now attempt
		// to establish persistent connections to our direct channel
		// collaborators within the network. Before doing so however,
		// we'll prune our set of link nodes found within the database
		// to ensure we don't reconnect to any nodes we no longer have
		// open channels with.
		if err := s.chanStateDB.PruneLinkNodes(); err != nil {
			startErr = err
			return
		}
		if err := s.establishPersistentConnections(); err != nil {
			startErr = err
			return
		}

		// setSeedList is a helper function that turns multiple DNS seed
		// server tuples from the command line or config file into the
		// data structure we need and does a basic formal sanity check
		// in the process.
		setSeedList := func(tuples []string, genesisHash chainhash.Hash) {
			if len(tuples) == 0 {
				return
			}

			result := make([][2]string, len(tuples))
			for idx, tuple := range tuples {
				tuple = strings.TrimSpace(tuple)
				if len(tuple) == 0 {
					return
				}

				servers := strings.Split(tuple, ",")
				if len(servers) > 2 || len(servers) == 0 {
					srvrLog.Warnf("Ignoring invalid DNS "+
						"seed tuple: %v", servers)
					return
				}

				copy(result[idx][:], servers)
			}

			chainreg.ChainDNSSeeds[genesisHash] = result
		}

		// Let users overwrite the DNS seed nodes. We only allow them
		// for bitcoin mainnet/testnet/signet.
		if s.cfg.Bitcoin.MainNet {
			setSeedList(
				s.cfg.Bitcoin.DNSSeeds,
				chainreg.BitcoinMainnetGenesis,
			)
		}
		if s.cfg.Bitcoin.TestNet3 {
			setSeedList(
				s.cfg.Bitcoin.DNSSeeds,
				chainreg.BitcoinTestnetGenesis,
			)
		}
		if s.cfg.Bitcoin.SigNet {
			setSeedList(
				s.cfg.Bitcoin.DNSSeeds,
				chainreg.BitcoinSignetGenesis,
			)
		}

		// If network bootstrapping hasn't been disabled, then we'll
		// configure the set of active bootstrappers, and launch a
		// dedicated goroutine to maintain a set of persistent
		// connections.
		if shouldPeerBootstrap(s.cfg) {
			bootstrappers, err := initNetworkBootstrappers(s)
			if err != nil {
				startErr = err
				return
			}

			s.wg.Add(1)
			go s.peerBootstrapper(defaultMinPeers, bootstrappers)
		} else {
			srvrLog.Infof("Auto peer bootstrapping is disabled")
		}

		// Set the active flag now that we've completed the full
		// startup.
		atomic.StoreInt32(&s.active, 1)
	})

	if startErr != nil {
		cleanup.run()
	}
	return startErr
}

// Stop gracefully shutsdown the main daemon server. This function will signal
// any active goroutines, or helper objects to exit, then blocks until they've
// all successfully exited. Additionally, any/all listeners are closed.
// NOTE: This function is safe for concurrent access.
func (s *server) Stop() error {
	s.stop.Do(func() {
		atomic.StoreInt32(&s.stopping, 1)

		close(s.quit)

		// Shutdown connMgr first to prevent conns during shutdown.
		s.connMgr.Stop()

		// Shutdown the wallet, funding manager, and the rpc server.
		if err := s.chanStatusMgr.Stop(); err != nil {
			srvrLog.Warnf("failed to stop chanStatusMgr: %v", err)
		}
		if err := s.htlcSwitch.Stop(); err != nil {
			srvrLog.Warnf("failed to stop htlcSwitch: %v", err)
		}
		if err := s.sphinx.Stop(); err != nil {
			srvrLog.Warnf("failed to stop sphinx: %v", err)
		}
		if err := s.invoices.Stop(); err != nil {
			srvrLog.Warnf("failed to stop invoices: %v", err)
		}
		if err := s.chanRouter.Stop(); err != nil {
			srvrLog.Warnf("failed to stop chanRouter: %v", err)
		}
		if err := s.chainArb.Stop(); err != nil {
			srvrLog.Warnf("failed to stop chainArb: %v", err)
		}
		if err := s.fundingMgr.Stop(); err != nil {
			srvrLog.Warnf("failed to stop fundingMgr: %v", err)
		}
		if err := s.breachArbitrator.Stop(); err != nil {
			srvrLog.Warnf("failed to stop breachArbitrator: %v",
				err)
		}
		if err := s.utxoNursery.Stop(); err != nil {
			srvrLog.Warnf("failed to stop utxoNursery: %v", err)
		}
		if err := s.authGossiper.Stop(); err != nil {
			srvrLog.Warnf("failed to stop authGossiper: %v", err)
		}
		if err := s.sweeper.Stop(); err != nil {
			srvrLog.Warnf("failed to stop sweeper: %v", err)
		}

		s.txPublisher.Stop()

		if err := s.channelNotifier.Stop(); err != nil {
			srvrLog.Warnf("failed to stop channelNotifier: %v", err)
		}
		if err := s.peerNotifier.Stop(); err != nil {
			srvrLog.Warnf("failed to stop peerNotifier: %v", err)
		}
		if err := s.htlcNotifier.Stop(); err != nil {
			srvrLog.Warnf("failed to stop htlcNotifier: %v", err)
		}
		if err := s.chanSubSwapper.Stop(); err != nil {
			srvrLog.Warnf("failed to stop chanSubSwapper: %v", err)
		}
		if err := s.cc.ChainNotifier.Stop(); err != nil {
			srvrLog.Warnf("Unable to stop ChainNotifier: %v", err)
		}
		if err := s.cc.BestBlockTracker.Stop(); err != nil {
			srvrLog.Warnf("Unable to stop BestBlockTracker: %v",
				err)
		}
		s.chanEventStore.Stop()
		s.missionControl.StopStoreTicker()

		// Disconnect from each active peers to ensure that
		// peerTerminationWatchers signal completion to each peer.
		for _, peer := range s.Peers() {
			err := s.DisconnectPeer(peer.IdentityKey())
			if err != nil {
				srvrLog.Warnf("could not disconnect peer: %v"+
					"received error: %v", peer.IdentityKey(),
					err,
				)
			}
		}

		// Now that all connections have been torn down, stop the tower
		// client which will reliably flush all queued states to the
		// tower. If this is halted for any reason, the force quit timer
		// will kick in and abort to allow this method to return.
		if s.towerClientMgr != nil {
			if err := s.towerClientMgr.Stop(); err != nil {
				srvrLog.Warnf("Unable to shut down tower "+
					"client manager: %v", err)
			}
		}

		if s.hostAnn != nil {
			if err := s.hostAnn.Stop(); err != nil {
				srvrLog.Warnf("unable to shut down host "+
					"annoucner: %v", err)
			}
		}

		if s.livenessMonitor != nil {
			if err := s.livenessMonitor.Stop(); err != nil {
				srvrLog.Warnf("unable to shutdown liveness "+
					"monitor: %v", err)
			}
		}

		// Wait for all lingering goroutines to quit.
		srvrLog.Debug("Waiting for server to shutdown...")
		s.wg.Wait()

		srvrLog.Debug("Stopping buffer pools...")
		s.sigPool.Stop()
		s.writePool.Stop()
		s.readPool.Stop()
	})

	return nil
}

// Stopped returns true if the server has been instructed to shutdown.
// NOTE: This function is safe for concurrent access.
func (s *server) Stopped() bool {
	return atomic.LoadInt32(&s.stopping) != 0
}

// configurePortForwarding attempts to set up port forwarding for the different
// ports that the server will be listening on.
//
// NOTE: This should only be used when using some kind of NAT traversal to
// automatically set up forwarding rules.
func (s *server) configurePortForwarding(ports ...uint16) ([]string, error) {
	ip, err := s.natTraversal.ExternalIP()
	if err != nil {
		return nil, err
	}
	s.lastDetectedIP = ip

	externalIPs := make([]string, 0, len(ports))
	for _, port := range ports {
		if err := s.natTraversal.AddPortMapping(port); err != nil {
			srvrLog.Debugf("Unable to forward port %d: %v", port, err)
			continue
		}

		hostIP := fmt.Sprintf("%v:%d", ip, port)
		externalIPs = append(externalIPs, hostIP)
	}

	return externalIPs, nil
}

// removePortForwarding attempts to clear the forwarding rules for the different
// ports the server is currently listening on.
//
// NOTE: This should only be used when using some kind of NAT traversal to
// automatically set up forwarding rules.
func (s *server) removePortForwarding() {
	forwardedPorts := s.natTraversal.ForwardedPorts()
	for _, port := range forwardedPorts {
		if err := s.natTraversal.DeletePortMapping(port); err != nil {
			srvrLog.Errorf("Unable to remove forwarding rules for "+
				"port %d: %v", port, err)
		}
	}
}

// watchExternalIP continuously checks for an updated external IP address every
// 15 minutes. Once a new IP address has been detected, it will automatically
// handle port forwarding rules and send updated node announcements to the
// currently connected peers.
//
// NOTE: This MUST be run as a goroutine.
func (s *server) watchExternalIP() {
	defer s.wg.Done()

	// Before exiting, we'll make sure to remove the forwarding rules set
	// up by the server.
	defer s.removePortForwarding()

	// Keep track of the external IPs set by the user to avoid replacing
	// them when detecting a new IP.
	ipsSetByUser := make(map[string]struct{})
	for _, ip := range s.cfg.ExternalIPs {
		ipsSetByUser[ip.String()] = struct{}{}
	}

	forwardedPorts := s.natTraversal.ForwardedPorts()

	ticker := time.NewTicker(15 * time.Minute)
	defer ticker.Stop()
out:
	for {
		select {
		case <-ticker.C:
			// We'll start off by making sure a new IP address has
			// been detected.
			ip, err := s.natTraversal.ExternalIP()
			if err != nil {
				srvrLog.Debugf("Unable to retrieve the "+
					"external IP address: %v", err)
				continue
			}

			// Periodically renew the NAT port forwarding.
			for _, port := range forwardedPorts {
				err := s.natTraversal.AddPortMapping(port)
				if err != nil {
					srvrLog.Warnf("Unable to automatically "+
						"re-create port forwarding using %s: %v",
						s.natTraversal.Name(), err)
				} else {
					srvrLog.Debugf("Automatically re-created "+
						"forwarding for port %d using %s to "+
						"advertise external IP",
						port, s.natTraversal.Name())
				}
			}

			if ip.Equal(s.lastDetectedIP) {
				continue
			}

			srvrLog.Infof("Detected new external IP address %s", ip)

			// Next, we'll craft the new addresses that will be
			// included in the new node announcement and advertised
			// to the network. Each address will consist of the new
			// IP detected and one of the currently advertised
			// ports.
			var newAddrs []net.Addr
			for _, port := range forwardedPorts {
				hostIP := fmt.Sprintf("%v:%d", ip, port)
				addr, err := net.ResolveTCPAddr("tcp", hostIP)
				if err != nil {
					srvrLog.Debugf("Unable to resolve "+
						"host %v: %v", addr, err)
					continue
				}

				newAddrs = append(newAddrs, addr)
			}

			// Skip the update if we weren't able to resolve any of
			// the new addresses.
			if len(newAddrs) == 0 {
				srvrLog.Debug("Skipping node announcement " +
					"update due to not being able to " +
					"resolve any new addresses")
				continue
			}

			// Now, we'll need to update the addresses in our node's
			// announcement in order to propagate the update
			// throughout the network. We'll only include addresses
			// that have a different IP from the previous one, as
			// the previous IP is no longer valid.
			currentNodeAnn := s.getNodeAnnouncement()

			for _, addr := range currentNodeAnn.Addresses {
				host, _, err := net.SplitHostPort(addr.String())
				if err != nil {
					srvrLog.Debugf("Unable to determine "+
						"host from address %v: %v",
						addr, err)
					continue
				}

				// We'll also make sure to include external IPs
				// set manually by the user.
				_, setByUser := ipsSetByUser[addr.String()]
				if setByUser || host != s.lastDetectedIP.String() {
					newAddrs = append(newAddrs, addr)
				}
			}

			// Then, we'll generate a new timestamped node
			// announcement with the updated addresses and broadcast
			// it to our peers.
			newNodeAnn, err := s.genNodeAnnouncement(
				nil, netann.NodeAnnSetAddrs(newAddrs),
			)
			if err != nil {
				srvrLog.Debugf("Unable to generate new node "+
					"announcement: %v", err)
				continue
			}

			err = s.BroadcastMessage(nil, &newNodeAnn)
			if err != nil {
				srvrLog.Debugf("Unable to broadcast new node "+
					"announcement to peers: %v", err)
				continue
			}

			// Finally, update the last IP seen to the current one.
			s.lastDetectedIP = ip
		case <-s.quit:
			break out
		}
	}
}

// initNetworkBootstrappers initializes a set of network peer bootstrappers
// based on the server, and currently active bootstrap mechanisms as defined
// within the current configuration.
func initNetworkBootstrappers(s *server) ([]discovery.NetworkPeerBootstrapper, error) {
	srvrLog.Infof("Initializing peer network bootstrappers!")

	var bootStrappers []discovery.NetworkPeerBootstrapper

	// First, we'll create an instance of the ChannelGraphBootstrapper as
	// this can be used by default if we've already partially seeded the
	// network.
	chanGraph := autopilot.ChannelGraphFromDatabase(s.graphDB)
	graphBootstrapper, err := discovery.NewGraphBootstrapper(chanGraph)
	if err != nil {
		return nil, err
	}
	bootStrappers = append(bootStrappers, graphBootstrapper)

	// If this isn't simnet mode, then one of our additional bootstrapping
	// sources will be the set of running DNS seeds.
	if !s.cfg.Bitcoin.SimNet {
		dnsSeeds, ok := chainreg.ChainDNSSeeds[*s.cfg.ActiveNetParams.GenesisHash]

		// If we have a set of DNS seeds for this chain, then we'll add
		// it as an additional bootstrapping source.
		if ok {
			srvrLog.Infof("Creating DNS peer bootstrapper with "+
				"seeds: %v", dnsSeeds)

			dnsBootStrapper := discovery.NewDNSSeedBootstrapper(
				dnsSeeds, s.cfg.net, s.cfg.ConnectionTimeout,
			)
			bootStrappers = append(bootStrappers, dnsBootStrapper)
		}
	}

	return bootStrappers, nil
}

// createBootstrapIgnorePeers creates a map of peers that the bootstrap process
// needs to ignore, which is made of three parts,
//   - the node itself needs to be skipped as it doesn't make sense to connect
//     to itself.
//   - the peers that already have connections with, as in s.peersByPub.
//   - the peers that we are attempting to connect, as in s.persistentPeers.
func (s *server) createBootstrapIgnorePeers() map[autopilot.NodeID]struct{} {
	s.mu.RLock()
	defer s.mu.RUnlock()

	ignore := make(map[autopilot.NodeID]struct{})

	// We should ignore ourselves from bootstrapping.
	selfKey := autopilot.NewNodeID(s.identityECDH.PubKey())
	ignore[selfKey] = struct{}{}

	// Ignore all connected peers.
	for _, peer := range s.peersByPub {
		nID := autopilot.NewNodeID(peer.IdentityKey())
		ignore[nID] = struct{}{}
	}

	// Ignore all persistent peers as they have a dedicated reconnecting
	// process.
	for pubKeyStr := range s.persistentPeers {
		var nID autopilot.NodeID
		copy(nID[:], []byte(pubKeyStr))
		ignore[nID] = struct{}{}
	}

	return ignore
}

// peerBootstrapper is a goroutine which is tasked with attempting to establish
// and maintain a target minimum number of outbound connections. With this
// invariant, we ensure that our node is connected to a diverse set of peers
// and that nodes newly joining the network receive an up to date network view
// as soon as possible.
func (s *server) peerBootstrapper(numTargetPeers uint32,
	bootstrappers []discovery.NetworkPeerBootstrapper) {

	defer s.wg.Done()

	// Before we continue, init the ignore peers map.
	ignoreList := s.createBootstrapIgnorePeers()

	// We'll start off by aggressively attempting connections to peers in
	// order to be a part of the network as soon as possible.
	s.initialPeerBootstrap(ignoreList, numTargetPeers, bootstrappers)

	// Once done, we'll attempt to maintain our target minimum number of
	// peers.
	//
	// We'll use a 15 second backoff, and double the time every time an
	// epoch fails up to a ceiling.
	backOff := time.Second * 15

	// We'll create a new ticker to wake us up every 15 seconds so we can
	// see if we've reached our minimum number of peers.
	sampleTicker := time.NewTicker(backOff)
	defer sampleTicker.Stop()

	// We'll use the number of attempts and errors to determine if we need
	// to increase the time between discovery epochs.
	var epochErrors uint32 // To be used atomically.
	var epochAttempts uint32

	for {
		select {
		// The ticker has just woken us up, so we'll need to check if
		// we need to attempt to connect our to any more peers.
		case <-sampleTicker.C:
			// Obtain the current number of peers, so we can gauge
			// if we need to sample more peers or not.
			s.mu.RLock()
			numActivePeers := uint32(len(s.peersByPub))
			s.mu.RUnlock()

			// If we have enough peers, then we can loop back
			// around to the next round as we're done here.
			if numActivePeers >= numTargetPeers {
				continue
			}

			// If all of our attempts failed during this last back
			// off period, then will increase our backoff to 5
			// minute ceiling to avoid an excessive number of
			// queries
			//
			// TODO(roasbeef): add reverse policy too?

			if epochAttempts > 0 &&
				atomic.LoadUint32(&epochErrors) >= epochAttempts {

				sampleTicker.Stop()

				backOff *= 2
				if backOff > bootstrapBackOffCeiling {
					backOff = bootstrapBackOffCeiling
				}

				srvrLog.Debugf("Backing off peer bootstrapper to "+
					"%v", backOff)
				sampleTicker = time.NewTicker(backOff)
				continue
			}

			atomic.StoreUint32(&epochErrors, 0)
			epochAttempts = 0

			// Since we know need more peers, we'll compute the
			// exact number we need to reach our threshold.
			numNeeded := numTargetPeers - numActivePeers

			srvrLog.Debugf("Attempting to obtain %v more network "+
				"peers", numNeeded)

			// With the number of peers we need calculated, we'll
			// query the network bootstrappers to sample a set of
			// random addrs for us.
			//
			// Before we continue, get a copy of the ignore peers
			// map.
			ignoreList = s.createBootstrapIgnorePeers()

			peerAddrs, err := discovery.MultiSourceBootstrap(
				ignoreList, numNeeded*2, bootstrappers...,
			)
			if err != nil {
				srvrLog.Errorf("Unable to retrieve bootstrap "+
					"peers: %v", err)
				continue
			}

			// Finally, we'll launch a new goroutine for each
			// prospective peer candidates.
			for _, addr := range peerAddrs {
				epochAttempts++

				go func(a *lnwire.NetAddress) {
					// TODO(roasbeef): can do AS, subnet,
					// country diversity, etc
					errChan := make(chan error, 1)
					s.connectToPeer(
						a, errChan,
						s.cfg.ConnectionTimeout,
					)
					select {
					case err := <-errChan:
						if err == nil {
							return
						}

						srvrLog.Errorf("Unable to "+
							"connect to %v: %v",
							a, err)
						atomic.AddUint32(&epochErrors, 1)
					case <-s.quit:
					}
				}(addr)
			}
		case <-s.quit:
			return
		}
	}
}

// bootstrapBackOffCeiling is the maximum amount of time we'll wait between
// failed attempts to locate a set of bootstrap peers. We'll slowly double our
// query back off each time we encounter a failure.
const bootstrapBackOffCeiling = time.Minute * 5

// initialPeerBootstrap attempts to continuously connect to peers on startup
// until the target number of peers has been reached. This ensures that nodes
// receive an up to date network view as soon as possible.
func (s *server) initialPeerBootstrap(ignore map[autopilot.NodeID]struct{},
	numTargetPeers uint32,
	bootstrappers []discovery.NetworkPeerBootstrapper) {

	srvrLog.Debugf("Init bootstrap with targetPeers=%v, bootstrappers=%v, "+
		"ignore=%v", numTargetPeers, len(bootstrappers), len(ignore))

	// We'll start off by waiting 2 seconds between failed attempts, then
	// double each time we fail until we hit the bootstrapBackOffCeiling.
	var delaySignal <-chan time.Time
	delayTime := time.Second * 2

	// As want to be more aggressive, we'll use a lower back off celling
	// then the main peer bootstrap logic.
	backOffCeiling := bootstrapBackOffCeiling / 5

	for attempts := 0; ; attempts++ {
		// Check if the server has been requested to shut down in order
		// to prevent blocking.
		if s.Stopped() {
			return
		}

		// We can exit our aggressive initial peer bootstrapping stage
		// if we've reached out target number of peers.
		s.mu.RLock()
		numActivePeers := uint32(len(s.peersByPub))
		s.mu.RUnlock()

		if numActivePeers >= numTargetPeers {
			return
		}

		if attempts > 0 {
			srvrLog.Debugf("Waiting %v before trying to locate "+
				"bootstrap peers (attempt #%v)", delayTime,
				attempts)

			// We've completed at least one iterating and haven't
			// finished, so we'll start to insert a delay period
			// between each attempt.
			delaySignal = time.After(delayTime)
			select {
			case <-delaySignal:
			case <-s.quit:
				return
			}

			// After our delay, we'll double the time we wait up to
			// the max back off period.
			delayTime *= 2
			if delayTime > backOffCeiling {
				delayTime = backOffCeiling
			}
		}

		// Otherwise, we'll request for the remaining number of peers
		// in order to reach our target.
		peersNeeded := numTargetPeers - numActivePeers
		bootstrapAddrs, err := discovery.MultiSourceBootstrap(
			ignore, peersNeeded, bootstrappers...,
		)
		if err != nil {
			srvrLog.Errorf("Unable to retrieve initial bootstrap "+
				"peers: %v", err)
			continue
		}

		// Then, we'll attempt to establish a connection to the
		// different peer addresses retrieved by our bootstrappers.
		var wg sync.WaitGroup
		for _, bootstrapAddr := range bootstrapAddrs {
			wg.Add(1)
			go func(addr *lnwire.NetAddress) {
				defer wg.Done()

				errChan := make(chan error, 1)
				go s.connectToPeer(
					addr, errChan, s.cfg.ConnectionTimeout,
				)

				// We'll only allow this connection attempt to
				// take up to 3 seconds. This allows us to move
				// quickly by discarding peers that are slowing
				// us down.
				select {
				case err := <-errChan:
					if err == nil {
						return
					}
					srvrLog.Errorf("Unable to connect to "+
						"%v: %v", addr, err)
				// TODO: tune timeout? 3 seconds might be *too*
				// aggressive but works well.
				case <-time.After(3 * time.Second):
					srvrLog.Tracef("Skipping peer %v due "+
						"to not establishing a "+
						"connection within 3 seconds",
						addr)
				case <-s.quit:
				}
			}(bootstrapAddr)
		}

		wg.Wait()
	}
}

// createNewHiddenService automatically sets up a v2 or v3 onion service in
// order to listen for inbound connections over Tor.
func (s *server) createNewHiddenService() error {
	// Determine the different ports the server is listening on. The onion
	// service's virtual port will map to these ports and one will be picked
	// at random when the onion service is being accessed.
	listenPorts := make([]int, 0, len(s.listenAddrs))
	for _, listenAddr := range s.listenAddrs {
		port := listenAddr.(*net.TCPAddr).Port
		listenPorts = append(listenPorts, port)
	}

	encrypter, err := lnencrypt.KeyRingEncrypter(s.cc.KeyRing)
	if err != nil {
		return err
	}

	// Once the port mapping has been set, we can go ahead and automatically
	// create our onion service. The service's private key will be saved to
	// disk in order to regain access to this service when restarting `lnd`.
	onionCfg := tor.AddOnionConfig{
		VirtualPort: defaultPeerPort,
		TargetPorts: listenPorts,
		Store: tor.NewOnionFile(
			s.cfg.Tor.PrivateKeyPath, 0600, s.cfg.Tor.EncryptKey,
			encrypter,
		),
	}

	switch {
	case s.cfg.Tor.V2:
		onionCfg.Type = tor.V2
	case s.cfg.Tor.V3:
		onionCfg.Type = tor.V3
	}

	addr, err := s.torController.AddOnion(onionCfg)
	if err != nil {
		return err
	}

	// Now that the onion service has been created, we'll add the onion
	// address it can be reached at to our list of advertised addresses.
	newNodeAnn, err := s.genNodeAnnouncement(
		nil, func(currentAnn *lnwire.NodeAnnouncement) {
			currentAnn.Addresses = append(currentAnn.Addresses, addr)
		},
	)
	if err != nil {
		return fmt.Errorf("unable to generate new node "+
			"announcement: %v", err)
	}

	// Finally, we'll update the on-disk version of our announcement so it
	// will eventually propagate to nodes in the network.
	selfNode := &channeldb.LightningNode{
		HaveNodeAnnouncement: true,
		LastUpdate:           time.Unix(int64(newNodeAnn.Timestamp), 0),
		Addresses:            newNodeAnn.Addresses,
		Alias:                newNodeAnn.Alias.String(),
		Features: lnwire.NewFeatureVector(
			newNodeAnn.Features, lnwire.Features,
		),
		Color:        newNodeAnn.RGBColor,
		AuthSigBytes: newNodeAnn.Signature.ToSignatureBytes(),
	}
	copy(selfNode.PubKeyBytes[:], s.identityECDH.PubKey().SerializeCompressed())
	if err := s.graphDB.SetSourceNode(selfNode); err != nil {
		return fmt.Errorf("can't set self node: %w", err)
	}

	return nil
}

// findChannel finds a channel given a public key and ChannelID. It is an
// optimization that is quicker than seeking for a channel given only the
// ChannelID.
func (s *server) findChannel(node *btcec.PublicKey, chanID lnwire.ChannelID) (
	*channeldb.OpenChannel, error) {

	nodeChans, err := s.chanStateDB.FetchOpenChannels(node)
	if err != nil {
		return nil, err
	}

	for _, channel := range nodeChans {
		if chanID.IsChanPoint(&channel.FundingOutpoint) {
			return channel, nil
		}
	}

	return nil, fmt.Errorf("unable to find channel")
}

// getNodeAnnouncement fetches the current, fully signed node announcement.
func (s *server) getNodeAnnouncement() lnwire.NodeAnnouncement {
	s.mu.Lock()
	defer s.mu.Unlock()

	return *s.currentNodeAnn
}

// genNodeAnnouncement generates and returns the current fully signed node
// announcement. The time stamp of the announcement will be updated in order
// to ensure it propagates through the network.
func (s *server) genNodeAnnouncement(features *lnwire.RawFeatureVector,
	modifiers ...netann.NodeAnnModifier) (lnwire.NodeAnnouncement, error) {

	s.mu.Lock()
	defer s.mu.Unlock()

	// First, try to update our feature manager with the updated set of
	// features.
	if features != nil {
		proposedFeatures := map[feature.Set]*lnwire.RawFeatureVector{
			feature.SetNodeAnn: features,
		}
		err := s.featureMgr.UpdateFeatureSets(proposedFeatures)
		if err != nil {
			return lnwire.NodeAnnouncement{}, err
		}

		// If we could successfully update our feature manager, add
		// an update modifier to include these new features to our
		// set.
		modifiers = append(
			modifiers, netann.NodeAnnSetFeatures(features),
		)
	}

	// Always update the timestamp when refreshing to ensure the update
	// propagates.
	modifiers = append(modifiers, netann.NodeAnnSetTimestamp)

	// Apply the requested changes to the node announcement.
	for _, modifier := range modifiers {
		modifier(s.currentNodeAnn)
	}

	// Sign a new update after applying all of the passed modifiers.
	err := netann.SignNodeAnnouncement(
		s.nodeSigner, s.identityKeyLoc, s.currentNodeAnn,
	)
	if err != nil {
		return lnwire.NodeAnnouncement{}, err
	}

	return *s.currentNodeAnn, nil
}

// updateAndBrodcastSelfNode generates a new node announcement
// applying the giving modifiers and updating the time stamp
// to ensure it propagates through the network. Then it brodcasts
// it to the network.
func (s *server) updateAndBrodcastSelfNode(features *lnwire.RawFeatureVector,
	modifiers ...netann.NodeAnnModifier) error {

	newNodeAnn, err := s.genNodeAnnouncement(features, modifiers...)
	if err != nil {
		return fmt.Errorf("unable to generate new node "+
			"announcement: %v", err)
	}

	// Update the on-disk version of our announcement.
	// Load and modify self node istead of creating anew instance so we
	// don't risk overwriting any existing values.
	selfNode, err := s.graphDB.SourceNode()
	if err != nil {
		return fmt.Errorf("unable to get current source node: %w", err)
	}

	selfNode.HaveNodeAnnouncement = true
	selfNode.LastUpdate = time.Unix(int64(newNodeAnn.Timestamp), 0)
	selfNode.Addresses = newNodeAnn.Addresses
	selfNode.Alias = newNodeAnn.Alias.String()
	selfNode.Features = s.featureMgr.Get(feature.SetNodeAnn)
	selfNode.Color = newNodeAnn.RGBColor
	selfNode.AuthSigBytes = newNodeAnn.Signature.ToSignatureBytes()

	copy(selfNode.PubKeyBytes[:], s.identityECDH.PubKey().SerializeCompressed())

	if err := s.graphDB.SetSourceNode(selfNode); err != nil {
		return fmt.Errorf("can't set self node: %w", err)
	}

	// Finally, propagate it to the nodes in the network.
	err = s.BroadcastMessage(nil, &newNodeAnn)
	if err != nil {
		rpcsLog.Debugf("Unable to broadcast new node "+
			"announcement to peers: %v", err)
		return err
	}

	return nil
}

type nodeAddresses struct {
	pubKey    *btcec.PublicKey
	addresses []net.Addr
}

// establishPersistentConnections attempts to establish persistent connections
// to all our direct channel collaborators. In order to promote liveness of our
// active channels, we instruct the connection manager to attempt to establish
// and maintain persistent connections to all our direct channel counterparties.
func (s *server) establishPersistentConnections() error {
	// nodeAddrsMap stores the combination of node public keys and addresses
	// that we'll attempt to reconnect to. PubKey strings are used as keys
	// since other PubKey forms can't be compared.
	nodeAddrsMap := map[string]*nodeAddresses{}

	// Iterate through the list of LinkNodes to find addresses we should
	// attempt to connect to based on our set of previous connections. Set
	// the reconnection port to the default peer port.
	linkNodes, err := s.chanStateDB.LinkNodeDB().FetchAllLinkNodes()
	if err != nil && err != channeldb.ErrLinkNodesNotFound {
		return err
	}
	for _, node := range linkNodes {
		pubStr := string(node.IdentityPub.SerializeCompressed())
		nodeAddrs := &nodeAddresses{
			pubKey:    node.IdentityPub,
			addresses: node.Addresses,
		}
		nodeAddrsMap[pubStr] = nodeAddrs
	}

	// After checking our previous connections for addresses to connect to,
	// iterate through the nodes in our channel graph to find addresses
	// that have been added via NodeAnnouncement messages.
	sourceNode, err := s.graphDB.SourceNode()
	if err != nil {
		return err
	}

	// TODO(roasbeef): instead iterate over link nodes and query graph for
	// each of the nodes.
	selfPub := s.identityECDH.PubKey().SerializeCompressed()
	err = s.graphDB.ForEachNodeChannel(nil, sourceNode.PubKeyBytes, func(
		tx kvdb.RTx,
		chanInfo *models.ChannelEdgeInfo,
		policy, _ *models.ChannelEdgePolicy) error {

		// If the remote party has announced the channel to us, but we
		// haven't yet, then we won't have a policy. However, we don't
		// need this to connect to the peer, so we'll log it and move on.
		if policy == nil {
			srvrLog.Warnf("No channel policy found for "+
				"ChannelPoint(%v): ", chanInfo.ChannelPoint)
		}

		// We'll now fetch the peer opposite from us within this
		// channel so we can queue up a direct connection to them.
		channelPeer, err := s.graphDB.FetchOtherNode(
			tx, chanInfo, selfPub,
		)
		if err != nil {
			return fmt.Errorf("unable to fetch channel peer for "+
				"ChannelPoint(%v): %v", chanInfo.ChannelPoint,
				err)
		}

		pubStr := string(channelPeer.PubKeyBytes[:])

		// Add all unique addresses from channel
		// graph/NodeAnnouncements to the list of addresses we'll
		// connect to for this peer.
		addrSet := make(map[string]net.Addr)
		for _, addr := range channelPeer.Addresses {
			switch addr.(type) {
			case *net.TCPAddr:
				addrSet[addr.String()] = addr

			// We'll only attempt to connect to Tor addresses if Tor
			// outbound support is enabled.
			case *tor.OnionAddr:
				if s.cfg.Tor.Active {
					addrSet[addr.String()] = addr
				}
			}
		}

		// If this peer is also recorded as a link node, we'll add any
		// additional addresses that have not already been selected.
		linkNodeAddrs, ok := nodeAddrsMap[pubStr]
		if ok {
			for _, lnAddress := range linkNodeAddrs.addresses {
				switch lnAddress.(type) {
				case *net.TCPAddr:
					addrSet[lnAddress.String()] = lnAddress

				// We'll only attempt to connect to Tor
				// addresses if Tor outbound support is enabled.
				case *tor.OnionAddr:
					if s.cfg.Tor.Active {
						addrSet[lnAddress.String()] = lnAddress
					}
				}
			}
		}

		// Construct a slice of the deduped addresses.
		var addrs []net.Addr
		for _, addr := range addrSet {
			addrs = append(addrs, addr)
		}

		n := &nodeAddresses{
			addresses: addrs,
		}
		n.pubKey, err = channelPeer.PubKey()
		if err != nil {
			return err
		}

		nodeAddrsMap[pubStr] = n
		return nil
	})
	if err != nil && err != channeldb.ErrGraphNoEdgesFound {
		return err
	}

	srvrLog.Debugf("Establishing %v persistent connections on start",
		len(nodeAddrsMap))

	// Acquire and hold server lock until all persistent connection requests
	// have been recorded and sent to the connection manager.
	s.mu.Lock()
	defer s.mu.Unlock()

	// Iterate through the combined list of addresses from prior links and
	// node announcements and attempt to reconnect to each node.
	var numOutboundConns int
	for pubStr, nodeAddr := range nodeAddrsMap {
		// Add this peer to the set of peers we should maintain a
		// persistent connection with. We set the value to false to
		// indicate that we should not continue to reconnect if the
		// number of channels returns to zero, since this peer has not
		// been requested as perm by the user.
		s.persistentPeers[pubStr] = false
		if _, ok := s.persistentPeersBackoff[pubStr]; !ok {
			s.persistentPeersBackoff[pubStr] = s.cfg.MinBackoff
		}

		for _, address := range nodeAddr.addresses {
			// Create a wrapper address which couples the IP and
			// the pubkey so the brontide authenticated connection
			// can be established.
			lnAddr := &lnwire.NetAddress{
				IdentityKey: nodeAddr.pubKey,
				Address:     address,
			}

			s.persistentPeerAddrs[pubStr] = append(
				s.persistentPeerAddrs[pubStr], lnAddr)
		}

		// We'll connect to the first 10 peers immediately, then
		// randomly stagger any remaining connections if the
		// stagger initial reconnect flag is set. This ensures
		// that mobile nodes or nodes with a small number of
		// channels obtain connectivity quickly, but larger
		// nodes are able to disperse the costs of connecting to
		// all peers at once.
		if numOutboundConns < numInstantInitReconnect ||
			!s.cfg.StaggerInitialReconnect {

			go s.connectToPersistentPeer(pubStr)
		} else {
			go s.delayInitialReconnect(pubStr)
		}

		numOutboundConns++
	}

	return nil
}

// delayInitialReconnect will attempt a reconnection to the given peer after
// sampling a value for the delay between 0s and the maxInitReconnectDelay.
//
// NOTE: This method MUST be run as a goroutine.
func (s *server) delayInitialReconnect(pubStr string) {
	delay := time.Duration(prand.Intn(maxInitReconnectDelay)) * time.Second
	select {
	case <-time.After(delay):
		s.connectToPersistentPeer(pubStr)
	case <-s.quit:
	}
}

// prunePersistentPeerConnection removes all internal state related to
// persistent connections to a peer within the server. This is used to avoid
// persistent connection retries to peers we do not have any open channels with.
func (s *server) prunePersistentPeerConnection(compressedPubKey [33]byte) {
	pubKeyStr := string(compressedPubKey[:])

	s.mu.Lock()
	if perm, ok := s.persistentPeers[pubKeyStr]; ok && !perm {
		delete(s.persistentPeers, pubKeyStr)
		delete(s.persistentPeersBackoff, pubKeyStr)
		delete(s.persistentPeerAddrs, pubKeyStr)
		s.cancelConnReqs(pubKeyStr, nil)
		s.mu.Unlock()

		srvrLog.Infof("Pruned peer %x from persistent connections, "+
			"peer has no open channels", compressedPubKey)

		return
	}
	s.mu.Unlock()
}

// BroadcastMessage sends a request to the server to broadcast a set of
// messages to all peers other than the one specified by the `skips` parameter.
// All messages sent via BroadcastMessage will be queued for lazy delivery to
// the target peers.
//
// NOTE: This function is safe for concurrent access.
func (s *server) BroadcastMessage(skips map[route.Vertex]struct{},
	msgs ...lnwire.Message) error {

	// Filter out peers found in the skips map. We synchronize access to
	// peersByPub throughout this process to ensure we deliver messages to
	// exact set of peers present at the time of invocation.
	s.mu.RLock()
	peers := make([]*peer.Brontide, 0, len(s.peersByPub))
	for pubStr, sPeer := range s.peersByPub {
		if skips != nil {
			if _, ok := skips[sPeer.PubKey()]; ok {
				srvrLog.Tracef("Skipping %x in broadcast with "+
					"pubStr=%x", sPeer.PubKey(), pubStr)
				continue
			}
		}

		peers = append(peers, sPeer)
	}
	s.mu.RUnlock()

	// Iterate over all known peers, dispatching a go routine to enqueue
	// all messages to each of peers.
	var wg sync.WaitGroup
	for _, sPeer := range peers {
		srvrLog.Debugf("Sending %v messages to peer %x", len(msgs),
			sPeer.PubKey())

		// Dispatch a go routine to enqueue all messages to this peer.
		wg.Add(1)
		s.wg.Add(1)
		go func(p lnpeer.Peer) {
			defer s.wg.Done()
			defer wg.Done()

			p.SendMessageLazy(false, msgs...)
		}(sPeer)
	}

	// Wait for all messages to have been dispatched before returning to
	// caller.
	wg.Wait()

	return nil
}

// NotifyWhenOnline can be called by other subsystems to get notified when a
// particular peer comes online. The peer itself is sent across the peerChan.
//
// NOTE: This function is safe for concurrent access.
func (s *server) NotifyWhenOnline(peerKey [33]byte,
	peerChan chan<- lnpeer.Peer) {

	s.mu.Lock()

	// Compute the target peer's identifier.
	pubStr := string(peerKey[:])

	// Check if peer is connected.
	peer, ok := s.peersByPub[pubStr]
	if ok {
		// Unlock here so that the mutex isn't held while we are
		// waiting for the peer to become active.
		s.mu.Unlock()

		// Wait until the peer signals that it is actually active
		// rather than only in the server's maps.
		select {
		case <-peer.ActiveSignal():
		case <-peer.QuitSignal():
			// The peer quit, so we'll add the channel to the slice
			// and return.
			s.mu.Lock()
			s.peerConnectedListeners[pubStr] = append(
				s.peerConnectedListeners[pubStr], peerChan,
			)
			s.mu.Unlock()
			return
		}

		// Connected, can return early.
		srvrLog.Debugf("Notifying that peer %x is online", peerKey)

		select {
		case peerChan <- peer:
		case <-s.quit:
		}

		return
	}

	// Not connected, store this listener such that it can be notified when
	// the peer comes online.
	s.peerConnectedListeners[pubStr] = append(
		s.peerConnectedListeners[pubStr], peerChan,
	)
	s.mu.Unlock()
}

// NotifyWhenOffline delivers a notification to the caller of when the peer with
// the given public key has been disconnected. The notification is signaled by
// closing the channel returned.
func (s *server) NotifyWhenOffline(peerPubKey [33]byte) <-chan struct{} {
	s.mu.Lock()
	defer s.mu.Unlock()

	c := make(chan struct{})

	// If the peer is already offline, we can immediately trigger the
	// notification.
	peerPubKeyStr := string(peerPubKey[:])
	if _, ok := s.peersByPub[peerPubKeyStr]; !ok {
		srvrLog.Debugf("Notifying that peer %x is offline", peerPubKey)
		close(c)
		return c
	}

	// Otherwise, the peer is online, so we'll keep track of the channel to
	// trigger the notification once the server detects the peer
	// disconnects.
	s.peerDisconnectedListeners[peerPubKeyStr] = append(
		s.peerDisconnectedListeners[peerPubKeyStr], c,
	)

	return c
}

// FindPeer will return the peer that corresponds to the passed in public key.
// This function is used by the funding manager, allowing it to update the
// daemon's local representation of the remote peer.
//
// NOTE: This function is safe for concurrent access.
func (s *server) FindPeer(peerKey *btcec.PublicKey) (*peer.Brontide, error) {
	s.mu.RLock()
	defer s.mu.RUnlock()

	pubStr := string(peerKey.SerializeCompressed())

	return s.findPeerByPubStr(pubStr)
}

// FindPeerByPubStr will return the peer that corresponds to the passed peerID,
// which should be a string representation of the peer's serialized, compressed
// public key.
//
// NOTE: This function is safe for concurrent access.
func (s *server) FindPeerByPubStr(pubStr string) (*peer.Brontide, error) {
	s.mu.RLock()
	defer s.mu.RUnlock()

	return s.findPeerByPubStr(pubStr)
}

// findPeerByPubStr is an internal method that retrieves the specified peer from
// the server's internal state using.
func (s *server) findPeerByPubStr(pubStr string) (*peer.Brontide, error) {
	peer, ok := s.peersByPub[pubStr]
	if !ok {
		return nil, ErrPeerNotConnected
	}

	return peer, nil
}

// nextPeerBackoff computes the next backoff duration for a peer's pubkey using
// exponential backoff. If no previous backoff was known, the default is
// returned.
func (s *server) nextPeerBackoff(pubStr string,
	startTime time.Time) time.Duration {

	// Now, determine the appropriate backoff to use for the retry.
	backoff, ok := s.persistentPeersBackoff[pubStr]
	if !ok {
		// If an existing backoff was unknown, use the default.
		return s.cfg.MinBackoff
	}

	// If the peer failed to start properly, we'll just use the previous
	// backoff to compute the subsequent randomized exponential backoff
	// duration. This will roughly double on average.
	if startTime.IsZero() {
		return computeNextBackoff(backoff, s.cfg.MaxBackoff)
	}

	// The peer succeeded in starting. If the connection didn't last long
	// enough to be considered stable, we'll continue to back off retries
	// with this peer.
	connDuration := time.Since(startTime)
	if connDuration < defaultStableConnDuration {
		return computeNextBackoff(backoff, s.cfg.MaxBackoff)
	}

	// The peer succeed in starting and this was stable peer, so we'll
	// reduce the timeout duration by the length of the connection after
	// applying randomized exponential backoff. We'll only apply this in the
	// case that:
	//   reb(curBackoff) - connDuration > cfg.MinBackoff
	relaxedBackoff := computeNextBackoff(backoff, s.cfg.MaxBackoff) - connDuration
	if relaxedBackoff > s.cfg.MinBackoff {
		return relaxedBackoff
	}

	// Lastly, if reb(currBackoff) - connDuration <= cfg.MinBackoff, meaning
	// the stable connection lasted much longer than our previous backoff.
	// To reward such good behavior, we'll reconnect after the default
	// timeout.
	return s.cfg.MinBackoff
}

// shouldDropLocalConnection determines if our local connection to a remote peer
// should be dropped in the case of concurrent connection establishment. In
// order to deterministically decide which connection should be dropped, we'll
// utilize the ordering of the local and remote public key. If we didn't use
// such a tie breaker, then we risk _both_ connections erroneously being
// dropped.
func shouldDropLocalConnection(local, remote *btcec.PublicKey) bool {
	localPubBytes := local.SerializeCompressed()
	remotePubPbytes := remote.SerializeCompressed()

	// The connection that comes from the node with a "smaller" pubkey
	// should be kept. Therefore, if our pubkey is "greater" than theirs, we
	// should drop our established connection.
	return bytes.Compare(localPubBytes, remotePubPbytes) > 0
}

// InboundPeerConnected initializes a new peer in response to a new inbound
// connection.
//
// NOTE: This function is safe for concurrent access.
func (s *server) InboundPeerConnected(conn net.Conn) {
	// Exit early if we have already been instructed to shutdown, this
	// prevents any delayed callbacks from accidentally registering peers.
	if s.Stopped() {
		return
	}

	nodePub := conn.(*brontide.Conn).RemotePub()
	pubStr := string(nodePub.SerializeCompressed())

	s.mu.Lock()
	defer s.mu.Unlock()

	// If we already have an outbound connection to this peer, then ignore
	// this new connection.
	if p, ok := s.outboundPeers[pubStr]; ok {
		srvrLog.Debugf("Already have outbound connection for %v, "+
			"ignoring inbound connection from local=%v, remote=%v",
			p, conn.LocalAddr(), conn.RemoteAddr())

		conn.Close()
		return
	}

	// If we already have a valid connection that is scheduled to take
	// precedence once the prior peer has finished disconnecting, we'll
	// ignore this connection.
	if p, ok := s.scheduledPeerConnection[pubStr]; ok {
		srvrLog.Debugf("Ignoring connection from %v, peer %v already "+
			"scheduled", conn.RemoteAddr(), p)
		conn.Close()
		return
	}

	srvrLog.Infof("New inbound connection from %v", conn.RemoteAddr())

	// Check to see if we already have a connection with this peer. If so,
	// we may need to drop our existing connection. This prevents us from
	// having duplicate connections to the same peer. We forgo adding a
	// default case as we expect these to be the only error values returned
	// from findPeerByPubStr.
	connectedPeer, err := s.findPeerByPubStr(pubStr)
	switch err {
	case ErrPeerNotConnected:
		// We were unable to locate an existing connection with the
		// target peer, proceed to connect.
		s.cancelConnReqs(pubStr, nil)
		s.peerConnected(conn, nil, true)

	case nil:
		// We already have a connection with the incoming peer. If the
		// connection we've already established should be kept and is
		// not of the same type of the new connection (inbound), then
		// we'll close out the new connection s.t there's only a single
		// connection between us.
		localPub := s.identityECDH.PubKey()
		if !connectedPeer.Inbound() &&
			!shouldDropLocalConnection(localPub, nodePub) {

			srvrLog.Warnf("Received inbound connection from "+
				"peer %v, but already have outbound "+
				"connection, dropping conn", connectedPeer)
			conn.Close()
			return
		}

		// Otherwise, if we should drop the connection, then we'll
		// disconnect our already connected peer.
		srvrLog.Debugf("Disconnecting stale connection to %v",
			connectedPeer)

		s.cancelConnReqs(pubStr, nil)

		// Remove the current peer from the server's internal state and
		// signal that the peer termination watcher does not need to
		// execute for this peer.
		s.removePeer(connectedPeer)
		s.ignorePeerTermination[connectedPeer] = struct{}{}
		s.scheduledPeerConnection[pubStr] = func() {
			s.peerConnected(conn, nil, true)
		}
	}
}

// OutboundPeerConnected initializes a new peer in response to a new outbound
// connection.
// NOTE: This function is safe for concurrent access.
func (s *server) OutboundPeerConnected(connReq *connmgr.ConnReq, conn net.Conn) {
	// Exit early if we have already been instructed to shutdown, this
	// prevents any delayed callbacks from accidentally registering peers.
	if s.Stopped() {
		return
	}

	nodePub := conn.(*brontide.Conn).RemotePub()
	pubStr := string(nodePub.SerializeCompressed())

	s.mu.Lock()
	defer s.mu.Unlock()

	// If we already have an inbound connection to this peer, then ignore
	// this new connection.
	if p, ok := s.inboundPeers[pubStr]; ok {
		srvrLog.Debugf("Already have inbound connection for %v, "+
			"ignoring outbound connection from local=%v, remote=%v",
			p, conn.LocalAddr(), conn.RemoteAddr())

		if connReq != nil {
			s.connMgr.Remove(connReq.ID())
		}
		conn.Close()
		return
	}
	if _, ok := s.persistentConnReqs[pubStr]; !ok && connReq != nil {
		srvrLog.Debugf("Ignoring canceled outbound connection")
		s.connMgr.Remove(connReq.ID())
		conn.Close()
		return
	}

	// If we already have a valid connection that is scheduled to take
	// precedence once the prior peer has finished disconnecting, we'll
	// ignore this connection.
	if _, ok := s.scheduledPeerConnection[pubStr]; ok {
		srvrLog.Debugf("Ignoring connection, peer already scheduled")

		if connReq != nil {
			s.connMgr.Remove(connReq.ID())
		}

		conn.Close()
		return
	}

	srvrLog.Infof("Established connection to: %x@%v", pubStr,
		conn.RemoteAddr())

	if connReq != nil {
		// A successful connection was returned by the connmgr.
		// Immediately cancel all pending requests, excluding the
		// outbound connection we just established.
		ignore := connReq.ID()
		s.cancelConnReqs(pubStr, &ignore)
	} else {
		// This was a successful connection made by some other
		// subsystem. Remove all requests being managed by the connmgr.
		s.cancelConnReqs(pubStr, nil)
	}

	// If we already have a connection with this peer, decide whether or not
	// we need to drop the stale connection. We forgo adding a default case
	// as we expect these to be the only error values returned from
	// findPeerByPubStr.
	connectedPeer, err := s.findPeerByPubStr(pubStr)
	switch err {
	case ErrPeerNotConnected:
		// We were unable to locate an existing connection with the
		// target peer, proceed to connect.
		s.peerConnected(conn, connReq, false)

	case nil:
		// We already have a connection with the incoming peer. If the
		// connection we've already established should be kept and is
		// not of the same type of the new connection (outbound), then
		// we'll close out the new connection s.t there's only a single
		// connection between us.
		localPub := s.identityECDH.PubKey()
		if connectedPeer.Inbound() &&
			shouldDropLocalConnection(localPub, nodePub) {

			srvrLog.Warnf("Established outbound connection to "+
				"peer %v, but already have inbound "+
				"connection, dropping conn", connectedPeer)
			if connReq != nil {
				s.connMgr.Remove(connReq.ID())
			}
			conn.Close()
			return
		}

		// Otherwise, _their_ connection should be dropped. So we'll
		// disconnect the peer and send the now obsolete peer to the
		// server for garbage collection.
		srvrLog.Debugf("Disconnecting stale connection to %v",
			connectedPeer)

		// Remove the current peer from the server's internal state and
		// signal that the peer termination watcher does not need to
		// execute for this peer.
		s.removePeer(connectedPeer)
		s.ignorePeerTermination[connectedPeer] = struct{}{}
		s.scheduledPeerConnection[pubStr] = func() {
			s.peerConnected(conn, connReq, false)
		}
	}
}

// UnassignedConnID is the default connection ID that a request can have before
// it actually is submitted to the connmgr.
// TODO(conner): move into connmgr package, or better, add connmgr method for
// generating atomic IDs
const UnassignedConnID uint64 = 0

// cancelConnReqs stops all persistent connection requests for a given pubkey.
// Any attempts initiated by the peerTerminationWatcher are canceled first.
// Afterwards, each connection request removed from the connmgr. The caller can
// optionally specify a connection ID to ignore, which prevents us from
// canceling a successful request. All persistent connreqs for the provided
// pubkey are discarded after the operationjw.
func (s *server) cancelConnReqs(pubStr string, skip *uint64) {
	// First, cancel any lingering persistent retry attempts, which will
	// prevent retries for any with backoffs that are still maturing.
	if cancelChan, ok := s.persistentRetryCancels[pubStr]; ok {
		close(cancelChan)
		delete(s.persistentRetryCancels, pubStr)
	}

	// Next, check to see if we have any outstanding persistent connection
	// requests to this peer. If so, then we'll remove all of these
	// connection requests, and also delete the entry from the map.
	connReqs, ok := s.persistentConnReqs[pubStr]
	if !ok {
		return
	}

	for _, connReq := range connReqs {
		srvrLog.Tracef("Canceling %s:", connReqs)

		// Atomically capture the current request identifier.
		connID := connReq.ID()

		// Skip any zero IDs, this indicates the request has not
		// yet been schedule.
		if connID == UnassignedConnID {
			continue
		}

		// Skip a particular connection ID if instructed.
		if skip != nil && connID == *skip {
			continue
		}

		s.connMgr.Remove(connID)
	}

	delete(s.persistentConnReqs, pubStr)
}

// handleCustomMessage dispatches an incoming custom peers message to
// subscribers.
func (s *server) handleCustomMessage(peer [33]byte, msg *lnwire.Custom) error {
	srvrLog.Debugf("Custom message received: peer=%x, type=%d",
		peer, msg.Type)

	return s.customMessageServer.SendUpdate(&CustomMessage{
		Peer: peer,
		Msg:  msg,
	})
}

// SubscribeCustomMessages subscribes to a stream of incoming custom peer
// messages.
func (s *server) SubscribeCustomMessages() (*subscribe.Client, error) {
	return s.customMessageServer.Subscribe()
}

// peerConnected is a function that handles initialization a newly connected
// peer by adding it to the server's global list of all active peers, and
// starting all the goroutines the peer needs to function properly. The inbound
// boolean should be true if the peer initiated the connection to us.
func (s *server) peerConnected(conn net.Conn, connReq *connmgr.ConnReq,
	inbound bool) {

	brontideConn := conn.(*brontide.Conn)
	addr := conn.RemoteAddr()
	pubKey := brontideConn.RemotePub()

	srvrLog.Infof("Finalizing connection to %x@%s, inbound=%v",
		pubKey.SerializeCompressed(), addr, inbound)

	peerAddr := &lnwire.NetAddress{
		IdentityKey: pubKey,
		Address:     addr,
		ChainNet:    s.cfg.ActiveNetParams.Net,
	}

	// With the brontide connection established, we'll now craft the feature
	// vectors to advertise to the remote node.
	initFeatures := s.featureMgr.Get(feature.SetInit)
	legacyFeatures := s.featureMgr.Get(feature.SetLegacyGlobal)

	// Lookup past error caches for the peer in the server. If no buffer is
	// found, create a fresh buffer.
	pkStr := string(peerAddr.IdentityKey.SerializeCompressed())
	errBuffer, ok := s.peerErrors[pkStr]
	if !ok {
		var err error
		errBuffer, err = queue.NewCircularBuffer(peer.ErrorBufferSize)
		if err != nil {
			srvrLog.Errorf("unable to create peer %v", err)
			return
		}
	}

	// If we directly set the peer.Config TowerClient member to the
	// s.towerClientMgr then in the case that the s.towerClientMgr is nil,
	// the peer.Config's TowerClient member will not evaluate to nil even
	// though the underlying value is nil. To avoid this gotcha which can
	// cause a panic, we need to explicitly pass nil to the peer.Config's
	// TowerClient if needed.
	var towerClient wtclient.ClientManager
	if s.towerClientMgr != nil {
		towerClient = s.towerClientMgr
	}

	// Now that we've established a connection, create a peer, and it to the
	// set of currently active peers. Configure the peer with the incoming
	// and outgoing broadcast deltas to prevent htlcs from being accepted or
	// offered that would trigger channel closure. In case of outgoing
	// htlcs, an extra block is added to prevent the channel from being
	// closed when the htlc is outstanding and a new block comes in.
	pCfg := peer.Config{
		Conn:                    brontideConn,
		ConnReq:                 connReq,
		Addr:                    peerAddr,
		Inbound:                 inbound,
		Features:                initFeatures,
		LegacyFeatures:          legacyFeatures,
		OutgoingCltvRejectDelta: lncfg.DefaultOutgoingCltvRejectDelta,
		ChanActiveTimeout:       s.cfg.ChanEnableTimeout,
		ErrorBuffer:             errBuffer,
		WritePool:               s.writePool,
		ReadPool:                s.readPool,
		Switch:                  s.htlcSwitch,
		InterceptSwitch:         s.interceptableSwitch,
		ChannelDB:               s.chanStateDB,
		ChannelGraph:            s.graphDB,
		ChainArb:                s.chainArb,
		AuthGossiper:            s.authGossiper,
		ChanStatusMgr:           s.chanStatusMgr,
		ChainIO:                 s.cc.ChainIO,
		FeeEstimator:            s.cc.FeeEstimator,
		Signer:                  s.cc.Wallet.Cfg.Signer,
		SigPool:                 s.sigPool,
		Wallet:                  s.cc.Wallet,
		ChainNotifier:           s.cc.ChainNotifier,
		BestBlockView:           s.cc.BestBlockTracker,
		RoutingPolicy:           s.cc.RoutingPolicy,
		Sphinx:                  s.sphinx,
		WitnessBeacon:           s.witnessBeacon,
		Invoices:                s.invoices,
		ChannelNotifier:         s.channelNotifier,
		HtlcNotifier:            s.htlcNotifier,
		TowerClient:             towerClient,
		DisconnectPeer:          s.DisconnectPeer,
		GenNodeAnnouncement: func(...netann.NodeAnnModifier) (
			lnwire.NodeAnnouncement, error) {

			return s.genNodeAnnouncement(nil)
		},

		PongBuf: s.pongBuf,

		PrunePersistentPeerConnection: s.prunePersistentPeerConnection,

		FetchLastChanUpdate: s.fetchLastChanUpdate(),

		FundingManager: s.fundingMgr,

		Hodl:                    s.cfg.Hodl,
		UnsafeReplay:            s.cfg.UnsafeReplay,
		MaxOutgoingCltvExpiry:   s.cfg.MaxOutgoingCltvExpiry,
		MaxChannelFeeAllocation: s.cfg.MaxChannelFeeAllocation,
		CoopCloseTargetConfs:    s.cfg.CoopCloseTargetConfs,
		MaxAnchorsCommitFeeRate: chainfee.SatPerKVByte(
			s.cfg.MaxCommitFeeRateAnchors * 1000).FeePerKWeight(),
		ChannelCommitInterval:  s.cfg.ChannelCommitInterval,
		PendingCommitInterval:  s.cfg.PendingCommitInterval,
		ChannelCommitBatchSize: s.cfg.ChannelCommitBatchSize,
		HandleCustomMessage:    s.handleCustomMessage,
		GetAliases:             s.aliasMgr.GetAliases,
		RequestAlias:           s.aliasMgr.RequestAlias,
		AddLocalAlias:          s.aliasMgr.AddLocalAlias,
		DisallowRouteBlinding:  s.cfg.ProtocolOptions.NoRouteBlinding(),
		Quit:                   s.quit,
	}

	copy(pCfg.PubKeyBytes[:], peerAddr.IdentityKey.SerializeCompressed())
	copy(pCfg.ServerPubKey[:], s.identityECDH.PubKey().SerializeCompressed())

	p := peer.NewBrontide(pCfg)

	// TODO(roasbeef): update IP address for link-node
	//  * also mark last-seen, do it one single transaction?

	s.addPeer(p)

	// Once we have successfully added the peer to the server, we can
	// delete the previous error buffer from the server's map of error
	// buffers.
	delete(s.peerErrors, pkStr)

	// Dispatch a goroutine to asynchronously start the peer. This process
	// includes sending and receiving Init messages, which would be a DOS
	// vector if we held the server's mutex throughout the procedure.
	s.wg.Add(1)
	go s.peerInitializer(p)
}

// addPeer adds the passed peer to the server's global state of all active
// peers.
func (s *server) addPeer(p *peer.Brontide) {
	if p == nil {
		return
	}

	// Ignore new peers if we're shutting down.
	if s.Stopped() {
		p.Disconnect(ErrServerShuttingDown)
		return
	}

	// Track the new peer in our indexes so we can quickly look it up either
	// according to its public key, or its peer ID.
	// TODO(roasbeef): pipe all requests through to the
	// queryHandler/peerManager

	pubSer := p.IdentityKey().SerializeCompressed()
	pubStr := string(pubSer)

	s.peersByPub[pubStr] = p

	if p.Inbound() {
		s.inboundPeers[pubStr] = p
	} else {
		s.outboundPeers[pubStr] = p
	}

	// Inform the peer notifier of a peer online event so that it can be reported
	// to clients listening for peer events.
	var pubKey [33]byte
	copy(pubKey[:], pubSer)

	s.peerNotifier.NotifyPeerOnline(pubKey)
}

// peerInitializer asynchronously starts a newly connected peer after it has
// been added to the server's peer map. This method sets up a
// peerTerminationWatcher for the given peer, and ensures that it executes even
// if the peer failed to start. In the event of a successful connection, this
// method reads the negotiated, local feature-bits and spawns the appropriate
// graph synchronization method. Any registered clients of NotifyWhenOnline will
// be signaled of the new peer once the method returns.
//
// NOTE: This MUST be launched as a goroutine.
func (s *server) peerInitializer(p *peer.Brontide) {
	defer s.wg.Done()

	// Avoid initializing peers while the server is exiting.
	if s.Stopped() {
		return
	}

	// Create a channel that will be used to signal a successful start of
	// the link. This prevents the peer termination watcher from beginning
	// its duty too early.
	ready := make(chan struct{})

	// Before starting the peer, launch a goroutine to watch for the
	// unexpected termination of this peer, which will ensure all resources
	// are properly cleaned up, and re-establish persistent connections when
	// necessary. The peer termination watcher will be short circuited if
	// the peer is ever added to the ignorePeerTermination map, indicating
	// that the server has already handled the removal of this peer.
	s.wg.Add(1)
	go s.peerTerminationWatcher(p, ready)

	// Start the peer! If an error occurs, we Disconnect the peer, which
	// will unblock the peerTerminationWatcher.
	if err := p.Start(); err != nil {
		srvrLog.Warnf("Starting peer=%v got error: %v",
			p.IdentityKey(), err)

		p.Disconnect(fmt.Errorf("unable to start peer: %w", err))
		return
	}

	// Otherwise, signal to the peerTerminationWatcher that the peer startup
	// was successful, and to begin watching the peer's wait group.
	close(ready)

	pubStr := string(p.IdentityKey().SerializeCompressed())

	s.mu.Lock()
	defer s.mu.Unlock()

	// Check if there are listeners waiting for this peer to come online.
	srvrLog.Debugf("Notifying that peer %v is online", p)
	for _, peerChan := range s.peerConnectedListeners[pubStr] {
		select {
		case peerChan <- p:
		case <-s.quit:
			return
		}
	}
	delete(s.peerConnectedListeners, pubStr)
}

// peerTerminationWatcher waits until a peer has been disconnected unexpectedly,
// and then cleans up all resources allocated to the peer, notifies relevant
// sub-systems of its demise, and finally handles re-connecting to the peer if
// it's persistent. If the server intentionally disconnects a peer, it should
// have a corresponding entry in the ignorePeerTermination map which will cause
// the cleanup routine to exit early. The passed `ready` chan is used to
// synchronize when WaitForDisconnect should begin watching on the peer's
// waitgroup. The ready chan should only be signaled if the peer starts
// successfully, otherwise the peer should be disconnected instead.
//
// NOTE: This MUST be launched as a goroutine.
func (s *server) peerTerminationWatcher(p *peer.Brontide, ready chan struct{}) {
	defer s.wg.Done()

	p.WaitForDisconnect(ready)

	srvrLog.Debugf("Peer %v has been disconnected", p)

	// If the server is exiting then we can bail out early ourselves as all
	// the other sub-systems will already be shutting down.
	if s.Stopped() {
		srvrLog.Debugf("Server quitting, exit early for peer %v", p)
		return
	}

	// Next, we'll cancel all pending funding reservations with this node.
	// If we tried to initiate any funding flows that haven't yet finished,
	// then we need to unlock those committed outputs so they're still
	// available for use.
	s.fundingMgr.CancelPeerReservations(p.PubKey())

	pubKey := p.IdentityKey()

	// We'll also inform the gossiper that this peer is no longer active,
	// so we don't need to maintain sync state for it any longer.
	s.authGossiper.PruneSyncState(p.PubKey())

	// Tell the switch to remove all links associated with this peer.
	// Passing nil as the target link indicates that all links associated
	// with this interface should be closed.
	//
	// TODO(roasbeef): instead add a PurgeInterfaceLinks function?
	links, err := s.htlcSwitch.GetLinksByInterface(p.PubKey())
	if err != nil && err != htlcswitch.ErrNoLinksFound {
		srvrLog.Errorf("Unable to get channel links for %v: %v", p, err)
	}

	for _, link := range links {
		s.htlcSwitch.RemoveLink(link.ChanID())
	}

	s.mu.Lock()
	defer s.mu.Unlock()

	// If there were any notification requests for when this peer
	// disconnected, we can trigger them now.
	srvrLog.Debugf("Notifying that peer %v is offline", p)
	pubStr := string(pubKey.SerializeCompressed())
	for _, offlineChan := range s.peerDisconnectedListeners[pubStr] {
		close(offlineChan)
	}
	delete(s.peerDisconnectedListeners, pubStr)

	// If the server has already removed this peer, we can short circuit the
	// peer termination watcher and skip cleanup.
	if _, ok := s.ignorePeerTermination[p]; ok {
		delete(s.ignorePeerTermination, p)

		pubKey := p.PubKey()
		pubStr := string(pubKey[:])

		// If a connection callback is present, we'll go ahead and
		// execute it now that previous peer has fully disconnected. If
		// the callback is not present, this likely implies the peer was
		// purposefully disconnected via RPC, and that no reconnect
		// should be attempted.
		connCallback, ok := s.scheduledPeerConnection[pubStr]
		if ok {
			delete(s.scheduledPeerConnection, pubStr)
			connCallback()
		}
		return
	}

	// First, cleanup any remaining state the server has regarding the peer
	// in question.
	s.removePeer(p)

	// Next, check to see if this is a persistent peer or not.
	if _, ok := s.persistentPeers[pubStr]; !ok {
		return
	}

	// Get the last address that we used to connect to the peer.
	addrs := []net.Addr{
		p.NetAddress().Address,
	}

	// We'll ensure that we locate all the peers advertised addresses for
	// reconnection purposes.
	advertisedAddrs, err := s.fetchNodeAdvertisedAddrs(pubKey)
	switch {
	// We found advertised addresses, so use them.
	case err == nil:
		addrs = advertisedAddrs

	// The peer doesn't have an advertised address.
	case err == errNoAdvertisedAddr:
		// If it is an outbound peer then we fall back to the existing
		// peer address.
		if !p.Inbound() {
			break
		}

		// Fall back to the existing peer address if
		// we're not accepting connections over Tor.
		if s.torController == nil {
			break
		}

		// If we are, the peer's address won't be known
		// to us (we'll see a private address, which is
		// the address used by our onion service to dial
		// to lnd), so we don't have enough information
		// to attempt a reconnect.
		srvrLog.Debugf("Ignoring reconnection attempt "+
			"to inbound peer %v without "+
			"advertised address", p)
		return

	// We came across an error retrieving an advertised
	// address, log it, and fall back to the existing peer
	// address.
	default:
		srvrLog.Errorf("Unable to retrieve advertised "+
			"address for node %x: %v", p.PubKey(),
			err)
	}

	// Make an easy lookup map so that we can check if an address
	// is already in the address list that we have stored for this peer.
	existingAddrs := make(map[string]bool)
	for _, addr := range s.persistentPeerAddrs[pubStr] {
		existingAddrs[addr.String()] = true
	}

	// Add any missing addresses for this peer to persistentPeerAddr.
	for _, addr := range addrs {
		if existingAddrs[addr.String()] {
			continue
		}

		s.persistentPeerAddrs[pubStr] = append(
			s.persistentPeerAddrs[pubStr],
			&lnwire.NetAddress{
				IdentityKey: p.IdentityKey(),
				Address:     addr,
				ChainNet:    p.NetAddress().ChainNet,
			},
		)
	}

	// Record the computed backoff in the backoff map.
	backoff := s.nextPeerBackoff(pubStr, p.StartTime())
	s.persistentPeersBackoff[pubStr] = backoff

	// Initialize a retry canceller for this peer if one does not
	// exist.
	cancelChan, ok := s.persistentRetryCancels[pubStr]
	if !ok {
		cancelChan = make(chan struct{})
		s.persistentRetryCancels[pubStr] = cancelChan
	}

	// We choose not to wait group this go routine since the Connect
	// call can stall for arbitrarily long if we shutdown while an
	// outbound connection attempt is being made.
	go func() {
		srvrLog.Debugf("Scheduling connection re-establishment to "+
			"persistent peer %x in %s",
			p.IdentityKey().SerializeCompressed(), backoff)

		select {
		case <-time.After(backoff):
		case <-cancelChan:
			return
		case <-s.quit:
			return
		}

		srvrLog.Debugf("Attempting to re-establish persistent "+
			"connection to peer %x",
			p.IdentityKey().SerializeCompressed())

		s.connectToPersistentPeer(pubStr)
	}()
}

// connectToPersistentPeer uses all the stored addresses for a peer to attempt
// to connect to the peer. It creates connection requests if there are
// currently none for a given address and it removes old connection requests
// if the associated address is no longer in the latest address list for the
// peer.
func (s *server) connectToPersistentPeer(pubKeyStr string) {
	s.mu.Lock()
	defer s.mu.Unlock()

	// Create an easy lookup map of the addresses we have stored for the
	// peer. We will remove entries from this map if we have existing
	// connection requests for the associated address and then any leftover
	// entries will indicate which addresses we should create new
	// connection requests for.
	addrMap := make(map[string]*lnwire.NetAddress)
	for _, addr := range s.persistentPeerAddrs[pubKeyStr] {
		addrMap[addr.String()] = addr
	}

	// Go through each of the existing connection requests and
	// check if they correspond to the latest set of addresses. If
	// there is a connection requests that does not use one of the latest
	// advertised addresses then remove that connection request.
	var updatedConnReqs []*connmgr.ConnReq
	for _, connReq := range s.persistentConnReqs[pubKeyStr] {
		lnAddr := connReq.Addr.(*lnwire.NetAddress).Address.String()

		switch _, ok := addrMap[lnAddr]; ok {
		// If the existing connection request is using one of the
		// latest advertised addresses for the peer then we add it to
		// updatedConnReqs and remove the associated address from
		// addrMap so that we don't recreate this connReq later on.
		case true:
			updatedConnReqs = append(
				updatedConnReqs, connReq,
			)
			delete(addrMap, lnAddr)

		// If the existing connection request is using an address that
		// is not one of the latest advertised addresses for the peer
		// then we remove the connecting request from the connection
		// manager.
		case false:
			srvrLog.Info(
				"Removing conn req:", connReq.Addr.String(),
			)
			s.connMgr.Remove(connReq.ID())
		}
	}

	s.persistentConnReqs[pubKeyStr] = updatedConnReqs

	cancelChan, ok := s.persistentRetryCancels[pubKeyStr]
	if !ok {
		cancelChan = make(chan struct{})
		s.persistentRetryCancels[pubKeyStr] = cancelChan
	}

	// Any addresses left in addrMap are new ones that we have not made
	// connection requests for. So create new connection requests for those.
	// If there is more than one address in the address map, stagger the
	// creation of the connection requests for those.
	go func() {
		ticker := time.NewTicker(multiAddrConnectionStagger)
		defer ticker.Stop()

		for _, addr := range addrMap {
			// Send the persistent connection request to the
			// connection manager, saving the request itself so we
			// can cancel/restart the process as needed.
			connReq := &connmgr.ConnReq{
				Addr:      addr,
				Permanent: true,
			}

			s.mu.Lock()
			s.persistentConnReqs[pubKeyStr] = append(
				s.persistentConnReqs[pubKeyStr], connReq,
			)
			s.mu.Unlock()

			srvrLog.Debugf("Attempting persistent connection to "+
				"channel peer %v", addr)

			go s.connMgr.Connect(connReq)

			select {
			case <-s.quit:
				return
			case <-cancelChan:
				return
			case <-ticker.C:
			}
		}
	}()
}

// removePeer removes the passed peer from the server's state of all active
// peers.
func (s *server) removePeer(p *peer.Brontide) {
	if p == nil {
		return
	}

	srvrLog.Debugf("removing peer %v", p)

	// As the peer is now finished, ensure that the TCP connection is
	// closed and all of its related goroutines have exited.
	p.Disconnect(fmt.Errorf("server: disconnecting peer %v", p))

	// If this peer had an active persistent connection request, remove it.
	if p.ConnReq() != nil {
		s.connMgr.Remove(p.ConnReq().ID())
	}

	// Ignore deleting peers if we're shutting down.
	if s.Stopped() {
		return
	}

	pKey := p.PubKey()
	pubSer := pKey[:]
	pubStr := string(pubSer)

	delete(s.peersByPub, pubStr)

	if p.Inbound() {
		delete(s.inboundPeers, pubStr)
	} else {
		delete(s.outboundPeers, pubStr)
	}

	// Copy the peer's error buffer across to the server if it has any items
	// in it so that we can restore peer errors across connections.
	if p.ErrorBuffer().Total() > 0 {
		s.peerErrors[pubStr] = p.ErrorBuffer()
	}

	// Inform the peer notifier of a peer offline event so that it can be
	// reported to clients listening for peer events.
	var pubKey [33]byte
	copy(pubKey[:], pubSer)

	s.peerNotifier.NotifyPeerOffline(pubKey)
}

// ConnectToPeer requests that the server connect to a Lightning Network peer
// at the specified address. This function will *block* until either a
// connection is established, or the initial handshake process fails.
//
// NOTE: This function is safe for concurrent access.
func (s *server) ConnectToPeer(addr *lnwire.NetAddress,
	perm bool, timeout time.Duration) error {

	targetPub := string(addr.IdentityKey.SerializeCompressed())

	// Acquire mutex, but use explicit unlocking instead of defer for
	// better granularity.  In certain conditions, this method requires
	// making an outbound connection to a remote peer, which requires the
	// lock to be released, and subsequently reacquired.
	s.mu.Lock()

	// Ensure we're not already connected to this peer.
	peer, err := s.findPeerByPubStr(targetPub)
	if err == nil {
		s.mu.Unlock()
		return &errPeerAlreadyConnected{peer: peer}
	}

	// Peer was not found, continue to pursue connection with peer.

	// If there's already a pending connection request for this pubkey,
	// then we ignore this request to ensure we don't create a redundant
	// connection.
	if reqs, ok := s.persistentConnReqs[targetPub]; ok {
		srvrLog.Warnf("Already have %d persistent connection "+
			"requests for %v, connecting anyway.", len(reqs), addr)
	}

	// If there's not already a pending or active connection to this node,
	// then instruct the connection manager to attempt to establish a
	// persistent connection to the peer.
	srvrLog.Debugf("Connecting to %v", addr)
	if perm {
		connReq := &connmgr.ConnReq{
			Addr:      addr,
			Permanent: true,
		}

		// Since the user requested a permanent connection, we'll set
		// the entry to true which will tell the server to continue
		// reconnecting even if the number of channels with this peer is
		// zero.
		s.persistentPeers[targetPub] = true
		if _, ok := s.persistentPeersBackoff[targetPub]; !ok {
			s.persistentPeersBackoff[targetPub] = s.cfg.MinBackoff
		}
		s.persistentConnReqs[targetPub] = append(
			s.persistentConnReqs[targetPub], connReq,
		)
		s.mu.Unlock()

		go s.connMgr.Connect(connReq)

		return nil
	}
	s.mu.Unlock()

	// If we're not making a persistent connection, then we'll attempt to
	// connect to the target peer. If the we can't make the connection, or
	// the crypto negotiation breaks down, then return an error to the
	// caller.
	errChan := make(chan error, 1)
	s.connectToPeer(addr, errChan, timeout)

	select {
	case err := <-errChan:
		return err
	case <-s.quit:
		return ErrServerShuttingDown
	}
}

// connectToPeer establishes a connection to a remote peer. errChan is used to
// notify the caller if the connection attempt has failed. Otherwise, it will be
// closed.
func (s *server) connectToPeer(addr *lnwire.NetAddress,
	errChan chan<- error, timeout time.Duration) {

	conn, err := brontide.Dial(
		s.identityECDH, addr, timeout, s.cfg.net.Dial,
	)
	if err != nil {
		srvrLog.Errorf("Unable to connect to %v: %v", addr, err)
		select {
		case errChan <- err:
		case <-s.quit:
		}
		return
	}

	close(errChan)

	srvrLog.Tracef("Brontide dialer made local=%v, remote=%v",
		conn.LocalAddr(), conn.RemoteAddr())

	s.OutboundPeerConnected(nil, conn)
}

// DisconnectPeer sends the request to server to close the connection with peer
// identified by public key.
//
// NOTE: This function is safe for concurrent access.
func (s *server) DisconnectPeer(pubKey *btcec.PublicKey) error {
	pubBytes := pubKey.SerializeCompressed()
	pubStr := string(pubBytes)

	s.mu.Lock()
	defer s.mu.Unlock()

	// Check that were actually connected to this peer. If not, then we'll
	// exit in an error as we can't disconnect from a peer that we're not
	// currently connected to.
	peer, err := s.findPeerByPubStr(pubStr)
	if err == ErrPeerNotConnected {
		return fmt.Errorf("peer %x is not connected", pubBytes)
	}

	srvrLog.Infof("Disconnecting from %v", peer)

	s.cancelConnReqs(pubStr, nil)

	// If this peer was formerly a persistent connection, then we'll remove
	// them from this map so we don't attempt to re-connect after we
	// disconnect.
	delete(s.persistentPeers, pubStr)
	delete(s.persistentPeersBackoff, pubStr)

	// Remove the peer by calling Disconnect. Previously this was done with
	// removePeer, which bypassed the peerTerminationWatcher.
	peer.Disconnect(fmt.Errorf("server: DisconnectPeer called"))

	return nil
}

// OpenChannel sends a request to the server to open a channel to the specified
// peer identified by nodeKey with the passed channel funding parameters.
//
// NOTE: This function is safe for concurrent access.
func (s *server) OpenChannel(
	req *funding.InitFundingMsg) (chan *lnrpc.OpenStatusUpdate, chan error) {

	// The updateChan will have a buffer of 2, since we expect a ChanPending
	// + a ChanOpen update, and we want to make sure the funding process is
	// not blocked if the caller is not reading the updates.
	req.Updates = make(chan *lnrpc.OpenStatusUpdate, 2)
	req.Err = make(chan error, 1)

	// First attempt to locate the target peer to open a channel with, if
	// we're unable to locate the peer then this request will fail.
	pubKeyBytes := req.TargetPubkey.SerializeCompressed()
	s.mu.RLock()
	peer, ok := s.peersByPub[string(pubKeyBytes)]
	if !ok {
		s.mu.RUnlock()

		req.Err <- fmt.Errorf("peer %x is not online", pubKeyBytes)
		return req.Updates, req.Err
	}
	req.Peer = peer
	s.mu.RUnlock()

	// We'll wait until the peer is active before beginning the channel
	// opening process.
	select {
	case <-peer.ActiveSignal():
	case <-peer.QuitSignal():
		req.Err <- fmt.Errorf("peer %x disconnected", pubKeyBytes)
		return req.Updates, req.Err
	case <-s.quit:
		req.Err <- ErrServerShuttingDown
		return req.Updates, req.Err
	}

	// If the fee rate wasn't specified, then we'll use a default
	// confirmation target.
	if req.FundingFeePerKw == 0 {
		estimator := s.cc.FeeEstimator
		feeRate, err := estimator.EstimateFeePerKW(6)
		if err != nil {
			req.Err <- err
			return req.Updates, req.Err
		}
		req.FundingFeePerKw = feeRate
	}

	// Spawn a goroutine to send the funding workflow request to the funding
	// manager. This allows the server to continue handling queries instead
	// of blocking on this request which is exported as a synchronous
	// request to the outside world.
	go s.fundingMgr.InitFundingWorkflow(req)

	return req.Updates, req.Err
}

// Peers returns a slice of all active peers.
//
// NOTE: This function is safe for concurrent access.
func (s *server) Peers() []*peer.Brontide {
	s.mu.RLock()
	defer s.mu.RUnlock()

	peers := make([]*peer.Brontide, 0, len(s.peersByPub))
	for _, peer := range s.peersByPub {
		peers = append(peers, peer)
	}

	return peers
}

// computeNextBackoff uses a truncated exponential backoff to compute the next
// backoff using the value of the exiting backoff. The returned duration is
// randomized in either direction by 1/20 to prevent tight loops from
// stabilizing.
func computeNextBackoff(currBackoff, maxBackoff time.Duration) time.Duration {
	// Double the current backoff, truncating if it exceeds our maximum.
	nextBackoff := 2 * currBackoff
	if nextBackoff > maxBackoff {
		nextBackoff = maxBackoff
	}

	// Using 1/10 of our duration as a margin, compute a random offset to
	// avoid the nodes entering connection cycles.
	margin := nextBackoff / 10

	var wiggle big.Int
	wiggle.SetUint64(uint64(margin))
	if _, err := rand.Int(rand.Reader, &wiggle); err != nil {
		// Randomizing is not mission critical, so we'll just return the
		// current backoff.
		return nextBackoff
	}

	// Otherwise add in our wiggle, but subtract out half of the margin so
	// that the backoff can tweaked by 1/20 in either direction.
	return nextBackoff + (time.Duration(wiggle.Uint64()) - margin/2)
}

// errNoAdvertisedAddr is an error returned when we attempt to retrieve the
// advertised address of a node, but they don't have one.
var errNoAdvertisedAddr = errors.New("no advertised address found")

// fetchNodeAdvertisedAddrs attempts to fetch the advertised addresses of a node.
func (s *server) fetchNodeAdvertisedAddrs(pub *btcec.PublicKey) ([]net.Addr, error) {
	vertex, err := route.NewVertexFromBytes(pub.SerializeCompressed())
	if err != nil {
		return nil, err
	}

	node, err := s.graphDB.FetchLightningNode(nil, vertex)
	if err != nil {
		return nil, err
	}

	if len(node.Addresses) == 0 {
		return nil, errNoAdvertisedAddr
	}

	return node.Addresses, nil
}

// fetchLastChanUpdate returns a function which is able to retrieve our latest
// channel update for a target channel.
func (s *server) fetchLastChanUpdate() func(lnwire.ShortChannelID) (
	*lnwire.ChannelUpdate, error) {

	ourPubKey := s.identityECDH.PubKey().SerializeCompressed()
	return func(cid lnwire.ShortChannelID) (*lnwire.ChannelUpdate, error) {
		info, edge1, edge2, err := s.chanRouter.GetChannelByID(cid)
		if err != nil {
			return nil, err
		}

		return netann.ExtractChannelUpdate(
			ourPubKey[:], info, edge1, edge2,
		)
	}
}

// applyChannelUpdate applies the channel update to the different sub-systems of
// the server. The useAlias boolean denotes whether or not to send an alias in
// place of the real SCID.
func (s *server) applyChannelUpdate(update *lnwire.ChannelUpdate,
	op *wire.OutPoint, useAlias bool) error {

	var (
		peerAlias    *lnwire.ShortChannelID
		defaultAlias lnwire.ShortChannelID
	)

	chanID := lnwire.NewChanIDFromOutPoint(*op)

	// Fetch the peer's alias from the lnwire.ChannelID so it can be used
	// in the ChannelUpdate if it hasn't been announced yet.
	if useAlias {
		foundAlias, _ := s.aliasMgr.GetPeerAlias(chanID)
		if foundAlias != defaultAlias {
			peerAlias = &foundAlias
		}
	}

	errChan := s.authGossiper.ProcessLocalAnnouncement(
		update, discovery.RemoteAlias(peerAlias),
	)
	select {
	case err := <-errChan:
		return err
	case <-s.quit:
		return ErrServerShuttingDown
	}
}

// SendCustomMessage sends a custom message to the peer with the specified
// pubkey.
func (s *server) SendCustomMessage(peerPub [33]byte, msgType lnwire.MessageType,
	data []byte) error {

	peer, err := s.FindPeerByPubStr(string(peerPub[:]))
	if err != nil {
		return err
	}

	// We'll wait until the peer is active.
	select {
	case <-peer.ActiveSignal():
	case <-peer.QuitSignal():
		return fmt.Errorf("peer %x disconnected", peerPub)
	case <-s.quit:
		return ErrServerShuttingDown
	}

	msg, err := lnwire.NewCustom(msgType, data)
	if err != nil {
		return err
	}

	// Send the message as low-priority. For now we assume that all
	// application-defined message are low priority.
	return peer.SendMessageLazy(true, msg)
}

// newSweepPkScriptGen creates closure that generates a new public key script
// which should be used to sweep any funds into the on-chain wallet.
// Specifically, the script generated is a version 0, pay-to-witness-pubkey-hash
// (p2wkh) output.
func newSweepPkScriptGen(
	wallet lnwallet.WalletController) func() ([]byte, error) {

	return func() ([]byte, error) {
		sweepAddr, err := wallet.NewAddress(
			lnwallet.TaprootPubkey, false,
			lnwallet.DefaultAccountName,
		)
		if err != nil {
			return nil, err
		}

		return txscript.PayToAddrScript(sweepAddr)
	}
}

// shouldPeerBootstrap returns true if we should attempt to perform peer
// bootstrapping to actively seek our peers using the set of active network
// bootstrappers.
func shouldPeerBootstrap(cfg *Config) bool {
	isSimnet := cfg.Bitcoin.SimNet
	isSignet := cfg.Bitcoin.SigNet
	isRegtest := cfg.Bitcoin.RegTest
	isDevNetwork := isSimnet || isSignet || isRegtest

	// TODO(yy): remove the check on simnet/regtest such that the itest is
	// covering the bootstrapping process.
	return !cfg.NoNetBootstrap && !isDevNetwork
}<|MERGE_RESOLUTION|>--- conflicted
+++ resolved
@@ -1301,11 +1301,7 @@
 	// For the reservationTimeout and the zombieSweeperInterval different
 	// values are set in case we are in a dev environment so enhance test
 	// capacilities.
-<<<<<<< HEAD
-	reservationTimeout := lncfg.DefaultReservationTimeout
-=======
 	reservationTimeout := chanfunding.DefaultReservationTimeout
->>>>>>> e6f7a2d6
 	zombieSweeperInterval := lncfg.DefaultZombieSweeperInterval
 
 	// Get the development config for funding manager. If we are not in
